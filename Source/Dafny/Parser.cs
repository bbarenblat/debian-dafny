using System.Collections.Generic;
using System.Numerics;
using Microsoft.Boogie;
using System.IO;
using System.Text;


using System;
using System.Diagnostics.Contracts;

namespace Microsoft.Dafny {



public class Parser {
	public const int _EOF = 0;
	public const int _ident = 1;
	public const int _digits = 2;
	public const int _hexdigits = 3;
	public const int _decimaldigits = 4;
	public const int _arrayToken = 5;
	public const int _charToken = 6;
	public const int _stringToken = 7;
	public const int _colon = 8;
	public const int _verticalbar = 9;
	public const int _semi = 10;
	public const int _darrow = 11;
	public const int _arrow = 12;
	public const int _assume = 13;
	public const int _case = 14;
	public const int _decreases = 15;
	public const int _invariant = 16;
	public const int _modifies = 17;
	public const int _reads = 18;
	public const int _requires = 19;
	public const int _lbrace = 20;
	public const int _rbrace = 21;
	public const int _openparen = 22;
	public const int _closeparen = 23;
	public const int _star = 24;
	public const int _notIn = 25;
	public const int maxT = 133;

	const bool T = true;
	const bool x = false;
	const int minErrDist = 2;

	public Scanner/*!*/ scanner;
	public Errors/*!*/  errors;

	public Token/*!*/ t;    // last recognized token
	public Token/*!*/ la;   // lookahead token
	int errDist = minErrDist;

readonly Expression/*!*/ dummyExpr;
readonly AssignmentRhs/*!*/ dummyRhs;
readonly FrameExpression/*!*/ dummyFrameExpr;
readonly Statement/*!*/ dummyStmt;
readonly ModuleDecl theModule;
readonly BuiltIns theBuiltIns;
readonly bool theVerifyThisFile;
int anonymousIds = 0;

struct MemberModifiers {
  public bool IsGhost;
  public bool IsStatic;
}

///<summary>
/// Parses top-level things (modules, classes, datatypes, class members) from "filename"
/// and appends them in appropriate form to "module".
/// Returns the number of parsing errors encountered.
/// Note: first initialize the Scanner.
///</summary>
public static int Parse (string/*!*/ filename, ModuleDecl module, BuiltIns builtIns, Errors/*!*/ errors, bool verifyThisFile=true) /* throws System.IO.IOException */ {
  Contract.Requires(filename != null);
  Contract.Requires(module != null);
  string s;
  if (filename == "stdin.dfy") {
    s = Microsoft.Boogie.ParserHelper.Fill(System.Console.In, new List<string>());
    return Parse(s, filename, module, builtIns, errors, verifyThisFile);
  } else {
    using (System.IO.StreamReader reader = new System.IO.StreamReader(filename)) {
      s = Microsoft.Boogie.ParserHelper.Fill(reader, new List<string>());
      return Parse(s, DafnyOptions.Clo.UseBaseNameForFileName ? Path.GetFileName(filename) : filename, module, builtIns, errors, verifyThisFile);
    }
  }
}
///<summary>
/// Parses top-level things (modules, classes, datatypes, class members)
/// and appends them in appropriate form to "module".
/// Returns the number of parsing errors encountered.
/// Note: first initialize the Scanner.
///</summary>
public static int Parse (string/*!*/ s, string/*!*/ filename, ModuleDecl module, BuiltIns builtIns, bool verifyThisFile=true) {
  Contract.Requires(s != null);
  Contract.Requires(filename != null);
  Contract.Requires(module != null);
  Errors errors = new Errors();
  return Parse(s, filename, module, builtIns, errors, verifyThisFile);
}
///<summary>
/// Parses top-level things (modules, classes, datatypes, class members)
/// and appends them in appropriate form to "module".
/// Returns the number of parsing errors encountered.
/// Note: first initialize the Scanner with the given Errors sink.
///</summary>
public static int Parse (string/*!*/ s, string/*!*/ filename, ModuleDecl module, BuiltIns builtIns,
                         Errors/*!*/ errors, bool verifyThisFile=true) {
  Contract.Requires(s != null);
  Contract.Requires(filename != null);
  Contract.Requires(module != null);
  Contract.Requires(errors != null);
  byte[]/*!*/ buffer = cce.NonNull( UTF8Encoding.Default.GetBytes(s));
  MemoryStream ms = new MemoryStream(buffer,false);
  Scanner scanner = new Scanner(ms, errors, filename);
  Parser parser = new Parser(scanner, errors, module, builtIns, verifyThisFile);
  parser.Parse();
  return parser.errors.count;
}
public Parser(Scanner/*!*/ scanner, Errors/*!*/ errors, ModuleDecl module, BuiltIns builtIns, bool verifyThisFile=true)
  : this(scanner, errors)  // the real work
{
  // initialize readonly fields
  dummyExpr = new LiteralExpr(Token.NoToken);
  dummyRhs = new ExprRhs(dummyExpr, null);
  dummyFrameExpr = new FrameExpression(dummyExpr.tok, dummyExpr, null);
  dummyStmt = new ReturnStmt(Token.NoToken, Token.NoToken, null);
  theModule = module;
  theBuiltIns = builtIns;
  theVerifyThisFile = verifyThisFile;
}

bool IsAttribute() {
  Token x = scanner.Peek();
  return la.kind == _lbrace && x.kind == _colon;
}

bool IsAlternative() {
  Token x = scanner.Peek();
  return la.kind == _lbrace && x.kind == _case;
}

bool IsLoopSpec() {
  return la.kind == _invariant | la.kind == _decreases | la.kind == _modifies;
}

bool IsLoopSpecOrAlternative() {
  Token x = scanner.Peek();
  return IsLoopSpec() || (la.kind == _lbrace && x.kind == _case);
}

bool IsParenStar() {
  scanner.ResetPeek();
  Token x = scanner.Peek();
  return la.kind == _openparen && x.kind == _star;
}

string UnwildIdent(string x, bool allowWildcardId) {
  if (x.StartsWith("_")) {
    if (allowWildcardId && x.Length == 1) {
      return "_v" + anonymousIds++;
    } else {
      SemErr("cannot declare identifier beginning with underscore");
    }
  }
  return x;
}

bool IsLambda(bool allowLambda)
{
  return allowLambda &&
    (la.kind == _darrow || la.kind == _arrow
    || la.kind == _reads || la.kind == _requires);
}

bool IsIdentParen() {
  Token x = scanner.Peek();
  return la.kind == _ident && x.kind == _openparen;
}

bool IsIdentColonOrBar() {
  Token x = scanner.Peek();
  return la.kind == _ident && (x.kind == _colon || x.kind == _verticalbar);
}

bool SemiFollowsCall(bool allowSemi, Expression e) {
  return allowSemi && la.kind == _semi &&
    (e is FunctionCallExpr || e is ApplyExpr ||
     (e is IdentifierSequence && ((IdentifierSequence)e).OpenParen != null));
}

bool CloseOptionalBrace(bool usesOptionalBrace) {
  return usesOptionalBrace && la.kind == _rbrace;
}

/*--------------------------------------------------------------------------*/


	public Parser(Scanner/*!*/ scanner, Errors/*!*/ errors) {
		this.scanner = scanner;
		this.errors = errors;
		Token/*!*/ tok = new Token();
		tok.val = "";
		this.la = tok;
		this.t = new Token(); // just to satisfy its non-null constraint
	}

	void SynErr (int n) {
		if (errDist >= minErrDist) errors.SynErr(la.filename, la.line, la.col, n);
		errDist = 0;
	}

	public void SemErr (string/*!*/ msg) {
		Contract.Requires(msg != null);
		if (errDist >= minErrDist) errors.SemErr(t, msg);
		errDist = 0;
	}

	public void SemErr(IToken/*!*/ tok, string/*!*/ msg) {
	  Contract.Requires(tok != null);
	  Contract.Requires(msg != null);
	  errors.SemErr(tok, msg);
	}

	void Get () {
		for (;;) {
			t = la;
			la = scanner.Scan();
			if (la.kind <= maxT) { ++errDist; break; }

			la = t;
		}
	}

	void Expect (int n) {
		if (la.kind==n) Get(); else { SynErr(n); }
	}

	bool StartOf (int s) {
		return set[s, la.kind];
	}

	void ExpectWeak (int n, int follow) {
		if (la.kind == n) Get();
		else {
			SynErr(n);
			while (!StartOf(follow)) Get();
		}
	}


	bool WeakSeparator(int n, int syFol, int repFol) {
		int kind = la.kind;
		if (kind == n) {Get(); return true;}
		else if (StartOf(repFol)) {return false;}
		else {
			SynErr(n);
			while (!(set[syFol, kind] || set[repFol, kind] || set[0, kind])) {
				Get();
				kind = la.kind;
			}
			return StartOf(syFol);
		}
	}


	void Dafny() {
		ClassDecl/*!*/ c; DatatypeDecl/*!*/ dt; TopLevelDecl td; IteratorDecl iter;
		List<MemberDecl/*!*/> membersDefaultClass = new List<MemberDecl/*!*/>();
		ModuleDecl submodule;
		// to support multiple files, create a default module only if theModule is null
		DefaultModuleDecl defaultModule = (DefaultModuleDecl)((LiteralModuleDecl)theModule).ModuleDef;
		// theModule should be a DefaultModuleDecl (actually, the singular DefaultModuleDecl)
		TraitDecl/*!*/ trait;
		Contract.Assert(defaultModule != null);
		
		while (la.kind == 26) {
			Get();
			Expect(7);
			{
			 string parsedFile = t.filename;
			 bool isVerbatimString;
			 string includedFile = Util.RemoveParsedStringQuotes(t.val, out isVerbatimString);
			 includedFile = Util.RemoveEscaping(includedFile, isVerbatimString);
			 string fullPath = includedFile;
			 if (!Path.IsPathRooted(includedFile)) {
			   string basePath = Path.GetDirectoryName(parsedFile);
			   includedFile = Path.Combine(basePath, includedFile);
			   fullPath = Path.GetFullPath(includedFile);
			 }
			 defaultModule.Includes.Add(new Include(t, includedFile, fullPath));
			}
			
		}
		while (StartOf(1)) {
			switch (la.kind) {
			case 27: case 28: case 30: {
				SubModuleDecl(defaultModule, out submodule);
				defaultModule.TopLevelDecls.Add(submodule); 
				break;
			}
			case 35: {
				ClassDecl(defaultModule, out c);
				defaultModule.TopLevelDecls.Add(c); 
				break;
			}
			case 40: case 41: {
				DatatypeDecl(defaultModule, out dt);
				defaultModule.TopLevelDecls.Add(dt); 
				break;
			}
			case 44: {
				NewtypeDecl(defaultModule, out td);
				defaultModule.TopLevelDecls.Add(td); 
				break;
			}
			case 45: {
				OtherTypeDecl(defaultModule, out td);
				defaultModule.TopLevelDecls.Add(td); 
				break;
			}
			case 47: {
				IteratorDecl(defaultModule, out iter);
				defaultModule.TopLevelDecls.Add(iter); 
				break;
			}
			case 37: {
				TraitDecl(defaultModule, out trait);
				defaultModule.TopLevelDecls.Add(trait); 
				break;
			}
			case 38: case 39: case 42: case 53: case 54: case 55: case 56: case 57: case 73: case 74: case 75: {
				ClassMemberDecl(membersDefaultClass, false);
				break;
			}
			}
		}
		DefaultClassDecl defaultClass = null;
		foreach (TopLevelDecl topleveldecl in defaultModule.TopLevelDecls) {
		 defaultClass = topleveldecl as DefaultClassDecl;
		 if (defaultClass != null) {
		   defaultClass.Members.AddRange(membersDefaultClass);
		   break;
		 }
		}
		if (defaultClass == null) { // create the default class here, because it wasn't found
		 defaultClass = new DefaultClassDecl(defaultModule, membersDefaultClass);
		 defaultModule.TopLevelDecls.Add(defaultClass);
		} 
		Expect(0);
	}

	void SubModuleDecl(ModuleDefinition parent, out ModuleDecl submodule) {
		ClassDecl/*!*/ c; DatatypeDecl/*!*/ dt; TopLevelDecl td; IteratorDecl iter;
		Attributes attrs = null;  IToken/*!*/ id;
		TraitDecl/*!*/ trait;
		List<MemberDecl/*!*/> namedModuleDefaultClassMembers = new List<MemberDecl>();;
		List<IToken> idRefined = null, idPath = null, idAssignment = null;
		ModuleDefinition module;
		ModuleDecl sm;
		submodule = null; // appease compiler
		bool isAbstract = false;
		bool opened = false;
		
		if (la.kind == 27 || la.kind == 28) {
			if (la.kind == 27) {
				Get();
				isAbstract = true; 
			}
			Expect(28);
			while (la.kind == 20) {
				Attribute(ref attrs);
			}
			NoUSIdent(out id);
			if (la.kind == 29) {
				Get();
				QualifiedName(out idRefined);
			}
			module = new ModuleDefinition(id, id.val, isAbstract, false, idRefined == null ? null : idRefined, parent, attrs, false); 
			Expect(20);
			module.BodyStartTok = t; 
			while (StartOf(1)) {
				switch (la.kind) {
				case 27: case 28: case 30: {
					SubModuleDecl(module, out sm);
					module.TopLevelDecls.Add(sm); 
					break;
				}
				case 35: {
					ClassDecl(module, out c);
					module.TopLevelDecls.Add(c); 
					break;
				}
				case 37: {
					TraitDecl(module, out trait);
					module.TopLevelDecls.Add(trait); 
					break;
				}
				case 40: case 41: {
					DatatypeDecl(module, out dt);
					module.TopLevelDecls.Add(dt); 
					break;
				}
				case 44: {
					NewtypeDecl(module, out td);
					module.TopLevelDecls.Add(td); 
					break;
				}
				case 45: {
					OtherTypeDecl(module, out td);
					module.TopLevelDecls.Add(td); 
					break;
				}
				case 47: {
					IteratorDecl(module, out iter);
					module.TopLevelDecls.Add(iter); 
					break;
				}
				case 38: case 39: case 42: case 53: case 54: case 55: case 56: case 57: case 73: case 74: case 75: {
					ClassMemberDecl(namedModuleDefaultClassMembers, false);
					break;
				}
				}
			}
			Expect(21);
			module.BodyEndTok = t;
			module.TopLevelDecls.Add(new DefaultClassDecl(module, namedModuleDefaultClassMembers));
			submodule = new LiteralModuleDecl(module, parent); 
		} else if (la.kind == 30) {
			Get();
			if (la.kind == 31) {
				Get();
				opened = true;
			}
			NoUSIdent(out id);
			if (la.kind == 32 || la.kind == 33) {
				if (la.kind == 32) {
					Get();
					QualifiedName(out idPath);
					submodule = new AliasModuleDecl(idPath, id, parent, opened); 
				} else {
					Get();
					QualifiedName(out idPath);
					if (la.kind == 34) {
						Get();
						QualifiedName(out idAssignment);
					}
					submodule = new ModuleFacadeDecl(idPath, id, parent, idAssignment, opened); 
				}
			}
			if (la.kind == 10) {
				while (!(la.kind == 0 || la.kind == 10)) {SynErr(134); Get();}
				Get();
			}
			if (submodule == null) {
			 idPath = new List<IToken>();
			 idPath.Add(id);
			 submodule = new AliasModuleDecl(idPath, id, parent, opened);
			}
			
		} else SynErr(135);
	}

	void ClassDecl(ModuleDefinition/*!*/ module, out ClassDecl/*!*/ c) {
		Contract.Requires(module != null);
		Contract.Ensures(Contract.ValueAtReturn(out c) != null);
		IToken/*!*/ id;
		Type/*!*/ trait = null;
		Attributes attrs = null;
		List<TypeParameter/*!*/> typeArgs = new List<TypeParameter/*!*/>();
		List<MemberDecl/*!*/> members = new List<MemberDecl/*!*/>();
		IToken bodyStart;
		
		while (!(la.kind == 0 || la.kind == 35)) {SynErr(136); Get();}
		Expect(35);
		while (la.kind == 20) {
			Attribute(ref attrs);
		}
		NoUSIdent(out id);
		if (la.kind == 51) {
			GenericParameters(typeArgs);
		}
		if (la.kind == 36) {
			Get();
			Type(out trait);
		}
<<<<<<< HEAD
		Expect(20);
		bodyStart = t; 
		while (StartOf(2)) {
			ClassMemberDecl(members, true);
		}
		Expect(21);
		c = new ClassDecl(id, id.val, module, typeArgs, members, attrs, traitId);
=======
		Expect(15);
		bodyStart = t;  
		while (StartOf(2)) {
			ClassMemberDecl(members, true);
		}
		Expect(16);
		c = new ClassDecl(id, id.val, module, typeArgs, members, attrs, trait);
>>>>>>> fd15838d
		c.BodyStartTok = bodyStart;
		c.BodyEndTok = t;
		
	}

	void DatatypeDecl(ModuleDefinition/*!*/ module, out DatatypeDecl/*!*/ dt) {
		Contract.Requires(module != null);
		Contract.Ensures(Contract.ValueAtReturn(out dt)!=null);
		IToken/*!*/ id;
		Attributes attrs = null;
		List<TypeParameter/*!*/> typeArgs = new List<TypeParameter/*!*/>();
		List<DatatypeCtor/*!*/> ctors = new List<DatatypeCtor/*!*/>();
		IToken bodyStart = Token.NoToken;  // dummy assignment
		bool co = false;
		
		while (!(la.kind == 0 || la.kind == 40 || la.kind == 41)) {SynErr(137); Get();}
		if (la.kind == 40) {
			Get();
		} else if (la.kind == 41) {
			Get();
			co = true; 
		} else SynErr(138);
		while (la.kind == 20) {
			Attribute(ref attrs);
		}
		NoUSIdent(out id);
		if (la.kind == 51) {
			GenericParameters(typeArgs);
		}
		Expect(32);
		bodyStart = t; 
		DatatypeMemberDecl(ctors);
		while (la.kind == 9) {
			Get();
			DatatypeMemberDecl(ctors);
		}
		if (la.kind == 10) {
			while (!(la.kind == 0 || la.kind == 10)) {SynErr(139); Get();}
			Get();
		}
		if (co) {
		 dt = new CoDatatypeDecl(id, id.val, module, typeArgs, ctors, attrs);
		} else {
		 dt = new IndDatatypeDecl(id, id.val, module, typeArgs, ctors, attrs);
		}
		dt.BodyStartTok = bodyStart;
		dt.BodyEndTok = t;
		
	}

	void NewtypeDecl(ModuleDefinition module, out TopLevelDecl td) {
		IToken id, bvId;
		Attributes attrs = null;
		td = null;
		Type baseType = null;
		Expression wh;
		
		Expect(44);
		while (la.kind == 20) {
			Attribute(ref attrs);
		}
		NoUSIdent(out id);
		Expect(32);
		if (IsIdentColonOrBar()) {
			NoUSIdent(out bvId);
			if (la.kind == 8) {
				Get();
				Type(out baseType);
			}
			if (baseType == null) { baseType = new OperationTypeProxy(true, true, false, false, false); } 
			Expect(9);
			Expression(out wh, false, true);
			td = new NewtypeDecl(id, id.val, module, new BoundVar(bvId, bvId.val, baseType), wh, attrs); 
		} else if (StartOf(3)) {
			Type(out baseType);
			td = new NewtypeDecl(id, id.val, module, baseType, attrs); 
		} else SynErr(140);
	}

	void OtherTypeDecl(ModuleDefinition module, out TopLevelDecl td) {
		IToken id;
		Attributes attrs = null;
		var eqSupport = TypeParameter.EqualitySupportValue.Unspecified;
		var typeArgs = new List<TypeParameter>();
		td = null;
		Type ty;
		
		Expect(45);
		while (la.kind == 20) {
			Attribute(ref attrs);
		}
		NoUSIdent(out id);
		if (la.kind == 22) {
			Get();
			Expect(46);
			Expect(23);
			eqSupport = TypeParameter.EqualitySupportValue.Required; 
			if (la.kind == 51) {
				GenericParameters(typeArgs);
			}
		} else if (StartOf(4)) {
			if (la.kind == 51) {
				GenericParameters(typeArgs);
			}
			if (la.kind == 32) {
				Get();
				Type(out ty);
				td = new TypeSynonymDecl(id, id.val, typeArgs, module, ty, attrs); 
			}
		} else SynErr(141);
		if (td == null) {
		 td = new OpaqueTypeDecl(id, id.val, module, eqSupport, typeArgs, attrs);
		}
		
		if (la.kind == 10) {
			while (!(la.kind == 0 || la.kind == 10)) {SynErr(142); Get();}
			Get();
		}
	}

	void IteratorDecl(ModuleDefinition module, out IteratorDecl/*!*/ iter) {
		Contract.Ensures(Contract.ValueAtReturn(out iter) != null);
		IToken/*!*/ id;
		Attributes attrs = null;
		List<TypeParameter/*!*/>/*!*/ typeArgs = new List<TypeParameter/*!*/>();
		List<Formal/*!*/> ins = new List<Formal/*!*/>();
		List<Formal/*!*/> outs = new List<Formal/*!*/>();
		List<FrameExpression/*!*/> reads = new List<FrameExpression/*!*/>();
		List<FrameExpression/*!*/> mod = new List<FrameExpression/*!*/>();
		List<Expression/*!*/> decreases = new List<Expression>();
		List<MaybeFreeExpression/*!*/> req = new List<MaybeFreeExpression/*!*/>();
		List<MaybeFreeExpression/*!*/> ens = new List<MaybeFreeExpression/*!*/>();
		List<MaybeFreeExpression/*!*/> yieldReq = new List<MaybeFreeExpression/*!*/>();
		List<MaybeFreeExpression/*!*/> yieldEns = new List<MaybeFreeExpression/*!*/>();
		List<Expression/*!*/> dec = new List<Expression/*!*/>();
		Attributes readsAttrs = null;
		Attributes modAttrs = null;
		Attributes decrAttrs = null;
		BlockStmt body = null;
		IToken signatureEllipsis = null;
		IToken bodyStart = Token.NoToken;
		IToken bodyEnd = Token.NoToken;
		
		while (!(la.kind == 0 || la.kind == 47)) {SynErr(143); Get();}
		Expect(47);
		while (la.kind == 20) {
			Attribute(ref attrs);
		}
		NoUSIdent(out id);
		if (la.kind == 22 || la.kind == 51) {
			if (la.kind == 51) {
				GenericParameters(typeArgs);
			}
			Formals(true, true, ins);
			if (la.kind == 48 || la.kind == 49) {
				if (la.kind == 48) {
					Get();
				} else {
					Get();
					SemErr(t, "iterators don't have a 'returns' clause; did you mean 'yields'?"); 
				}
				Formals(false, true, outs);
			}
		} else if (la.kind == 50) {
			Get();
			signatureEllipsis = t; 
		} else SynErr(144);
		while (StartOf(5)) {
			IteratorSpec(reads, mod, decreases, req, ens, yieldReq, yieldEns, ref readsAttrs, ref modAttrs, ref decrAttrs);
		}
		if (la.kind == 20) {
			BlockStmt(out body, out bodyStart, out bodyEnd);
		}
		iter = new IteratorDecl(id, id.val, module, typeArgs, ins, outs,
		                       new Specification<FrameExpression>(reads, readsAttrs),
		                       new Specification<FrameExpression>(mod, modAttrs),
		                       new Specification<Expression>(decreases, decrAttrs),
		                       req, ens, yieldReq, yieldEns,
		                       body, attrs, signatureEllipsis);
		iter.BodyStartTok = bodyStart;
		iter.BodyEndTok = bodyEnd;
		
	}

	void TraitDecl(ModuleDefinition/*!*/ module, out TraitDecl/*!*/ trait) {
		Contract.Requires(module != null);
		Contract.Ensures(Contract.ValueAtReturn(out trait) != null);
		IToken/*!*/ id;
		Attributes attrs = null;
		List<TypeParameter/*!*/> typeArgs = new List<TypeParameter/*!*/>(); //traits should not support type parameters at the moment
		List<MemberDecl/*!*/> members = new List<MemberDecl/*!*/>();
		IToken bodyStart;
		
		while (!(la.kind == 0 || la.kind == 37)) {SynErr(145); Get();}
		Expect(37);
		while (la.kind == 20) {
			Attribute(ref attrs);
		}
		NoUSIdent(out id);
		if (la.kind == 51) {
			GenericParameters(typeArgs);
		}
		Expect(20);
		bodyStart = t; 
		while (StartOf(2)) {
			ClassMemberDecl(members, true);
		}
		Expect(21);
		trait = new TraitDecl(id, id.val, module, typeArgs, members, attrs);
		trait.BodyStartTok = bodyStart;
		trait.BodyEndTok = t;
		
	}

	void ClassMemberDecl(List<MemberDecl/*!*/>/*!*/ mm, bool allowConstructors) {
		Contract.Requires(cce.NonNullElements(mm));
		Method/*!*/ m;
		Function/*!*/ f;
		MemberModifiers mmod = new MemberModifiers();
		
		while (la.kind == 38 || la.kind == 39) {
			if (la.kind == 38) {
				Get();
				mmod.IsGhost = true; 
			} else {
				Get();
				mmod.IsStatic = true; 
			}
		}
		if (la.kind == 42) {
			FieldDecl(mmod, mm);
		} else if (la.kind == 73 || la.kind == 74 || la.kind == 75) {
			FunctionDecl(mmod, out f);
			mm.Add(f); 
		} else if (StartOf(6)) {
			MethodDecl(mmod, allowConstructors, out m);
			mm.Add(m); 
		} else SynErr(146);
	}

	void Attribute(ref Attributes attrs) {
		Expect(20);
		AttributeBody(ref attrs);
		Expect(21);
	}

	void NoUSIdent(out IToken/*!*/ x) {
		Contract.Ensures(Contract.ValueAtReturn(out x) != null); 
		Expect(1);
		x = t;
		if (x.val.StartsWith("_")) {
		 SemErr("cannot declare identifier beginning with underscore");
		}
		
	}

	void QualifiedName(out List<IToken> ids) {
		IToken id; IToken idPrime; ids = new List<IToken>(); 
		Ident(out id);
		ids.Add(id); 
		while (la.kind == 72) {
			IdentOrDigitsSuffix(out id, out idPrime);
			ids.Add(id);
			if (idPrime != null) { ids.Add(idPrime); }
			
		}
	}

	void Ident(out IToken/*!*/ x) {
		Contract.Ensures(Contract.ValueAtReturn(out x) != null); 
		Expect(1);
		x = t; 
	}

	void IdentOrDigitsSuffix(out IToken x, out IToken y) {
		Contract.Ensures(Contract.ValueAtReturn(out x) != null);
		x = Token.NoToken;
		y = null;
		
		Expect(72);
		if (la.kind == 1) {
			Get();
			x = t; 
		} else if (la.kind == 2) {
			Get();
			x = t; 
		} else if (la.kind == 4) {
			Get();
			x = t;
			int exponent = x.val.IndexOf('e');
			if (0 <= exponent) {
			 // this is not a legal field/destructor name
			 SemErr(x, "invalid IdentOrDigitsSuffix");
			} else {
			 int dot = x.val.IndexOf('.');
			 if (0 <= dot) {
			   y = new Token();
			   y.pos = x.pos + dot + 1;
			   y.val = x.val.Substring(dot + 1);
			   x.val = x.val.Substring(0, dot);
			   y.col = x.col + dot + 1;
			   y.line = x.line;
			   y.filename = x.filename;
			   y.kind = x.kind;
			 }
			}
			
		} else if (la.kind == 19) {
			Get();
			x = t; 
		} else if (la.kind == 18) {
			Get();
			x = t; 
		} else SynErr(147);
	}

	void GenericParameters(List<TypeParameter/*!*/>/*!*/ typeArgs) {
		Contract.Requires(cce.NonNullElements(typeArgs));
		IToken/*!*/ id;
		TypeParameter.EqualitySupportValue eqSupport;
		
		Expect(51);
		NoUSIdent(out id);
		eqSupport = TypeParameter.EqualitySupportValue.Unspecified; 
		if (la.kind == 22) {
			Get();
			Expect(46);
			Expect(23);
			eqSupport = TypeParameter.EqualitySupportValue.Required; 
		}
		typeArgs.Add(new TypeParameter(id, id.val, eqSupport)); 
		while (la.kind == 43) {
			Get();
			NoUSIdent(out id);
			eqSupport = TypeParameter.EqualitySupportValue.Unspecified; 
			if (la.kind == 22) {
				Get();
				Expect(46);
				Expect(23);
				eqSupport = TypeParameter.EqualitySupportValue.Required; 
			}
			typeArgs.Add(new TypeParameter(id, id.val, eqSupport)); 
		}
		Expect(52);
	}

	void Type(out Type ty) {
		Contract.Ensures(Contract.ValueAtReturn(out ty) != null); IToken/*!*/ tok; 
		TypeAndToken(out tok, out ty);
	}

	void FieldDecl(MemberModifiers mmod, List<MemberDecl/*!*/>/*!*/ mm) {
		Contract.Requires(cce.NonNullElements(mm));
		Attributes attrs = null;
		IToken/*!*/ id;  Type/*!*/ ty;
		
		while (!(la.kind == 0 || la.kind == 42)) {SynErr(148); Get();}
		Expect(42);
		if (mmod.IsStatic) { SemErr(t, "fields cannot be declared 'static'"); }
		
		while (la.kind == 20) {
			Attribute(ref attrs);
		}
		FIdentType(out id, out ty);
		mm.Add(new Field(id, id.val, mmod.IsGhost, ty, attrs)); 
		while (la.kind == 43) {
			Get();
			FIdentType(out id, out ty);
			mm.Add(new Field(id, id.val, mmod.IsGhost, ty, attrs)); 
		}
		OldSemi();
	}

	void FunctionDecl(MemberModifiers mmod, out Function/*!*/ f) {
		Contract.Ensures(Contract.ValueAtReturn(out f)!=null);
		Attributes attrs = null;
		IToken/*!*/ id = Token.NoToken;  // to please compiler
		List<TypeParameter/*!*/> typeArgs = new List<TypeParameter/*!*/>();
		List<Formal/*!*/> formals = new List<Formal/*!*/>();
		Type/*!*/ returnType = new BoolType();
		List<Expression/*!*/> reqs = new List<Expression/*!*/>();
		List<Expression/*!*/> ens = new List<Expression/*!*/>();
		List<FrameExpression/*!*/> reads = new List<FrameExpression/*!*/>();
		List<Expression/*!*/> decreases;
		Expression body = null;
		bool isPredicate = false;  bool isCoPredicate = false;
		bool isFunctionMethod = false;
		IToken bodyStart = Token.NoToken;
		IToken bodyEnd = Token.NoToken;
		IToken signatureEllipsis = null;
		bool missingOpenParen;
		
		if (la.kind == 73) {
			Get();
			if (la.kind == 53) {
				Get();
				isFunctionMethod = true; 
			}
			if (mmod.IsGhost) { SemErr(t, "functions cannot be declared 'ghost' (they are ghost by default)"); }
			
			while (la.kind == 20) {
				Attribute(ref attrs);
			}
			NoUSIdent(out id);
			if (la.kind == 22 || la.kind == 51) {
				if (la.kind == 51) {
					GenericParameters(typeArgs);
				}
				Formals(true, isFunctionMethod, formals);
				Expect(8);
				Type(out returnType);
			} else if (la.kind == 50) {
				Get();
				signatureEllipsis = t; 
			} else SynErr(149);
		} else if (la.kind == 74) {
			Get();
			isPredicate = true; 
			if (la.kind == 53) {
				Get();
				isFunctionMethod = true; 
			}
			if (mmod.IsGhost) { SemErr(t, "predicates cannot be declared 'ghost' (they are ghost by default)"); }
			
			while (la.kind == 20) {
				Attribute(ref attrs);
			}
			NoUSIdent(out id);
			if (StartOf(7)) {
				if (la.kind == 51) {
					GenericParameters(typeArgs);
				}
				missingOpenParen = true; 
				if (la.kind == 22) {
					Formals(true, isFunctionMethod, formals);
					missingOpenParen = false; 
				}
				if (missingOpenParen) { errors.Warning(t, "with the new support of higher-order functions in Dafny, parentheses-less predicates are no longer supported; in the new syntax, parentheses are required for the declaration and uses of predicates, even if the predicate takes no additional arguments"); } 
				if (la.kind == 8) {
					Get();
					SemErr(t, "predicates do not have an explicitly declared return type; it is always bool"); 
				}
			} else if (la.kind == 50) {
				Get();
				signatureEllipsis = t; 
			} else SynErr(150);
		} else if (la.kind == 75) {
			Get();
			isCoPredicate = true; 
			if (mmod.IsGhost) { SemErr(t, "copredicates cannot be declared 'ghost' (they are ghost by default)"); }
			
			while (la.kind == 20) {
				Attribute(ref attrs);
			}
			NoUSIdent(out id);
			if (StartOf(7)) {
				if (la.kind == 51) {
					GenericParameters(typeArgs);
				}
				missingOpenParen = true; 
				if (la.kind == 22) {
					Formals(true, isFunctionMethod, formals);
					missingOpenParen = false; 
				}
				if (missingOpenParen) { errors.Warning(t, "with the new support of higher-order functions in Dafny, parentheses-less co-predicates are no longer supported; in the new syntax, parentheses are required for the declaration and uses of predicates, even if the co-predicate takes no additional arguments"); } 
				if (la.kind == 8) {
					Get();
					SemErr(t, "copredicates do not have an explicitly declared return type; it is always bool"); 
				}
			} else if (la.kind == 50) {
				Get();
				signatureEllipsis = t; 
			} else SynErr(151);
		} else SynErr(152);
		decreases = isCoPredicate ? null : new List<Expression/*!*/>(); 
		while (StartOf(8)) {
			FunctionSpec(reqs, reads, ens, decreases);
		}
		if (la.kind == 20) {
			FunctionBody(out body, out bodyStart, out bodyEnd);
		}
		if (DafnyOptions.O.DisallowSoundnessCheating && body == null && ens.Count > 0 && !Attributes.Contains(attrs, "axiom") && !Attributes.Contains(attrs, "imported")) {
		  SemErr(t, "a function with an ensures clause must have a body, unless given the :axiom attribute");
		}
		
		IToken tok = theVerifyThisFile ? id : new IncludeToken(id);
		if (isPredicate) {
		  f = new Predicate(tok, id.val, mmod.IsStatic, !isFunctionMethod, typeArgs, formals,
		                    reqs, reads, ens, new Specification<Expression>(decreases, null), body, Predicate.BodyOriginKind.OriginalOrInherited, attrs, signatureEllipsis);
		} else if (isCoPredicate) {
		  f = new CoPredicate(tok, id.val, mmod.IsStatic, typeArgs, formals,
		                    reqs, reads, ens, body, attrs, signatureEllipsis);
		} else {
		  f = new Function(tok, id.val, mmod.IsStatic, !isFunctionMethod, typeArgs, formals, returnType,
		                   reqs, reads, ens, new Specification<Expression>(decreases, null), body, attrs, signatureEllipsis);
		}
		f.BodyStartTok = bodyStart;
		f.BodyEndTok = bodyEnd;
		theBuiltIns.CreateArrowTypeDecl(formals.Count);
		if (isCoPredicate) {
		 // also create an arrow type for the corresponding prefix predicate
		 theBuiltIns.CreateArrowTypeDecl(formals.Count);
		}
		
	}

	void MethodDecl(MemberModifiers mmod, bool allowConstructor, out Method/*!*/ m) {
		Contract.Ensures(Contract.ValueAtReturn(out m) !=null);
		IToken/*!*/ id = Token.NoToken;
		bool hasName = false;  IToken keywordToken;
		Attributes attrs = null;
		List<TypeParameter/*!*/>/*!*/ typeArgs = new List<TypeParameter/*!*/>();
		List<Formal/*!*/> ins = new List<Formal/*!*/>();
		List<Formal/*!*/> outs = new List<Formal/*!*/>();
		List<MaybeFreeExpression/*!*/> req = new List<MaybeFreeExpression/*!*/>();
		List<FrameExpression/*!*/> mod = new List<FrameExpression/*!*/>();
		List<MaybeFreeExpression/*!*/> ens = new List<MaybeFreeExpression/*!*/>();
		List<Expression/*!*/> dec = new List<Expression/*!*/>();
		Attributes decAttrs = null;
		Attributes modAttrs = null;
		BlockStmt body = null;
		bool isLemma = false;
		bool isConstructor = false;
		bool isCoLemma = false;
		IToken signatureEllipsis = null;
		IToken bodyStart = Token.NoToken;
		IToken bodyEnd = Token.NoToken;
		
		while (!(StartOf(9))) {SynErr(153); Get();}
		if (la.kind == 53) {
			Get();
		} else if (la.kind == 54) {
			Get();
			isLemma = true; 
		} else if (la.kind == 55) {
			Get();
			isCoLemma = true; 
		} else if (la.kind == 56) {
			Get();
			isCoLemma = true;
			errors.Warning(t, "the 'comethod' keyword has been deprecated; it has been renamed to 'colemma'");
			
		} else if (la.kind == 57) {
			Get();
			if (allowConstructor) {
			 isConstructor = true;
			} else {
			 SemErr(t, "constructors are allowed only in classes");
			}
			
		} else SynErr(154);
		keywordToken = t; 
		if (isLemma) {
		 if (mmod.IsGhost) {
		   SemErr(t, "lemmas cannot be declared 'ghost' (they are automatically 'ghost')");
		 }
		} else if (isConstructor) {
		 if (mmod.IsGhost) {
		   SemErr(t, "constructors cannot be declared 'ghost'");
		 }
		 if (mmod.IsStatic) {
		   SemErr(t, "constructors cannot be declared 'static'");
		 }
		} else if (isCoLemma) {
		 if (mmod.IsGhost) {
		   SemErr(t, "colemmas cannot be declared 'ghost' (they are automatically 'ghost')");
		 }
		}
		
		while (la.kind == 20) {
			Attribute(ref attrs);
		}
		if (la.kind == 1) {
			NoUSIdent(out id);
			hasName = true; 
		}
		if (!hasName) {
		 id = keywordToken;
		 if (!isConstructor) {
		   SemErr(la, "a method must be given a name (expecting identifier)");
		 }
		}
		
		if (la.kind == 22 || la.kind == 51) {
			if (la.kind == 51) {
				GenericParameters(typeArgs);
			}
			Formals(true, !mmod.IsGhost, ins);
			if (la.kind == 49) {
				Get();
				if (isConstructor) { SemErr(t, "constructors cannot have out-parameters"); } 
				Formals(false, !mmod.IsGhost, outs);
			}
		} else if (la.kind == 50) {
			Get();
			signatureEllipsis = t; 
		} else SynErr(155);
		while (StartOf(10)) {
			MethodSpec(req, mod, ens, dec, ref decAttrs, ref modAttrs);
		}
		if (la.kind == 20) {
			BlockStmt(out body, out bodyStart, out bodyEnd);
		}
		if (DafnyOptions.O.DisallowSoundnessCheating && body == null && ens.Count > 0 && !Attributes.Contains(attrs, "axiom") && !Attributes.Contains(attrs, "imported") && !Attributes.Contains(attrs, "decl") && theVerifyThisFile) {
		  SemErr(t, "a method with an ensures clause must have a body, unless given the :axiom attribute");
		}
		
		IToken tok = theVerifyThisFile ? id : new IncludeToken(id);
		if (isConstructor) {
		 m = new Constructor(tok, hasName ? id.val : "_ctor", typeArgs, ins,
		                     req, new Specification<FrameExpression>(mod, modAttrs), ens, new Specification<Expression>(dec, decAttrs), body, attrs, signatureEllipsis);
		} else if (isCoLemma) {
		 m = new CoLemma(tok, id.val, mmod.IsStatic, typeArgs, ins, outs,
		                 req, new Specification<FrameExpression>(mod, modAttrs), ens, new Specification<Expression>(dec, decAttrs), body, attrs, signatureEllipsis);
		} else if (isLemma) {
		 m = new Lemma(tok, id.val, mmod.IsStatic, typeArgs, ins, outs,
		               req, new Specification<FrameExpression>(mod, modAttrs), ens, new Specification<Expression>(dec, decAttrs), body, attrs, signatureEllipsis);
		} else {
		 m = new Method(tok, id.val, mmod.IsStatic, mmod.IsGhost, typeArgs, ins, outs,
		                req, new Specification<FrameExpression>(mod, modAttrs), ens, new Specification<Expression>(dec, decAttrs), body, attrs, signatureEllipsis);
		}
		m.BodyStartTok = bodyStart;
		m.BodyEndTok = bodyEnd;
		
	}

	void DatatypeMemberDecl(List<DatatypeCtor/*!*/>/*!*/ ctors) {
		Contract.Requires(cce.NonNullElements(ctors));
		Attributes attrs = null;
		IToken/*!*/ id;
		List<Formal/*!*/> formals = new List<Formal/*!*/>();
		
		while (la.kind == 20) {
			Attribute(ref attrs);
		}
		NoUSIdent(out id);
		if (la.kind == 22) {
			FormalsOptionalIds(formals);
		}
		ctors.Add(new DatatypeCtor(id, id.val, formals, attrs)); 
	}

	void FormalsOptionalIds(List<Formal/*!*/>/*!*/ formals) {
		Contract.Requires(cce.NonNullElements(formals)); IToken/*!*/ id;  Type/*!*/ ty;  string/*!*/ name;  bool isGhost; 
		Expect(22);
		if (StartOf(11)) {
			TypeIdentOptional(out id, out name, out ty, out isGhost);
			formals.Add(new Formal(id, name, ty, true, isGhost)); 
			while (la.kind == 43) {
				Get();
				TypeIdentOptional(out id, out name, out ty, out isGhost);
				formals.Add(new Formal(id, name, ty, true, isGhost)); 
			}
		}
		Expect(23);
	}

	void FIdentType(out IToken/*!*/ id, out Type/*!*/ ty) {
		Contract.Ensures(Contract.ValueAtReturn(out id) != null); Contract.Ensures(Contract.ValueAtReturn(out ty) != null);
		id = Token.NoToken;
		
		if (la.kind == 1) {
			WildIdent(out id, false);
		} else if (la.kind == 2) {
			Get();
			id = t; 
		} else SynErr(156);
		Expect(8);
		Type(out ty);
	}

	void OldSemi() {
		if (la.kind == 10) {
			while (!(la.kind == 0 || la.kind == 10)) {SynErr(157); Get();}
			Get();
		}
	}

	void Expression(out Expression e, bool allowSemi, bool allowLambda) {
		Expression e0; IToken endTok; 
		EquivExpression(out e, allowSemi, allowLambda);
		if (SemiFollowsCall(allowSemi, e)) {
			Expect(10);
			endTok = t; 
			Expression(out e0, allowSemi, allowLambda);
			e = new StmtExpr(e.tok,
			     new UpdateStmt(e.tok, endTok, new List<Expression>(), new List<AssignmentRhs>() { new ExprRhs(e, null) }),
			     e0);
			
		}
	}

	void GIdentType(bool allowGhostKeyword, out IToken/*!*/ id, out Type/*!*/ ty, out bool isGhost) {
		Contract.Ensures(Contract.ValueAtReturn(out id)!=null);
		Contract.Ensures(Contract.ValueAtReturn(out ty)!=null);
		isGhost = false; 
		if (la.kind == 38) {
			Get();
			if (allowGhostKeyword) { isGhost = true; } else { SemErr(t, "formal cannot be declared 'ghost' in this context"); } 
		}
		IdentType(out id, out ty, true);
	}

	void IdentType(out IToken/*!*/ id, out Type/*!*/ ty, bool allowWildcardId) {
		Contract.Ensures(Contract.ValueAtReturn(out id) != null); Contract.Ensures(Contract.ValueAtReturn(out ty) != null);
		WildIdent(out id, allowWildcardId);
		Expect(8);
		Type(out ty);
	}

	void WildIdent(out IToken/*!*/ x, bool allowWildcardId) {
		Contract.Ensures(Contract.ValueAtReturn(out x) != null); 
		Expect(1);
		x = t;
		t.val = UnwildIdent(x.val, allowWildcardId);
		
	}

	void LocalIdentTypeOptional(out LocalVariable var, bool isGhost) {
		IToken id;  Type ty;  Type optType = null;
		
		WildIdent(out id, true);
		if (la.kind == 8) {
			Get();
			Type(out ty);
			optType = ty; 
		}
		var = new LocalVariable(id, id, id.val, optType == null ? new InferredTypeProxy() : optType, isGhost); 
	}

	void IdentTypeOptional(out BoundVar var) {
		Contract.Ensures(Contract.ValueAtReturn(out var) != null);
		IToken id;  Type ty;  Type optType = null;
		
		WildIdent(out id, true);
		if (la.kind == 8) {
			Get();
			Type(out ty);
			optType = ty; 
		}
		var = new BoundVar(id, id.val, optType == null ? new InferredTypeProxy() : optType); 
	}

	void TypeIdentOptional(out IToken/*!*/ id, out string/*!*/ identName, out Type/*!*/ ty, out bool isGhost) {
		Contract.Ensures(Contract.ValueAtReturn(out id)!=null);
		Contract.Ensures(Contract.ValueAtReturn(out ty)!=null);
		Contract.Ensures(Contract.ValueAtReturn(out identName)!=null);
		string name = null; id = Token.NoToken; ty = new BoolType()/*dummy*/; isGhost = false; 
		if (la.kind == 38) {
			Get();
			isGhost = true; 
		}
		if (StartOf(3)) {
			TypeAndToken(out id, out ty);
			if (la.kind == 8) {
				Get();
				UserDefinedType udt = ty as UserDefinedType;
				if (udt != null && udt.TypeArgs.Count == 0) {
				 name = udt.Name;
				} else {
				 SemErr(id, "invalid formal-parameter name in datatype constructor");
				}
				
				Type(out ty);
			}
		} else if (la.kind == 2) {
			Get();
			id = t; name = id.val;
			Expect(8);
			Type(out ty);
		} else SynErr(158);
		if (name != null) {
		 identName = name;
		} else {
		 identName = "#" + anonymousIds++;
		}
		
	}

	void TypeAndToken(out IToken tok, out Type ty) {
		Contract.Ensures(Contract.ValueAtReturn(out tok)!=null); Contract.Ensures(Contract.ValueAtReturn(out ty) != null);
		tok = Token.NoToken;  ty = new BoolType();  /*keep compiler happy*/
		List<Type> gt = null;
		
		switch (la.kind) {
		case 61: {
			Get();
			tok = t; 
			break;
		}
		case 62: {
			Get();
			tok = t;  ty = new CharType(); 
			break;
		}
		case 63: {
			Get();
			tok = t;  ty = new NatType(); 
			break;
		}
		case 64: {
			Get();
			tok = t;  ty = new IntType(); 
			break;
		}
		case 65: {
			Get();
			tok = t;  ty = new RealType(); 
			break;
		}
		case 66: {
			Get();
			tok = t;  gt = new List<Type/*!*/>(); 
			if (la.kind == 51) {
				GenericInstantiation(gt);
			}
			if (gt.Count > 1) {
			 SemErr("set type expects only one type argument");
			}
			ty = new SetType(gt.Count == 1 ? gt[0] : null);
			
			break;
		}
		case 67: {
			Get();
			tok = t;  gt = new List<Type/*!*/>(); 
			if (la.kind == 51) {
				GenericInstantiation(gt);
			}
			if (gt.Count > 1) {
			 SemErr("multiset type expects only one type argument");
			}
			ty = new MultiSetType(gt.Count == 1 ? gt[0] : null);
			
			break;
		}
		case 68: {
			Get();
			tok = t;  gt = new List<Type/*!*/>(); 
			if (la.kind == 51) {
				GenericInstantiation(gt);
			}
			if (gt.Count > 1) {
			 SemErr("seq type expects only one type argument");
			}
			ty = new SeqType(gt.Count == 1 ? gt[0] : null);
			
			break;
		}
		case 69: {
			Get();
			tok = t;  ty = new UserDefinedType(tok, tok.val, new List<Type>(), new List<IToken>()); 
			break;
		}
		case 70: {
			Get();
			tok = t;  gt = new List<Type/*!*/>(); 
			if (la.kind == 51) {
				GenericInstantiation(gt);
			}
			if (gt.Count == 0) {
			 ty = new MapType(null, null);
			} else if (gt.Count != 2) {
			 SemErr("map type expects two type arguments");
			 ty = new MapType(gt[0], gt.Count == 1 ? new InferredTypeProxy() : gt[1]);
			} else {
			 ty = new MapType(gt[0], gt[1]);
			}
			
			break;
		}
		case 22: {
			Get();
			tok = t; gt = new List<Type>(); 
			if (StartOf(3)) {
				Type(out ty);
				gt.Add(ty); 
				while (la.kind == 43) {
					Get();
					Type(out ty);
					gt.Add(ty); 
				}
			}
			Expect(23);
			if (gt.Count == 1) {
			 // just return the type 'ty'
			} else {
			 // make sure the nullary tuple type exists
			 var dims = gt.Count;
			 var tmp = theBuiltIns.TupleType(tok, dims, true);
			 ty = new UserDefinedType(tok, BuiltIns.TupleTypeName(dims), gt, new List<IToken>());
			}
			
			break;
		}
		case 1: case 5: case 71: {
			ReferenceType(out tok, out ty);
			break;
		}
		default: SynErr(159); break;
		}
		if (la.kind == 12) {
			Type t2; 
			Get();
			tok = t; 
			Type(out t2);
			if (gt == null) {
			 gt = new List<Type>{ ty };
			}
			ty = new ArrowType(tok, gt, t2);
			theBuiltIns.CreateArrowTypeDecl(gt.Count);
			
		}
	}

	void Formals(bool incoming, bool allowGhostKeyword, List<Formal> formals) {
		Contract.Requires(cce.NonNullElements(formals)); IToken id;  Type ty;  bool isGhost; 
		Expect(22);
		if (la.kind == 1 || la.kind == 38) {
			GIdentType(allowGhostKeyword, out id, out ty, out isGhost);
			formals.Add(new Formal(id, id.val, ty, incoming, isGhost)); 
			while (la.kind == 43) {
				Get();
				GIdentType(allowGhostKeyword, out id, out ty, out isGhost);
				formals.Add(new Formal(id, id.val, ty, incoming, isGhost)); 
			}
		}
		Expect(23);
	}

	void IteratorSpec(List<FrameExpression/*!*/>/*!*/ reads, List<FrameExpression/*!*/>/*!*/ mod, List<Expression/*!*/> decreases,
List<MaybeFreeExpression/*!*/>/*!*/ req, List<MaybeFreeExpression/*!*/>/*!*/ ens,
List<MaybeFreeExpression/*!*/>/*!*/ yieldReq, List<MaybeFreeExpression/*!*/>/*!*/ yieldEns,
ref Attributes readsAttrs, ref Attributes modAttrs, ref Attributes decrAttrs) {
		Expression/*!*/ e; FrameExpression/*!*/ fe; bool isFree = false; bool isYield = false; Attributes ensAttrs = null;
		
		while (!(StartOf(12))) {SynErr(160); Get();}
		if (la.kind == 18) {
			Get();
			while (IsAttribute()) {
				Attribute(ref readsAttrs);
			}
			FrameExpression(out fe);
			reads.Add(fe); 
			while (la.kind == 43) {
				Get();
				FrameExpression(out fe);
				reads.Add(fe); 
			}
			OldSemi();
		} else if (la.kind == 17) {
			Get();
			while (IsAttribute()) {
				Attribute(ref modAttrs);
			}
			FrameExpression(out fe);
			mod.Add(fe); 
			while (la.kind == 43) {
				Get();
				FrameExpression(out fe);
				mod.Add(fe); 
			}
			OldSemi();
		} else if (StartOf(13)) {
			if (la.kind == 58) {
				Get();
				isFree = true;
				errors.Warning(t, "the 'free' keyword is soon to be deprecated");
				
			}
			if (la.kind == 60) {
				Get();
				isYield = true; 
			}
			if (la.kind == 19) {
				Get();
				Expression(out e, false, true);
				OldSemi();
				if (isYield) {
				 yieldReq.Add(new MaybeFreeExpression(e, isFree));
				} else {
				 req.Add(new MaybeFreeExpression(e, isFree));
				}
				
			} else if (la.kind == 59) {
				Get();
				while (IsAttribute()) {
					Attribute(ref ensAttrs);
				}
				Expression(out e, false, true);
				OldSemi();
				if (isYield) {
				 yieldEns.Add(new MaybeFreeExpression(e, isFree, ensAttrs));
				} else {
				 ens.Add(new MaybeFreeExpression(e, isFree, ensAttrs));
				}
				
			} else SynErr(161);
		} else if (la.kind == 15) {
			Get();
			while (IsAttribute()) {
				Attribute(ref decrAttrs);
			}
			DecreasesList(decreases, false);
			OldSemi();
		} else SynErr(162);
	}

	void BlockStmt(out BlockStmt/*!*/ block, out IToken bodyStart, out IToken bodyEnd) {
		Contract.Ensures(Contract.ValueAtReturn(out block) != null);
		List<Statement/*!*/> body = new List<Statement/*!*/>();
		
		Expect(20);
		bodyStart = t; 
		while (StartOf(14)) {
			Stmt(body);
		}
		Expect(21);
		bodyEnd = t;
		block = new BlockStmt(bodyStart, bodyEnd, body); 
	}

	void MethodSpec(List<MaybeFreeExpression/*!*/>/*!*/ req, List<FrameExpression/*!*/>/*!*/ mod, List<MaybeFreeExpression/*!*/>/*!*/ ens,
List<Expression/*!*/>/*!*/ decreases, ref Attributes decAttrs, ref Attributes modAttrs) {
		Contract.Requires(cce.NonNullElements(req)); Contract.Requires(cce.NonNullElements(mod)); Contract.Requires(cce.NonNullElements(ens)); Contract.Requires(cce.NonNullElements(decreases));
		Expression/*!*/ e;  FrameExpression/*!*/ fe;  bool isFree = false; Attributes ensAttrs = null;
		
		while (!(StartOf(15))) {SynErr(163); Get();}
		if (la.kind == 17) {
			Get();
			while (IsAttribute()) {
				Attribute(ref modAttrs);
			}
			FrameExpression(out fe);
			mod.Add(fe); 
			while (la.kind == 43) {
				Get();
				FrameExpression(out fe);
				mod.Add(fe); 
			}
			OldSemi();
		} else if (la.kind == 19 || la.kind == 58 || la.kind == 59) {
			if (la.kind == 58) {
				Get();
				isFree = true;
				errors.Warning(t, "the 'free' keyword is soon to be deprecated");
				
			}
			if (la.kind == 19) {
				Get();
				Expression(out e, false, true);
				OldSemi();
				req.Add(new MaybeFreeExpression(e, isFree)); 
			} else if (la.kind == 59) {
				Get();
				while (IsAttribute()) {
					Attribute(ref ensAttrs);
				}
				Expression(out e, false, true);
				OldSemi();
				ens.Add(new MaybeFreeExpression(e, isFree, ensAttrs)); 
			} else SynErr(164);
		} else if (la.kind == 15) {
			Get();
			while (IsAttribute()) {
				Attribute(ref decAttrs);
			}
			DecreasesList(decreases, true);
			OldSemi();
		} else SynErr(165);
	}

	void FrameExpression(out FrameExpression/*!*/ fe) {
		Contract.Ensures(Contract.ValueAtReturn(out fe) != null);
		Expression/*!*/ e;
		IToken/*!*/ id;
		string fieldName = null;  IToken feTok = null;
		fe = null;
		
		if (StartOf(16)) {
			Expression(out e, false, false);
			feTok = e.tok; 
			if (la.kind == 76) {
				Get();
				Ident(out id);
				fieldName = id.val;  feTok = id; 
			}
			fe = new FrameExpression(feTok, e, fieldName); 
		} else if (la.kind == 76) {
			Get();
			Ident(out id);
			fieldName = id.val; 
			fe = new FrameExpression(id, new ImplicitThisExpr(id), fieldName); 
		} else SynErr(166);
	}

	void DecreasesList(List<Expression/*!*/> decreases, bool allowWildcard) {
		Expression/*!*/ e; 
		PossiblyWildExpression(out e);
		if (!allowWildcard && e is WildcardExpr) {
		 SemErr(e.tok, "'decreases *' is allowed only on loops and tail-recursive methods");
		} else {
		 decreases.Add(e);
		}
		
		while (la.kind == 43) {
			Get();
			PossiblyWildExpression(out e);
			if (!allowWildcard && e is WildcardExpr) {
			 SemErr(e.tok, "'decreases *' is allowed only on loops and tail-recursive methods");
			} else {
			 decreases.Add(e);
			}
			
		}
	}

	void GenericInstantiation(List<Type/*!*/>/*!*/ gt) {
		Contract.Requires(cce.NonNullElements(gt)); Type/*!*/ ty; 
		Expect(51);
		Type(out ty);
		gt.Add(ty); 
		while (la.kind == 43) {
			Get();
			Type(out ty);
			gt.Add(ty); 
		}
		Expect(52);
	}

	void ReferenceType(out IToken/*!*/ tok, out Type/*!*/ ty) {
		Contract.Ensures(Contract.ValueAtReturn(out tok) != null); Contract.Ensures(Contract.ValueAtReturn(out ty) != null);
		tok = Token.NoToken;  ty = new BoolType();  /*keep compiler happy*/
		List<Type> gt;
		List<IToken> path;
		
		if (la.kind == 71) {
			Get();
			tok = t;  ty = new ObjectType(); 
		} else if (la.kind == 5) {
			Get();
			tok = t;  gt = new List<Type>(); 
			if (la.kind == 51) {
				GenericInstantiation(gt);
			}
			int dims = tok.val.Length == 5 ? 1 : int.Parse(tok.val.Substring(5));
			ty = theBuiltIns.ArrayType(tok, dims, gt, true);
			
		} else if (la.kind == 1) {
			Ident(out tok);
			gt = new List<Type>();
			path = new List<IToken>(); 
			while (la.kind == 72) {
				path.Add(tok); 
				Get();
				Ident(out tok);
			}
			if (la.kind == 51) {
				GenericInstantiation(gt);
			}
			ty = new UserDefinedType(tok, tok.val, gt, path); 
		} else SynErr(167);
	}

	void FunctionSpec(List<Expression/*!*/>/*!*/ reqs, List<FrameExpression/*!*/>/*!*/ reads, List<Expression/*!*/>/*!*/ ens, List<Expression/*!*/> decreases) {
		Contract.Requires(cce.NonNullElements(reqs));
		Contract.Requires(cce.NonNullElements(reads));
		Contract.Requires(decreases == null || cce.NonNullElements(decreases));
		Expression/*!*/ e;  FrameExpression/*!*/ fe; 
		if (la.kind == 19) {
			while (!(la.kind == 0 || la.kind == 19)) {SynErr(168); Get();}
			Get();
			Expression(out e, false, true);
			OldSemi();
			reqs.Add(e); 
		} else if (la.kind == 18) {
			Get();
			PossiblyWildFrameExpression(out fe);
			reads.Add(fe); 
			while (la.kind == 43) {
				Get();
				PossiblyWildFrameExpression(out fe);
				reads.Add(fe); 
			}
			OldSemi();
		} else if (la.kind == 59) {
			Get();
			Expression(out e, false, true);
			OldSemi();
			ens.Add(e); 
		} else if (la.kind == 15) {
			Get();
			if (decreases == null) {
			 SemErr(t, "'decreases' clauses are meaningless for copredicates, so they are not allowed");
			 decreases = new List<Expression/*!*/>();
			}
			
			DecreasesList(decreases, false);
			OldSemi();
		} else SynErr(169);
	}

	void FunctionBody(out Expression/*!*/ e, out IToken bodyStart, out IToken bodyEnd) {
		Contract.Ensures(Contract.ValueAtReturn(out e) != null); e = dummyExpr; 
		Expect(20);
		bodyStart = t; 
		Expression(out e, true, true);
		Expect(21);
		bodyEnd = t; 
	}

	void PossiblyWildFrameExpression(out FrameExpression/*!*/ fe) {
		Contract.Ensures(Contract.ValueAtReturn(out fe) != null); fe = dummyFrameExpr; 
		if (la.kind == 24) {
			Get();
			fe = new FrameExpression(t, new WildcardExpr(t), null); 
		} else if (StartOf(17)) {
			FrameExpression(out fe);
		} else SynErr(170);
	}

	void LambdaSpec(out Expression req, List<FrameExpression> reads) {
		Contract.Requires(reads != null);
		Expression e; req = null;  FrameExpression fe; 
		while (la.kind == 18 || la.kind == 19) {
			if (la.kind == 19) {
				Get();
				Expression(out e, false, false);
				if (req == null) {
				 req = e;
				} else {
				 req = new BinaryExpr(req.tok, BinaryExpr.Opcode.And, req, e);
				}
				
			} else {
				Get();
				PossiblyWildFrameExpression(out fe);
				reads.Add(fe); 
			}
		}
	}

	void PossiblyWildExpression(out Expression/*!*/ e) {
		Contract.Ensures(Contract.ValueAtReturn(out e)!=null);
		e = dummyExpr; 
		if (la.kind == 24) {
			Get();
			e = new WildcardExpr(t); 
		} else if (StartOf(16)) {
			Expression(out e, false, false);
		} else SynErr(171);
	}

	void Stmt(List<Statement/*!*/>/*!*/ ss) {
		Statement/*!*/ s;
		
		OneStmt(out s);
		ss.Add(s); 
	}

	void OneStmt(out Statement/*!*/ s) {
		Contract.Ensures(Contract.ValueAtReturn(out s) != null); IToken/*!*/ x;  IToken/*!*/ id;  string label = null;
		s = dummyStmt;  /* to please the compiler */
		BlockStmt bs;
		IToken bodyStart, bodyEnd;
		int breakCount;
		
		while (!(StartOf(18))) {SynErr(172); Get();}
		switch (la.kind) {
		case 20: {
			BlockStmt(out bs, out bodyStart, out bodyEnd);
			s = bs; 
			break;
		}
		case 90: {
			AssertStmt(out s);
			break;
		}
		case 13: {
			AssumeStmt(out s);
			break;
		}
		case 91: {
			PrintStmt(out s);
			break;
		}
		case 1: case 2: case 3: case 4: case 6: case 7: case 9: case 22: case 64: case 65: case 120: case 121: case 122: case 123: case 124: case 125: {
			UpdateStmt(out s);
			break;
		}
		case 38: case 42: {
			VarDeclStatement(out s);
			break;
		}
		case 86: {
			IfStmt(out s);
			break;
		}
		case 88: {
			WhileStmt(out s);
			break;
		}
		case 89: {
			MatchStmt(out s);
			break;
		}
		case 92: case 93: {
			ForallStmt(out s);
			break;
		}
		case 95: {
			CalcStmt(out s);
			break;
		}
		case 94: {
			ModifyStmt(out s);
			break;
		}
		case 77: {
			Get();
			x = t; 
			NoUSIdent(out id);
			Expect(8);
			OneStmt(out s);
			s.Labels = new LList<Label>(new Label(x, id.val), s.Labels); 
			break;
		}
		case 78: {
			Get();
			x = t; breakCount = 1; label = null; 
			if (la.kind == 1) {
				NoUSIdent(out id);
				label = id.val; 
			} else if (la.kind == 10 || la.kind == 78) {
				while (la.kind == 78) {
					Get();
					breakCount++; 
				}
			} else SynErr(173);
			while (!(la.kind == 0 || la.kind == 10)) {SynErr(174); Get();}
			Expect(10);
			s = label != null ? new BreakStmt(x, t, label) : new BreakStmt(x, t, breakCount); 
			break;
		}
		case 60: case 81: {
			ReturnStmt(out s);
			break;
		}
		case 50: {
			SkeletonStmt(out s);
			break;
		}
		default: SynErr(175); break;
		}
	}

	void AssertStmt(out Statement/*!*/ s) {
		Contract.Ensures(Contract.ValueAtReturn(out s) != null); IToken/*!*/ x;
		Expression e = dummyExpr; Attributes attrs = null;
		IToken dotdotdot = null;
		
		Expect(90);
		x = t; 
		while (IsAttribute()) {
			Attribute(ref attrs);
		}
		if (StartOf(16)) {
			Expression(out e, false, true);
		} else if (la.kind == 50) {
			Get();
			dotdotdot = t; 
		} else SynErr(176);
		Expect(10);
		if (dotdotdot != null) {
		 s = new SkeletonStatement(new AssertStmt(x, t, new LiteralExpr(x, true), attrs), dotdotdot, null);
		} else {
		 s = new AssertStmt(x, t, e, attrs);
		}
		
	}

	void AssumeStmt(out Statement/*!*/ s) {
		Contract.Ensures(Contract.ValueAtReturn(out s) != null); IToken/*!*/ x;
		Expression e = dummyExpr; Attributes attrs = null;
		IToken dotdotdot = null;
		
		Expect(13);
		x = t; 
		while (IsAttribute()) {
			Attribute(ref attrs);
		}
		if (StartOf(16)) {
			Expression(out e, false, true);
		} else if (la.kind == 50) {
			Get();
			dotdotdot = t; 
		} else SynErr(177);
		Expect(10);
		if (dotdotdot != null) {
		 s = new SkeletonStatement(new AssumeStmt(x, t, new LiteralExpr(x, true), attrs), dotdotdot, null);
		} else {
		 s = new AssumeStmt(x, t, e, attrs);
		}
		
	}

	void PrintStmt(out Statement/*!*/ s) {
		Contract.Ensures(Contract.ValueAtReturn(out s) != null); IToken/*!*/ x;  Expression arg;
		List<Expression> args = new List<Expression>();
		
		Expect(91);
		x = t; 
		AttributeArg(out arg, false);
		args.Add(arg); 
		while (la.kind == 43) {
			Get();
			AttributeArg(out arg, false);
			args.Add(arg); 
		}
		Expect(10);
		s = new PrintStmt(x, t, args); 
	}

	void UpdateStmt(out Statement/*!*/ s) {
		List<Expression> lhss = new List<Expression>();
		List<AssignmentRhs> rhss = new List<AssignmentRhs>();
		Expression e;  AssignmentRhs r;
		Expression lhs0;
		IToken x, endTok = Token.NoToken;
		Attributes attrs = null;
		IToken suchThatAssume = null;
		Expression suchThat = null;
		
		Lhs(out e);
		x = e.tok; 
		if (la.kind == 10 || la.kind == 20) {
			while (la.kind == 20) {
				Attribute(ref attrs);
			}
			Expect(10);
			endTok = t; rhss.Add(new ExprRhs(e, attrs)); 
		} else if (la.kind == 43 || la.kind == 80 || la.kind == 82) {
			lhss.Add(e);  lhs0 = e; 
			while (la.kind == 43) {
				Get();
				Lhs(out e);
				lhss.Add(e); 
			}
			if (la.kind == 80) {
				Get();
				x = t; 
				Rhs(out r, lhs0);
				rhss.Add(r); 
				while (la.kind == 43) {
					Get();
					Rhs(out r, lhs0);
					rhss.Add(r); 
				}
			} else if (la.kind == 82) {
				Get();
				x = t; 
				if (la.kind == _assume) {
					Expect(13);
					suchThatAssume = t; 
				}
				Expression(out suchThat, false, true);
			} else SynErr(178);
			Expect(10);
			endTok = t; 
		} else if (la.kind == 8) {
			Get();
			SemErr(t, "invalid statement (did you forget the 'label' keyword?)"); 
		} else SynErr(179);
		if (suchThat != null) {
		 s = new AssignSuchThatStmt(x, endTok, lhss, suchThat, suchThatAssume);
		} else {
		 if (lhss.Count == 0 && rhss.Count == 0) {
		   s = new BlockStmt(x, endTok, new List<Statement>()); // error, give empty statement
		 } else {
		   s = new UpdateStmt(x, endTok, lhss, rhss);
		 }
		}
		
	}

	void VarDeclStatement(out Statement/*!*/ s) {
		IToken x = null, assignTok = null;  bool isGhost = false;
		LocalVariable d;
		AssignmentRhs r;  IdentifierExpr lhs0;
		List<LocalVariable> lhss = new List<LocalVariable>();
		List<AssignmentRhs> rhss = new List<AssignmentRhs>();
		IToken suchThatAssume = null;
		Expression suchThat = null;
		Attributes attrs = null;
		IToken endTok;
		
		if (la.kind == 38) {
			Get();
			isGhost = true;  x = t; 
		}
		Expect(42);
		if (!isGhost) { x = t; } 
		while (la.kind == 20) {
			Attribute(ref attrs);
		}
		LocalIdentTypeOptional(out d, isGhost);
		lhss.Add(d); d.Attributes = attrs; attrs = null; 
		while (la.kind == 43) {
			Get();
			while (la.kind == 20) {
				Attribute(ref attrs);
			}
			LocalIdentTypeOptional(out d, isGhost);
			lhss.Add(d); d.Attributes = attrs; attrs = null; 
		}
		if (la.kind == 80 || la.kind == 82) {
			if (la.kind == 80) {
				Get();
				assignTok = t;
				lhs0 = new IdentifierExpr(lhss[0].Tok, lhss[0].Name);
				
				Rhs(out r, lhs0);
				rhss.Add(r); 
				while (la.kind == 43) {
					Get();
					Rhs(out r, lhs0);
					rhss.Add(r); 
				}
			} else {
				Get();
				assignTok = t; 
				if (la.kind == _assume) {
					Expect(13);
					suchThatAssume = t; 
				}
				Expression(out suchThat, false, true);
			}
		}
		Expect(10);
		endTok = t; 
		ConcreteUpdateStatement update;
		if (suchThat != null) {
		 var ies = new List<Expression>();
		 foreach (var lhs in lhss) {
		   ies.Add(new IdentifierExpr(lhs.Tok, lhs.Name));
		 }
		 update = new AssignSuchThatStmt(assignTok, endTok, ies, suchThat, suchThatAssume);
		} else if (rhss.Count == 0) {
		 update = null;
		} else {
		 var ies = new List<Expression>();
		 foreach (var lhs in lhss) {
		   ies.Add(new AutoGhostIdentifierExpr(lhs.Tok, lhs.Name));
		 }
		 update = new UpdateStmt(assignTok, endTok, ies, rhss);
		}
		s = new VarDeclStmt(x, endTok, lhss, update);
		
	}

	void IfStmt(out Statement/*!*/ ifStmt) {
		Contract.Ensures(Contract.ValueAtReturn(out ifStmt) != null); IToken/*!*/ x;
		Expression guard = null;  IToken guardEllipsis = null;
		BlockStmt/*!*/ thn;
		BlockStmt/*!*/ bs;
		Statement/*!*/ s;
		Statement els = null;
		IToken bodyStart, bodyEnd, endTok;
		List<GuardedAlternative> alternatives;
		ifStmt = dummyStmt;  // to please the compiler
		
		Expect(86);
		x = t; 
		if (IsAlternative()) {
			AlternativeBlock(out alternatives, out endTok);
			ifStmt = new AlternativeStmt(x, endTok, alternatives); 
		} else if (StartOf(19)) {
			if (StartOf(20)) {
				Guard(out guard);
			} else {
				Get();
				guardEllipsis = t; 
			}
			BlockStmt(out thn, out bodyStart, out bodyEnd);
			endTok = thn.EndTok; 
			if (la.kind == 87) {
				Get();
				if (la.kind == 86) {
					IfStmt(out s);
					els = s; endTok = s.EndTok; 
				} else if (la.kind == 20) {
					BlockStmt(out bs, out bodyStart, out bodyEnd);
					els = bs; endTok = bs.EndTok; 
				} else SynErr(180);
			}
			if (guardEllipsis != null) {
			 ifStmt = new SkeletonStatement(new IfStmt(x, endTok, guard, thn, els), guardEllipsis, null);
			} else {
			 ifStmt = new IfStmt(x, endTok, guard, thn, els);
			}
			
		} else SynErr(181);
	}

	void WhileStmt(out Statement/*!*/ stmt) {
		Contract.Ensures(Contract.ValueAtReturn(out stmt) != null); IToken/*!*/ x;
		Expression guard = null;  IToken guardEllipsis = null;
		List<MaybeFreeExpression/*!*/> invariants = new List<MaybeFreeExpression/*!*/>();
		List<Expression/*!*/> decreases = new List<Expression/*!*/>();
		Attributes decAttrs = null;
		Attributes modAttrs = null;
		List<FrameExpression/*!*/> mod = null;
		BlockStmt/*!*/ body = null;  IToken bodyEllipsis = null;
		IToken bodyStart = null, bodyEnd = null, endTok = Token.NoToken;
		List<GuardedAlternative> alternatives;
		stmt = dummyStmt;  // to please the compiler
		bool isDirtyLoop = true;
		
		Expect(88);
		x = t; 
		if (IsLoopSpecOrAlternative()) {
			LoopSpec(out invariants, out decreases, out mod, ref decAttrs, ref modAttrs);
			AlternativeBlock(out alternatives, out endTok);
			stmt = new AlternativeLoopStmt(x, endTok, invariants, new Specification<Expression>(decreases, decAttrs), new Specification<FrameExpression>(mod, modAttrs), alternatives); 
		} else if (StartOf(19)) {
			if (StartOf(20)) {
				Guard(out guard);
				Contract.Assume(guard == null || cce.Owner.None(guard)); 
			} else {
				Get();
				guardEllipsis = t; 
			}
			LoopSpec(out invariants, out decreases, out mod, ref decAttrs, ref modAttrs);
			if (la.kind == 20 || la.kind == 50) {
				if (la.kind == 20) {
					BlockStmt(out body, out bodyStart, out bodyEnd);
					endTok = body.EndTok; isDirtyLoop = false; 
				} else {
					Get();
					bodyEllipsis = t; endTok = t; isDirtyLoop = false; 
				}
			}
			if (guardEllipsis != null || bodyEllipsis != null) {
			 if (mod != null) {
			   SemErr(mod[0].E.tok, "'modifies' clauses are not allowed on refining loops");
			 }
			 if (body == null && !isDirtyLoop) {
			   body = new BlockStmt(x, endTok, new List<Statement>());
			 }
			 stmt = new WhileStmt(x, endTok, guard, invariants, new Specification<Expression>(decreases, decAttrs), new Specification<FrameExpression>(null, null), body);
			 stmt = new SkeletonStatement(stmt, guardEllipsis, bodyEllipsis);
			} else {
			 // The following statement protects against crashes in case of parsing errors
			 if (body == null && !isDirtyLoop) {
			   body = new BlockStmt(x, endTok, new List<Statement>());
			 }
			 stmt = new WhileStmt(x, endTok, guard, invariants, new Specification<Expression>(decreases, decAttrs), new Specification<FrameExpression>(mod, modAttrs), body);
			}
			
		} else SynErr(182);
	}

	void MatchStmt(out Statement/*!*/ s) {
		Contract.Ensures(Contract.ValueAtReturn(out s) != null);
		Token x;  Expression/*!*/ e;  MatchCaseStmt/*!*/ c;
		List<MatchCaseStmt/*!*/> cases = new List<MatchCaseStmt/*!*/>();
		bool usesOptionalBrace = false;
		
		Expect(89);
		x = t; 
		Expression(out e, true, true);
		if (la.kind == _lbrace) {
			Expect(20);
			while (la.kind == 14) {
				CaseStatement(out c);
				cases.Add(c); 
			}
			Expect(21);
			usesOptionalBrace = true; 
		} else if (StartOf(21)) {
			while (la.kind == _case) {
				CaseStatement(out c);
				cases.Add(c); 
			}
		} else SynErr(183);
		s = new MatchStmt(x, t, e, cases, usesOptionalBrace); 
	}

	void ForallStmt(out Statement/*!*/ s) {
		Contract.Ensures(Contract.ValueAtReturn(out s) != null);
		IToken/*!*/ x = Token.NoToken;
		List<BoundVar> bvars = null;
		Attributes attrs = null;
		Expression range = null;
		var ens = new List<MaybeFreeExpression/*!*/>();
		bool isFree;
		Expression/*!*/ e;
		BlockStmt block = null;
		IToken bodyStart, bodyEnd;
		IToken tok = Token.NoToken;
		
		if (la.kind == 92) {
			Get();
			x = t; tok = x; 
		} else if (la.kind == 93) {
			Get();
			x = t;
			errors.Warning(t, "the 'parallel' keyword has been deprecated; the comprehension statement now uses the keyword 'forall' (and the parentheses around the bound variables are now optional)");
			
		} else SynErr(184);
		if (la.kind == _openparen) {
			Expect(22);
			if (la.kind == 1) {
				QuantifierDomain(out bvars, out attrs, out range);
			}
			Expect(23);
		} else if (StartOf(22)) {
			if (la.kind == _ident) {
				QuantifierDomain(out bvars, out attrs, out range);
			}
		} else SynErr(185);
		if (bvars == null) { bvars = new List<BoundVar>(); }
		if (range == null) { range = new LiteralExpr(x, true); }
		
		while (la.kind == 58 || la.kind == 59) {
			isFree = false; 
			if (la.kind == 58) {
				Get();
				isFree = true;
				errors.Warning(t, "the 'free' keyword is soon to be deprecated");
				
			}
			Expect(59);
			Expression(out e, false, true);
			ens.Add(new MaybeFreeExpression(e, isFree)); 
			OldSemi();
			tok = t; 
		}
		if (la.kind == _lbrace) {
			BlockStmt(out block, out bodyStart, out bodyEnd);
		}
		if (DafnyOptions.O.DisallowSoundnessCheating && block == null && 0 < ens.Count) {
		  SemErr(t, "a forall statement with an ensures clause must have a body");
		}
		
		if (block != null) {
		  tok = block.EndTok;
		}
		s = new ForallStmt(x, tok, bvars, attrs, range, ens, block);
		
	}

	void CalcStmt(out Statement/*!*/ s) {
		Contract.Ensures(Contract.ValueAtReturn(out s) != null);
		Token x;
		CalcStmt.CalcOp/*!*/ op, calcOp = Microsoft.Dafny.CalcStmt.DefaultOp, resOp = Microsoft.Dafny.CalcStmt.DefaultOp;
		var lines = new List<Expression/*!*/>();
		var hints = new List<BlockStmt/*!*/>();
		CalcStmt.CalcOp stepOp;
		var stepOps = new List<CalcStmt.CalcOp>();
		CalcStmt.CalcOp maybeOp;
		Expression/*!*/ e;
		BlockStmt/*!*/ h;
		IToken opTok;
		IToken danglingOperator = null;
		
		Expect(95);
		x = t; 
		if (StartOf(23)) {
			CalcOp(out opTok, out calcOp);
			maybeOp = calcOp.ResultOp(calcOp); // guard against non-transitive calcOp (like !=)
			if (maybeOp == null) {
			 SemErr(opTok, "the main operator of a calculation must be transitive");
			}
			resOp = calcOp;
			
		}
		Expect(20);
		while (StartOf(16)) {
			Expression(out e, false, true);
			lines.Add(e); stepOp = calcOp; danglingOperator = null; 
			Expect(10);
			if (StartOf(23)) {
				CalcOp(out opTok, out op);
				maybeOp = resOp.ResultOp(op);
				if (maybeOp == null) {
				 SemErr(opTok, "this operator cannot continue this calculation");
				} else {
				 stepOp = op;
				 resOp = maybeOp;
				 danglingOperator = opTok;
				}
				
			}
			stepOps.Add(stepOp); 
			Hint(out h);
			hints.Add(h);
			if (h.Body.Count != 0) { danglingOperator = null; }
			
		}
		Expect(21);
		if (danglingOperator != null) {
		 SemErr(danglingOperator, "a calculation cannot end with an operator");
		}
		if (lines.Count > 0) {
		 // Repeat the last line to create a dummy line for the dangling hint
		 lines.Add(lines[lines.Count - 1]);
		}
		s = new CalcStmt(x, t, calcOp, lines, hints, stepOps, resOp);
		
	}

	void ModifyStmt(out Statement s) {
		IToken tok;  IToken endTok = Token.NoToken;
		Attributes attrs = null;
		FrameExpression fe;  var mod = new List<FrameExpression>();
		BlockStmt body = null;  IToken bodyStart;
		IToken ellipsisToken = null;
		
		Expect(94);
		tok = t; 
		while (IsAttribute()) {
			Attribute(ref attrs);
		}
		if (StartOf(17)) {
			FrameExpression(out fe);
			mod.Add(fe); 
			while (la.kind == 43) {
				Get();
				FrameExpression(out fe);
				mod.Add(fe); 
			}
		} else if (la.kind == 50) {
			Get();
			ellipsisToken = t; 
		} else SynErr(186);
		if (la.kind == 20) {
			BlockStmt(out body, out bodyStart, out endTok);
		} else if (la.kind == 10) {
			while (!(la.kind == 0 || la.kind == 10)) {SynErr(187); Get();}
			Get();
			endTok = t; 
		} else SynErr(188);
		s = new ModifyStmt(tok, endTok, mod, attrs, body);
		if (ellipsisToken != null) {
		 s = new SkeletonStatement(s, ellipsisToken, null);
		}
		
	}

	void ReturnStmt(out Statement/*!*/ s) {
		IToken returnTok = null;
		List<AssignmentRhs> rhss = null;
		AssignmentRhs r;
		bool isYield = false;
		
		if (la.kind == 81) {
			Get();
			returnTok = t; 
		} else if (la.kind == 60) {
			Get();
			returnTok = t; isYield = true; 
		} else SynErr(189);
		if (StartOf(24)) {
			Rhs(out r, null);
			rhss = new List<AssignmentRhs>(); rhss.Add(r); 
			while (la.kind == 43) {
				Get();
				Rhs(out r, null);
				rhss.Add(r); 
			}
		}
		Expect(10);
		if (isYield) {
		 s = new YieldStmt(returnTok, t, rhss);
		} else {
		 s = new ReturnStmt(returnTok, t, rhss);
		}
		
	}

	void SkeletonStmt(out Statement s) {
		List<IToken> names = null;
		List<Expression> exprs = null;
		IToken tok, dotdotdot, whereTok;
		Expression e; 
		Expect(50);
		dotdotdot = t; 
		if (la.kind == 79) {
			Get();
			names = new List<IToken>(); exprs = new List<Expression>(); whereTok = t;
			Ident(out tok);
			names.Add(tok); 
			while (la.kind == 43) {
				Get();
				Ident(out tok);
				names.Add(tok); 
			}
			Expect(80);
			Expression(out e, false, true);
			exprs.Add(e); 
			while (la.kind == 43) {
				Get();
				Expression(out e, false, true);
				exprs.Add(e); 
			}
			if (exprs.Count != names.Count) {
			 SemErr(whereTok, exprs.Count < names.Count ? "not enough expressions" : "too many expressions");
			 names = null; exprs = null;
			}
			
		}
		Expect(10);
		s = new SkeletonStatement(dotdotdot, t, names, exprs); 
	}

	void Rhs(out AssignmentRhs r, Expression receiverForInitCall) {
		Contract.Ensures(Contract.ValueAtReturn<AssignmentRhs>(out r) != null);
		IToken/*!*/ x, newToken;  Expression/*!*/ e;
		Type ty = null;
		List<Expression> ee = null;
		List<Expression> args = null;
		r = dummyRhs;  // to please compiler
		Attributes attrs = null;
		
		if (la.kind == 83) {
			Get();
			newToken = t; 
			TypeAndToken(out x, out ty);
			if (la.kind == 22 || la.kind == 72 || la.kind == 84) {
				if (la.kind == 84) {
					Get();
					ee = new List<Expression>(); 
					Expressions(ee);
					Expect(85);
					var tmp = theBuiltIns.ArrayType(ee.Count, new IntType(), true);
					
				} else {
					x = null; args = new List<Expression/*!*/>(); 
					if (la.kind == 72) {
						Get();
						Ident(out x);
					}
					Expect(22);
					if (StartOf(16)) {
						Expressions(args);
					}
					Expect(23);
				}
			}
			if (ee != null) {
			 r = new TypeRhs(newToken, ty, ee);
			} else if (args != null) {
			 r = new TypeRhs(newToken, ty, x == null ? null : x.val, receiverForInitCall, args);
			} else {
			 r = new TypeRhs(newToken, ty);
			}
			
		} else if (la.kind == 24) {
			Get();
			r = new HavocRhs(t); 
		} else if (StartOf(16)) {
			Expression(out e, false, true);
			r = new ExprRhs(e); 
		} else SynErr(190);
		while (la.kind == 20) {
			Attribute(ref attrs);
		}
		r.Attributes = attrs; 
	}

	void Lhs(out Expression e) {
		e = dummyExpr;  // the assignment is to please the compiler, the dummy value to satisfy contracts in the event of a parse error
		
		if (la.kind == 1) {
			DottedIdentifiersAndFunction(out e, false, false);
			while (la.kind == 72 || la.kind == 84) {
				Suffix(ref e);
			}
			ApplySuffix(ref e);
		} else if (StartOf(25)) {
			ConstAtomExpression(out e, false, false);
			Suffix(ref e);
			while (la.kind == 72 || la.kind == 84) {
				Suffix(ref e);
			}
		} else SynErr(191);
	}

	void Expressions(List<Expression/*!*/>/*!*/ args) {
		Contract.Requires(cce.NonNullElements(args)); Expression/*!*/ e; 
		Expression(out e, true, true);
		args.Add(e); 
		while (la.kind == 43) {
			Get();
			Expression(out e, true, true);
			args.Add(e); 
		}
	}

	void AlternativeBlock(out List<GuardedAlternative> alternatives, out IToken endTok) {
		alternatives = new List<GuardedAlternative>();
		IToken x;
		Expression e;
		List<Statement> body;
		
		Expect(20);
		while (la.kind == 14) {
			Get();
			x = t; 
			Expression(out e, true, false);
			Expect(11);
			body = new List<Statement>(); 
			while (StartOf(14)) {
				Stmt(body);
			}
			alternatives.Add(new GuardedAlternative(x, e, body)); 
		}
		Expect(21);
		endTok = t; 
	}

	void Guard(out Expression e) {
		Expression/*!*/ ee;  e = null; 
		if (la.kind == 24) {
			Get();
			e = null; 
		} else if (IsParenStar()) {
			Expect(22);
			Expect(24);
			Expect(23);
			e = null; 
		} else if (StartOf(16)) {
			Expression(out ee, true, true);
			e = ee; 
		} else SynErr(192);
	}

	void LoopSpec(out List<MaybeFreeExpression/*!*/> invariants, out List<Expression/*!*/> decreases, out List<FrameExpression/*!*/> mod, ref Attributes decAttrs, ref Attributes modAttrs) {
		FrameExpression/*!*/ fe;
		invariants = new List<MaybeFreeExpression/*!*/>();
		MaybeFreeExpression invariant = null;
		decreases = new List<Expression/*!*/>();
		mod = null;
		
		while (StartOf(26)) {
			if (la.kind == 16 || la.kind == 58) {
				Invariant(out invariant);
				OldSemi();
				invariants.Add(invariant); 
			} else if (la.kind == 15) {
				while (!(la.kind == 0 || la.kind == 15)) {SynErr(193); Get();}
				Get();
				while (IsAttribute()) {
					Attribute(ref decAttrs);
				}
				DecreasesList(decreases, true);
				OldSemi();
			} else {
				while (!(la.kind == 0 || la.kind == 17)) {SynErr(194); Get();}
				Get();
				while (IsAttribute()) {
					Attribute(ref modAttrs);
				}
				mod = mod ?? new List<FrameExpression>(); 
				if (StartOf(17)) {
					FrameExpression(out fe);
					mod.Add(fe); 
					while (la.kind == 43) {
						Get();
						FrameExpression(out fe);
						mod.Add(fe); 
					}
				}
				OldSemi();
			}
		}
	}

	void Invariant(out MaybeFreeExpression/*!*/ invariant) {
		bool isFree = false; Expression/*!*/ e; List<string> ids = new List<string>(); invariant = null; Attributes attrs = null; 
		while (!(la.kind == 0 || la.kind == 16 || la.kind == 58)) {SynErr(195); Get();}
		if (la.kind == 58) {
			Get();
			isFree = true;
			errors.Warning(t, "the 'free' keyword is soon to be deprecated");
			
		}
		Expect(16);
		while (IsAttribute()) {
			Attribute(ref attrs);
		}
		Expression(out e, false, true);
		invariant = new MaybeFreeExpression(e, isFree, attrs); 
	}

	void CaseStatement(out MatchCaseStmt/*!*/ c) {
		Contract.Ensures(Contract.ValueAtReturn(out c) != null);
		IToken/*!*/ x, id;
		List<BoundVar/*!*/> arguments = new List<BoundVar/*!*/>();
		BoundVar/*!*/ bv;
		List<Statement/*!*/> body = new List<Statement/*!*/>();
		
		Expect(14);
		x = t; 
		Ident(out id);
		if (la.kind == 22) {
			Get();
			IdentTypeOptional(out bv);
			arguments.Add(bv); 
			while (la.kind == 43) {
				Get();
				IdentTypeOptional(out bv);
				arguments.Add(bv); 
			}
			Expect(23);
		}
		Expect(11);
		while (StartOf(14)) {
			Stmt(body);
		}
		c = new MatchCaseStmt(x, id.val, arguments, body); 
	}

	void AttributeArg(out Expression arg, bool allowSemi) {
		Contract.Ensures(Contract.ValueAtReturn(out arg) != null); Expression/*!*/ e;  arg = dummyExpr; 
		Expression(out e, allowSemi, true);
		arg = e; 
	}

	void QuantifierDomain(out List<BoundVar> bvars, out Attributes attrs, out Expression range) {
		bvars = new List<BoundVar>();
		BoundVar/*!*/ bv;
		attrs = null;
		range = null;
		
		IdentTypeOptional(out bv);
		bvars.Add(bv); 
		while (la.kind == 43) {
			Get();
			IdentTypeOptional(out bv);
			bvars.Add(bv); 
		}
		while (IsAttribute()) {
			Attribute(ref attrs);
		}
		if (la.kind == _verticalbar) {
			Expect(9);
			Expression(out range, true, true);
		}
	}

	void CalcOp(out IToken x, out CalcStmt.CalcOp/*!*/ op) {
		var binOp = BinaryExpr.Opcode.Eq; // Returns Eq if parsing fails because it is compatible with any other operator
		Expression k = null;
		x = null;
		
		switch (la.kind) {
		case 46: {
			Get();
			x = t;  binOp = BinaryExpr.Opcode.Eq; 
			if (la.kind == 96) {
				Get();
				Expect(84);
				Expression(out k, true, true);
				Expect(85);
			}
			break;
		}
		case 51: {
			Get();
			x = t;  binOp = BinaryExpr.Opcode.Lt; 
			break;
		}
		case 52: {
			Get();
			x = t;  binOp = BinaryExpr.Opcode.Gt; 
			break;
		}
		case 97: {
			Get();
			x = t;  binOp = BinaryExpr.Opcode.Le; 
			break;
		}
		case 98: {
			Get();
			x = t;  binOp = BinaryExpr.Opcode.Ge; 
			break;
		}
		case 99: {
			Get();
			x = t;  binOp = BinaryExpr.Opcode.Neq; 
			break;
		}
		case 100: {
			Get();
			x = t;  binOp = BinaryExpr.Opcode.Neq; 
			break;
		}
		case 101: {
			Get();
			x = t;  binOp = BinaryExpr.Opcode.Le; 
			break;
		}
		case 102: {
			Get();
			x = t;  binOp = BinaryExpr.Opcode.Ge; 
			break;
		}
		case 103: case 104: {
			EquivOp();
			x = t;  binOp = BinaryExpr.Opcode.Iff; 
			break;
		}
		case 105: case 106: {
			ImpliesOp();
			x = t;  binOp = BinaryExpr.Opcode.Imp; 
			break;
		}
		case 107: case 108: {
			ExpliesOp();
			x = t;  binOp = BinaryExpr.Opcode.Exp; 
			break;
		}
		default: SynErr(196); break;
		}
		if (k == null) {
		 op = new Microsoft.Dafny.CalcStmt.BinaryCalcOp(binOp);
		} else {
		 op = new Microsoft.Dafny.CalcStmt.TernaryCalcOp(k);
		}
		
	}

	void Hint(out BlockStmt s) {
		Contract.Ensures(Contract.ValueAtReturn(out s) != null); // returns an empty block statement if the hint is empty
		var subhints = new List<Statement/*!*/>();
		IToken bodyStart, bodyEnd;
		BlockStmt/*!*/ block;
		Statement/*!*/ calc;
		Token x = la;
		IToken endTok = x;
		
		while (la.kind == 20 || la.kind == 95) {
			if (la.kind == 20) {
				BlockStmt(out block, out bodyStart, out bodyEnd);
				endTok = block.EndTok; subhints.Add(block); 
			} else {
				CalcStmt(out calc);
				endTok = calc.EndTok; subhints.Add(calc); 
			}
		}
		s = new BlockStmt(x, endTok, subhints); // if the hint is empty x is the first token of the next line, but it doesn't matter cause the block statement is just used as a container
		
	}

	void EquivOp() {
		if (la.kind == 103) {
			Get();
		} else if (la.kind == 104) {
			Get();
		} else SynErr(197);
	}

	void ImpliesOp() {
		if (la.kind == 105) {
			Get();
		} else if (la.kind == 106) {
			Get();
		} else SynErr(198);
	}

	void ExpliesOp() {
		if (la.kind == 107) {
			Get();
		} else if (la.kind == 108) {
			Get();
		} else SynErr(199);
	}

	void EquivExpression(out Expression e0, bool allowSemi, bool allowLambda) {
		Contract.Ensures(Contract.ValueAtReturn(out e0) != null); IToken/*!*/ x;  Expression/*!*/ e1; 
		ImpliesExpliesExpression(out e0, allowSemi, allowLambda);
		while (la.kind == 103 || la.kind == 104) {
			EquivOp();
			x = t; 
			ImpliesExpliesExpression(out e1, allowSemi, allowLambda);
			e0 = new BinaryExpr(x, BinaryExpr.Opcode.Iff, e0, e1); 
		}
	}

	void ImpliesExpliesExpression(out Expression e0, bool allowSemi, bool allowLambda) {
		Contract.Ensures(Contract.ValueAtReturn(out e0) != null); IToken/*!*/ x;  Expression/*!*/ e1; 
		LogicalExpression(out e0, allowSemi, allowLambda);
		if (StartOf(27)) {
			if (la.kind == 105 || la.kind == 106) {
				ImpliesOp();
				x = t; 
				ImpliesExpression(out e1, allowSemi, allowLambda);
				e0 = new BinaryExpr(x, BinaryExpr.Opcode.Imp, e0, e1); 
			} else {
				ExpliesOp();
				x = t; 
				LogicalExpression(out e1, allowSemi, allowLambda);
				e0 = new BinaryExpr(x, BinaryExpr.Opcode.Exp, e0, e1); 
				while (la.kind == 107 || la.kind == 108) {
					ExpliesOp();
					x = t; 
					LogicalExpression(out e1, allowSemi, allowLambda);
					e0 = new BinaryExpr(x, BinaryExpr.Opcode.Exp, e0, e1); 
				}
			}
		}
	}

	void LogicalExpression(out Expression e0, bool allowSemi, bool allowLambda) {
		Contract.Ensures(Contract.ValueAtReturn(out e0) != null); IToken/*!*/ x;  Expression/*!*/ e1; 
		RelationalExpression(out e0, allowSemi, allowLambda);
		if (StartOf(28)) {
			if (la.kind == 109 || la.kind == 110) {
				AndOp();
				x = t; 
				RelationalExpression(out e1, allowSemi, allowLambda);
				e0 = new BinaryExpr(x, BinaryExpr.Opcode.And, e0, e1); 
				while (la.kind == 109 || la.kind == 110) {
					AndOp();
					x = t; 
					RelationalExpression(out e1, allowSemi, allowLambda);
					e0 = new BinaryExpr(x, BinaryExpr.Opcode.And, e0, e1); 
				}
			} else {
				OrOp();
				x = t; 
				RelationalExpression(out e1, allowSemi, allowLambda);
				e0 = new BinaryExpr(x, BinaryExpr.Opcode.Or, e0, e1); 
				while (la.kind == 111 || la.kind == 112) {
					OrOp();
					x = t; 
					RelationalExpression(out e1, allowSemi, allowLambda);
					e0 = new BinaryExpr(x, BinaryExpr.Opcode.Or, e0, e1); 
				}
			}
		}
	}

	void ImpliesExpression(out Expression e0, bool allowSemi, bool allowLambda) {
		Contract.Ensures(Contract.ValueAtReturn(out e0) != null); IToken/*!*/ x;  Expression/*!*/ e1; 
		LogicalExpression(out e0, allowSemi, allowLambda);
		if (la.kind == 105 || la.kind == 106) {
			ImpliesOp();
			x = t; 
			ImpliesExpression(out e1, allowSemi, allowLambda);
			e0 = new BinaryExpr(x, BinaryExpr.Opcode.Imp, e0, e1); 
		}
	}

	void RelationalExpression(out Expression e, bool allowSemi, bool allowLambda) {
		Contract.Ensures(Contract.ValueAtReturn(out e) != null);
		IToken x, firstOpTok = null;  Expression e0, e1, acc = null;  BinaryExpr.Opcode op;
		List<Expression> chain = null;
		List<BinaryExpr.Opcode> ops = null;
		List<Expression/*?*/> prefixLimits = null;
		Expression k;
		int kind = 0;  // 0 ("uncommitted") indicates chain of ==, possibly with one !=
		              // 1 ("ascending")   indicates chain of ==, <, <=, possibly with one !=
		              // 2 ("descending")  indicates chain of ==, >, >=, possibly with one !=
		              // 3 ("illegal")     indicates illegal chain
		              // 4 ("disjoint")    indicates chain of disjoint set operators
		bool hasSeenNeq = false;
		
		Term(out e0, allowSemi, allowLambda);
		e = e0; 
		if (StartOf(29)) {
			RelOp(out x, out op, out k);
			firstOpTok = x; 
			Term(out e1, allowSemi, allowLambda);
			if (k == null) {
			 e = new BinaryExpr(x, op, e0, e1);
			 if (op == BinaryExpr.Opcode.Disjoint)
			   acc = new BinaryExpr(x, BinaryExpr.Opcode.Add, e0, e1); // accumulate first two operands.
			} else {
			 Contract.Assert(op == BinaryExpr.Opcode.Eq || op == BinaryExpr.Opcode.Neq);
			 e = new TernaryExpr(x, op == BinaryExpr.Opcode.Eq ? TernaryExpr.Opcode.PrefixEqOp : TernaryExpr.Opcode.PrefixNeqOp, k, e0, e1);
			}
			
			while (StartOf(29)) {
				if (chain == null) {
				 chain = new List<Expression>();
				 ops = new List<BinaryExpr.Opcode>();
				 prefixLimits = new List<Expression>();
				 chain.Add(e0);  ops.Add(op);  prefixLimits.Add(k);  chain.Add(e1);
				 switch (op) {
				   case BinaryExpr.Opcode.Eq:
				     kind = 0;  break;
				   case BinaryExpr.Opcode.Neq:
				     kind = 0;  hasSeenNeq = true;  break;
				   case BinaryExpr.Opcode.Lt:
				   case BinaryExpr.Opcode.Le:
				     kind = 1;  break;
				   case BinaryExpr.Opcode.Gt:
				   case BinaryExpr.Opcode.Ge:
				     kind = 2;  break;
				   case BinaryExpr.Opcode.Disjoint:
				     kind = 4;  break;
				   default:
				     kind = 3;  break;
				 }
				}
				e0 = e1;
				
				RelOp(out x, out op, out k);
				switch (op) {
				 case BinaryExpr.Opcode.Eq:
				   if (kind != 0 && kind != 1 && kind != 2) { SemErr(x, "chaining not allowed from the previous operator"); }
				   break;
				 case BinaryExpr.Opcode.Neq:
				   if (hasSeenNeq) { SemErr(x, "a chain cannot have more than one != operator"); }
				   if (kind != 0 && kind != 1 && kind != 2) { SemErr(x, "this operator cannot continue this chain"); }
				   hasSeenNeq = true;  break;
				 case BinaryExpr.Opcode.Lt:
				 case BinaryExpr.Opcode.Le:
				   if (kind == 0) { kind = 1; }
				   else if (kind != 1) { SemErr(x, "this operator chain cannot continue with an ascending operator"); }
				   break;
				 case BinaryExpr.Opcode.Gt:
				 case BinaryExpr.Opcode.Ge:
				   if (kind == 0) { kind = 2; }
				   else if (kind != 2) { SemErr(x, "this operator chain cannot continue with a descending operator"); }
				   break;
				 case BinaryExpr.Opcode.Disjoint:
				   if (kind != 4) { SemErr(x, "can only chain disjoint (!!) with itself."); kind = 3; }
				   break;
				 default:
				   SemErr(x, "this operator cannot be part of a chain");
				   kind = 3;  break;
				}
				
				Term(out e1, allowSemi, allowLambda);
				ops.Add(op); prefixLimits.Add(k); chain.Add(e1);
				if (k != null) {
				 Contract.Assert(op == BinaryExpr.Opcode.Eq || op == BinaryExpr.Opcode.Neq);
				 e = new TernaryExpr(x, op == BinaryExpr.Opcode.Eq ? TernaryExpr.Opcode.PrefixEqOp : TernaryExpr.Opcode.PrefixNeqOp, k, e0, e1);
				} else if (op == BinaryExpr.Opcode.Disjoint && acc != null) {  // the second conjunct always holds for legal programs
				 e = new BinaryExpr(x, BinaryExpr.Opcode.And, e, new BinaryExpr(x, op, acc, e1));
				 acc = new BinaryExpr(x, BinaryExpr.Opcode.Add, acc, e1); //e0 has already been added.
				} else {
				 e = new BinaryExpr(x, BinaryExpr.Opcode.And, e, new BinaryExpr(x, op, e0, e1));
				}
				
			}
		}
		if (chain != null) {
		 e = new ChainingExpression(firstOpTok, chain, ops, prefixLimits, e);
		}
		
	}

	void AndOp() {
		if (la.kind == 109) {
			Get();
		} else if (la.kind == 110) {
			Get();
		} else SynErr(200);
	}

	void OrOp() {
		if (la.kind == 111) {
			Get();
		} else if (la.kind == 112) {
			Get();
		} else SynErr(201);
	}

	void Term(out Expression e0, bool allowSemi, bool allowLambda) {
		Contract.Ensures(Contract.ValueAtReturn(out e0) != null); IToken/*!*/ x;  Expression/*!*/ e1;  BinaryExpr.Opcode op; 
		Factor(out e0, allowSemi, allowLambda);
		while (la.kind == 115 || la.kind == 116) {
			AddOp(out x, out op);
			Factor(out e1, allowSemi, allowLambda);
			e0 = new BinaryExpr(x, op, e0, e1); 
		}
	}

	void RelOp(out IToken/*!*/ x, out BinaryExpr.Opcode op, out Expression k) {
		Contract.Ensures(Contract.ValueAtReturn(out x) != null);
		x = Token.NoToken;  op = BinaryExpr.Opcode.Add/*(dummy)*/;
		IToken y;
		k = null;
		
		switch (la.kind) {
		case 46: {
			Get();
			x = t;  op = BinaryExpr.Opcode.Eq; 
			if (la.kind == 96) {
				Get();
				Expect(84);
				Expression(out k, true, true);
				Expect(85);
			}
			break;
		}
		case 51: {
			Get();
			x = t;  op = BinaryExpr.Opcode.Lt; 
			break;
		}
		case 52: {
			Get();
			x = t;  op = BinaryExpr.Opcode.Gt; 
			break;
		}
		case 97: {
			Get();
			x = t;  op = BinaryExpr.Opcode.Le; 
			break;
		}
		case 98: {
			Get();
			x = t;  op = BinaryExpr.Opcode.Ge; 
			break;
		}
		case 99: {
			Get();
			x = t;  op = BinaryExpr.Opcode.Neq; 
			if (la.kind == 96) {
				Get();
				Expect(84);
				Expression(out k, true, true);
				Expect(85);
			}
			break;
		}
		case 113: {
			Get();
			x = t;  op = BinaryExpr.Opcode.In; 
			break;
		}
		case 25: {
			Get();
			x = t;  op = BinaryExpr.Opcode.NotIn; 
			break;
		}
		case 114: {
			Get();
			x = t;  y = Token.NoToken; 
			if (la.kind == 114) {
				Get();
				y = t; 
			}
			if (y == Token.NoToken) {
			 SemErr(x, "invalid RelOp");
			} else if (y.pos != x.pos + 1) {
			 SemErr(x, "invalid RelOp (perhaps you intended \"!!\" with no intervening whitespace?)");
			} else {
			 x.val = "!!";
			 op = BinaryExpr.Opcode.Disjoint;
			}
			
			break;
		}
		case 100: {
			Get();
			x = t;  op = BinaryExpr.Opcode.Neq; 
			break;
		}
		case 101: {
			Get();
			x = t;  op = BinaryExpr.Opcode.Le; 
			break;
		}
		case 102: {
			Get();
			x = t;  op = BinaryExpr.Opcode.Ge; 
			break;
		}
		default: SynErr(202); break;
		}
	}

	void Factor(out Expression e0, bool allowSemi, bool allowLambda) {
		Contract.Ensures(Contract.ValueAtReturn(out e0) != null); IToken/*!*/ x;  Expression/*!*/ e1;  BinaryExpr.Opcode op; 
		UnaryExpression(out e0, allowSemi, allowLambda);
		while (la.kind == 24 || la.kind == 117 || la.kind == 118) {
			MulOp(out x, out op);
			UnaryExpression(out e1, allowSemi, allowLambda);
			e0 = new BinaryExpr(x, op, e0, e1); 
		}
	}

	void AddOp(out IToken x, out BinaryExpr.Opcode op) {
		Contract.Ensures(Contract.ValueAtReturn(out x) != null); x = Token.NoToken;  op=BinaryExpr.Opcode.Add/*(dummy)*/; 
		if (la.kind == 115) {
			Get();
			x = t;  op = BinaryExpr.Opcode.Add; 
		} else if (la.kind == 116) {
			Get();
			x = t;  op = BinaryExpr.Opcode.Sub; 
		} else SynErr(203);
	}

	void UnaryExpression(out Expression e, bool allowSemi, bool allowLambda) {
		Contract.Ensures(Contract.ValueAtReturn(out e) != null); IToken/*!*/ x;  e = dummyExpr; 
		switch (la.kind) {
		case 116: {
			Get();
			x = t; 
			UnaryExpression(out e, allowSemi, allowLambda);
			e = new NegationExpression(x, e); 
			break;
		}
		case 114: case 119: {
			NegOp();
			x = t; 
			UnaryExpression(out e, allowSemi, allowLambda);
			e = new UnaryOpExpr(x, UnaryOpExpr.Opcode.Not, e); 
			break;
		}
		case 13: case 38: case 42: case 66: case 77: case 86: case 89: case 90: case 92: case 95: case 128: case 129: case 130: {
			EndlessExpression(out e, allowSemi, allowLambda);
			break;
		}
		case 1: {
			DottedIdentifiersAndFunction(out e, allowSemi, allowLambda);
			while (la.kind == 72 || la.kind == 84) {
				Suffix(ref e);
			}
			ApplySuffix(ref e);
			break;
		}
		case 20: case 84: {
			DisplayExpr(out e);
			while (la.kind == 72 || la.kind == 84) {
				Suffix(ref e);
			}
			break;
		}
		case 67: {
			MultiSetExpr(out e);
			while (la.kind == 72 || la.kind == 84) {
				Suffix(ref e);
			}
			break;
		}
		case 70: {
			Get();
			x = t; 
			if (la.kind == 84) {
				MapDisplayExpr(x, out e);
				while (la.kind == 72 || la.kind == 84) {
					Suffix(ref e);
				}
			} else if (la.kind == 1) {
				MapComprehensionExpr(x, out e, allowSemi);
			} else if (StartOf(30)) {
				SemErr("map must be followed by literal in brackets or comprehension."); 
			} else SynErr(204);
			break;
		}
		case 2: case 3: case 4: case 6: case 7: case 9: case 22: case 64: case 65: case 120: case 121: case 122: case 123: case 124: case 125: {
			ConstAtomExpression(out e, allowSemi, allowLambda);
			while (la.kind == 72 || la.kind == 84) {
				Suffix(ref e);
			}
			break;
		}
		default: SynErr(205); break;
		}
	}

	void MulOp(out IToken x, out BinaryExpr.Opcode op) {
		Contract.Ensures(Contract.ValueAtReturn(out x) != null); x = Token.NoToken;  op = BinaryExpr.Opcode.Add/*(dummy)*/; 
		if (la.kind == 24) {
			Get();
			x = t;  op = BinaryExpr.Opcode.Mul; 
		} else if (la.kind == 117) {
			Get();
			x = t;  op = BinaryExpr.Opcode.Div; 
		} else if (la.kind == 118) {
			Get();
			x = t;  op = BinaryExpr.Opcode.Mod; 
		} else SynErr(206);
	}

	void NegOp() {
		if (la.kind == 114) {
			Get();
		} else if (la.kind == 119) {
			Get();
		} else SynErr(207);
	}

	void EndlessExpression(out Expression e, bool allowSemi, bool allowLambda) {
		IToken/*!*/ x;
		Expression e0, e1;
		Statement s;
		e = dummyExpr;
		
		switch (la.kind) {
		case 86: {
			Get();
			x = t; 
			Expression(out e, true, true);
			Expect(126);
			Expression(out e0, true, true);
			Expect(87);
			Expression(out e1, allowSemi, allowLambda);
			e = new ITEExpr(x, e, e0, e1); 
			break;
		}
		case 89: {
			MatchExpression(out e, allowSemi, allowLambda);
			break;
		}
		case 92: case 128: case 129: case 130: {
			QuantifierGuts(out e, allowSemi, allowLambda);
			break;
		}
		case 66: {
			ComprehensionExpr(out e, allowSemi, allowLambda);
			break;
		}
		case 13: case 90: case 95: {
			StmtInExpr(out s);
			Expression(out e, allowSemi, allowLambda);
			e = new StmtExpr(s.Tok, s, e); 
			break;
		}
		case 38: case 42: {
			LetExpr(out e, allowSemi, allowLambda);
			break;
		}
		case 77: {
			NamedExpr(out e, allowSemi, allowLambda);
			break;
		}
		default: SynErr(208); break;
		}
	}

	void DottedIdentifiersAndFunction(out Expression e, bool allowSemi, bool allowLambda) {
		IToken id, idPrime;  IToken openParen = null;
		List<Expression> args = null;
		List<IToken> idents = new List<IToken>();
		e = null;
		var applyArgLists = new List<List<Expression>>();
		
		Ident(out id);
		idents.Add(id); 
		while (la.kind == 72) {
			IdentOrDigitsSuffix(out id, out idPrime);
			idents.Add(id);
			if (idPrime != null) { idents.Add(idPrime); id = idPrime; }
			
		}
		if (la.kind == 22 || la.kind == 96) {
			args = new List<Expression>(); 
			if (la.kind == 96) {
				Get();
				id.val = id.val + "#";  Expression k; 
				Expect(84);
				Expression(out k, true, true);
				Expect(85);
				args.Add(k); 
			}
			Expect(22);
			openParen = t; 
			if (StartOf(16)) {
				Expressions(args);
			}
			Expect(23);
		}
		if (IsLambda(allowLambda)) {
			Expression body = null;
			Expression req = null;
			bool oneShot;
			var reads = new List<FrameExpression>();
			
			LambdaSpec(out req, reads);
			LambdaArrow(out oneShot);
			Expression(out body, allowSemi, true);
			if (idents.Count != 1) {
			 SemErr(id, "Invalid variable binding in lambda.");
			}
			if (args != null) {
			 SemErr(openParen, "Expected variable binding.");
			}
			BoundVar bv = new BoundVar(id, UnwildIdent(id.val, true),  new InferredTypeProxy());
			e = new LambdaExpr(id, oneShot, new List<BoundVar>{ bv }, req, reads, body);
			theBuiltIns.CreateArrowTypeDecl(1);
			
		}
		if (e == null) {
		 e = new IdentifierSequence(idents, openParen, args);
		 foreach (var args_ in applyArgLists) {
		   e = new ApplyExpr(id, openParen, e, args_);
		 }
		}
		
	}

	void Suffix(ref Expression e) {
		Contract.Requires(e != null); Contract.Ensures(e!=null); IToken/*!*/ id, x;  List<Expression/*!*/>/*!*/ args;
		Expression e0 = null;  Expression e1 = null;  Expression/*!*/ ee;  bool anyDots = false; List<Expression> multipleLengths = null; bool takeRest = false;
		List<Expression> multipleIndices = null;
		bool func = false;
		
		if (la.kind == 72) {
			IdentOrDigitsSuffix(out id, out x);
			if (x != null) {
			 // process id as a Suffix in its own right
			 e = new ExprDotName(id, e, id.val);
			 id = x;  // move to the next Suffix
			}
			
			if (la.kind == 22 || la.kind == 96) {
				args = new List<Expression/*!*/>();  func = true; 
				if (la.kind == 96) {
					Get();
					id.val = id.val + "#";  Expression k; 
					Expect(84);
					Expression(out k, true, true);
					Expect(85);
					args.Add(k); 
				}
				Expect(22);
				IToken openParen = t; 
				if (StartOf(16)) {
					Expressions(args);
				}
				Expect(23);
				e = new FunctionCallExpr(id, id.val, e, openParen, args); 
			}
			if (!func) { e = new ExprDotName(id, e, id.val); } 
		} else if (la.kind == 84) {
			Get();
			x = t; 
			if (StartOf(16)) {
				Expression(out ee, true, true);
				e0 = ee; 
				if (la.kind == 127) {
					Get();
					anyDots = true; 
					if (StartOf(16)) {
						Expression(out ee, true, true);
						e1 = ee; 
					}
				} else if (la.kind == 80) {
					Get();
					Expression(out ee, true, true);
					e1 = ee; 
				} else if (la.kind == 8 || la.kind == 85) {
					while (la.kind == 8) {
						Get();
						if (multipleLengths == null) {
						 multipleLengths = new List<Expression>();
						 multipleLengths.Add(e0);
						}
						takeRest = true;
						
						if (StartOf(16)) {
							Expression(out ee, true, true);
							multipleLengths.Add(ee);
							takeRest = false;
							
						}
					}
				} else if (la.kind == 43 || la.kind == 85) {
					while (la.kind == 43) {
						Get();
						Expression(out ee, true, true);
						if (multipleIndices == null) {
						multipleIndices = new List<Expression>();
						multipleIndices.Add(e0);
						}
						multipleIndices.Add(ee);
						
					}
				} else SynErr(209);
			} else if (la.kind == 127) {
				Get();
				anyDots = true; 
				if (StartOf(16)) {
					Expression(out ee, true, true);
					e1 = ee; 
				}
			} else SynErr(210);
			if (multipleIndices != null) {
			 e = new MultiSelectExpr(x, e, multipleIndices);
			 // make sure an array class with this dimensionality exists
			 var tmp = theBuiltIns.ArrayType(multipleIndices.Count, new IntType(), true);
			} else {
			 if (!anyDots && e0 == null) {
			   /* a parsing error occurred */
			   e0 = dummyExpr;
			 }
			 Contract.Assert(anyDots || e0 != null);
			 if (anyDots) {
			   //Contract.Assert(e0 != null || e1 != null);
			   e = new SeqSelectExpr(x, false, e, e0, e1);
			 } else if (multipleLengths != null || takeRest) {
			   Expression prev = new LiteralExpr(x, 0);
			   List<Expression> seqs = new List<Expression>();
			   if (multipleLengths != null)
			   {
			     foreach (var len in multipleLengths)
			     {
			       var end = new BinaryExpr(x, BinaryExpr.Opcode.Add, prev, len);
			       seqs.Add(new SeqSelectExpr(x, false, e, prev, end));
			       prev = end;
			     }
			   }
			   if (takeRest)
			   {
			     seqs.Add(new SeqSelectExpr(x, false, e, prev, null));
			   }
			   e = new SeqDisplayExpr(x, seqs);
			 } else if (e1 == null) {
			   Contract.Assert(e0 != null);
			   e = new SeqSelectExpr(x, true, e, e0, null);
			 } else {
			   Contract.Assert(e0 != null);
			   e = new SeqUpdateExpr(x, e, e0, e1);
			 }
			}
			
			Expect(85);
		} else SynErr(211);
		ApplySuffix(ref e);
	}

	void ApplySuffix(ref Expression e) {
		while (la.kind == 22) {
			Get();
			IToken openParen = t; var args = new List<Expression>(); 
			if (StartOf(16)) {
				Expressions(args);
			}
			Expect(23);
			e = new ApplyExpr(e.tok, openParen, e, args); 
		}
	}

	void DisplayExpr(out Expression e) {
		Contract.Ensures(Contract.ValueAtReturn(out e) != null);
		IToken/*!*/ x = null;  List<Expression/*!*/>/*!*/ elements;
		e = dummyExpr;
		
		if (la.kind == 20) {
			Get();
			x = t;  elements = new List<Expression/*!*/>(); 
			if (StartOf(16)) {
				Expressions(elements);
			}
			e = new SetDisplayExpr(x, elements);
			Expect(21);
		} else if (la.kind == 84) {
			Get();
			x = t;  elements = new List<Expression/*!*/>(); 
			if (StartOf(16)) {
				Expressions(elements);
			}
			e = new SeqDisplayExpr(x, elements); 
			Expect(85);
		} else SynErr(212);
	}

	void MultiSetExpr(out Expression e) {
		Contract.Ensures(Contract.ValueAtReturn(out e) != null);
		IToken/*!*/ x = null;  List<Expression/*!*/>/*!*/ elements;
		e = dummyExpr;
		
		Expect(67);
		x = t; 
		if (la.kind == 20) {
			Get();
			elements = new List<Expression/*!*/>(); 
			if (StartOf(16)) {
				Expressions(elements);
			}
			e = new MultiSetDisplayExpr(x, elements);
			Expect(21);
		} else if (la.kind == 22) {
			Get();
			x = t;  elements = new List<Expression/*!*/>(); 
			Expression(out e, true, true);
			e = new MultiSetFormingExpr(x, e); 
			Expect(23);
		} else if (StartOf(30)) {
			SemErr("multiset must be followed by multiset literal or expression to coerce in parentheses."); 
		} else SynErr(213);
	}

	void MapDisplayExpr(IToken/*!*/ mapToken, out Expression e) {
		Contract.Ensures(Contract.ValueAtReturn(out e) != null);
		List<ExpressionPair/*!*/>/*!*/ elements= new List<ExpressionPair/*!*/>() ;
		e = dummyExpr;
		
		Expect(84);
		if (StartOf(16)) {
			MapLiteralExpressions(out elements);
		}
		e = new MapDisplayExpr(mapToken, elements);
		Expect(85);
	}

	void MapComprehensionExpr(IToken mapToken, out Expression e, bool allowSemi) {
		Contract.Ensures(Contract.ValueAtReturn(out e) != null);
		BoundVar bv;
		List<BoundVar> bvars = new List<BoundVar>();
		Expression range = null;
		Expression body;
		
		IdentTypeOptional(out bv);
		bvars.Add(bv); 
		if (la.kind == 9) {
			Get();
			Expression(out range, true, true);
		}
		QSep();
		Expression(out body, allowSemi, true);
		e = new MapComprehension(mapToken, bvars, range ?? new LiteralExpr(mapToken, true), body);
		
	}

	void ConstAtomExpression(out Expression e, bool allowSemi, bool allowLambda) {
		Contract.Ensures(Contract.ValueAtReturn(out e) != null);
		IToken/*!*/ x;  BigInteger n;   Basetypes.BigDec d;
		e = dummyExpr;  Type toType = null;
		
		switch (la.kind) {
		case 120: {
			Get();
			e = new LiteralExpr(t, false); 
			break;
		}
		case 121: {
			Get();
			e = new LiteralExpr(t, true); 
			break;
		}
		case 122: {
			Get();
			e = new LiteralExpr(t); 
			break;
		}
		case 2: case 3: {
			Nat(out n);
			e = new LiteralExpr(t, n); 
			break;
		}
		case 4: {
			Dec(out d);
			e = new LiteralExpr(t, d); 
			break;
		}
		case 6: {
			Get();
			e = new CharLiteralExpr(t, t.val.Substring(1, t.val.Length - 2)); 
			break;
		}
		case 7: {
			Get();
			bool isVerbatimString;
			string s = Util.RemoveParsedStringQuotes(t.val, out isVerbatimString);
			e = new StringLiteralExpr(t, s, isVerbatimString);
			
			break;
		}
		case 123: {
			Get();
			e = new ThisExpr(t); 
			break;
		}
		case 124: {
			Get();
			x = t; 
			Expect(22);
			Expression(out e, true, true);
			Expect(23);
			e = new UnaryOpExpr(x, UnaryOpExpr.Opcode.Fresh, e); 
			break;
		}
		case 125: {
			Get();
			x = t; 
			Expect(22);
			Expression(out e, true, true);
			Expect(23);
			e = new OldExpr(x, e); 
			break;
		}
		case 9: {
			Get();
			x = t; 
			Expression(out e, true, true);
			e = new UnaryOpExpr(x, UnaryOpExpr.Opcode.Cardinality, e); 
			Expect(9);
			break;
		}
		case 64: case 65: {
			if (la.kind == 64) {
				Get();
				x = t; toType = new IntType(); 
			} else {
				Get();
				x = t; toType = new RealType(); 
			}
			Expect(22);
			Expression(out e, true, true);
			Expect(23);
			e = new ConversionExpr(x, e, toType); 
			break;
		}
		case 22: {
			ParensExpression(out e, allowSemi, allowLambda);
			break;
		}
		default: SynErr(214); break;
		}
	}

	void Nat(out BigInteger n) {
		n = BigInteger.Zero;
		string S;
		
		if (la.kind == 2) {
			Get();
			S = Util.RemoveUnderscores(t.val);
			try {
			 n = BigInteger.Parse(S);
			} catch (System.FormatException) {
			 SemErr("incorrectly formatted number");
			 n = BigInteger.Zero;
			}
			
		} else if (la.kind == 3) {
			Get();
			S = Util.RemoveUnderscores(t.val.Substring(2));
			try {
			 // note: leading 0 required when parsing positive hex numbers
			 n = BigInteger.Parse("0" + S, System.Globalization.NumberStyles.HexNumber);
			} catch (System.FormatException) {
			 SemErr("incorrectly formatted number");
			 n = BigInteger.Zero;
			}
			
		} else SynErr(215);
	}

	void Dec(out Basetypes.BigDec d) {
		d = Basetypes.BigDec.ZERO; 
		Expect(4);
		var S = Util.RemoveUnderscores(t.val);
		try {
		 d = Basetypes.BigDec.FromString(S);
		} catch (System.FormatException) {
		 SemErr("incorrectly formatted number");
		 d = Basetypes.BigDec.ZERO;
		}
		
	}

	void ParensExpression(out Expression e, bool allowSemi, bool allowLambda) {
		IToken x;
		Expression ee;
		e = null;
		List<Expression> args = new List<Expression>();
		List<Type> types = new List<Type>();
		Type tt;
		bool isLambda = false;
		
		Expect(22);
		x = t; 
		if (StartOf(16)) {
			OptTypedExpr(out ee, out tt, true);
			args.Add(ee); types.Add(tt); 
			while (la.kind == 43) {
				Get();
				OptTypedExpr(out ee, out tt, true);
				args.Add(ee); types.Add(tt); 
			}
		}
		Expect(23);
		if (IsLambda(allowLambda)) {
			Expression body = null;
			Expression req = null;
			bool oneShot;
			var reads = new List<FrameExpression>();
			x = t;
			
			LambdaSpec(out req, reads);
			LambdaArrow(out oneShot);
			Expression(out body, allowSemi, true);
			List<BoundVar> bvs = new List<BoundVar>();
			for (int i = 0; i < args.Count; i++) {
			 ee = args[i];
			 tt = types[i];
			 if (ee is IdentifierSequence) {
			   IdentifierSequence ise = (IdentifierSequence)ee;
			   List<IToken> idents = ise.Tokens;
			   Contract.Assert(idents != null);
			   Contract.Assert(idents.Count > 0);
			   IToken id = idents[0];
			   if (idents.Count != 1) {
			     SemErr(id, "Expected variable binding.");
			   }
			   if (ise.Arguments != null) {
			     SemErr(ise.OpenParen, "Expected variable binding.");
			   }
			   bvs.Add(new BoundVar(id, UnwildIdent(id.val, true), tt ?? new InferredTypeProxy()));
			 } else {
			   SemErr(ee.tok, "Expected variable binding.");
			 }
			}
			e = new LambdaExpr(x, oneShot, bvs, req, reads, body);
			theBuiltIns.CreateArrowTypeDecl(bvs.Count);
			isLambda = true;
			
		}
		if (!isLambda) {
		 for (int i = 0; i < args.Count; i++) {
		   if (types[i] != null) {
		     SemErr(args[i].tok, "Type specification not allowed here, comma separator was expected.");
		   }
		 }
		 if (args.Count == 1) {
		   e = new ParensExpression(x, args[0]);
		 } else {
		   // make sure the corresponding tuple type exists
		   var tmp = theBuiltIns.TupleType(x, args.Count, true);
		   e = new DatatypeValue(x, BuiltIns.TupleTypeName(args.Count), BuiltIns.TupleTypeCtorName, args);
		 }
		}
		
		if (!isLambda && args.Count == 1 && la.kind == _openparen) {
			IToken openParen; 
			while (la.kind == 22) {
				Get();
				openParen = t; args = new List<Expression>(); 
				if (StartOf(16)) {
					Expressions(args);
				}
				Expect(23);
				e = new ApplyExpr(x, openParen, e, args); 
			}
		}
	}

	void LambdaArrow(out bool oneShot) {
		oneShot = true; 
		if (la.kind == 11) {
			Get();
			oneShot = false; 
		} else if (la.kind == 12) {
			Get();
			oneShot = true; 
		} else SynErr(216);
	}

	void OptTypedExpr(out Expression e, out Type tt, bool allowSemi) {
		tt = null; 
		Expression(out e, allowSemi, true);
		if (la.kind == 8) {
			Get();
			Type(out tt);
		}
	}

	void MapLiteralExpressions(out List<ExpressionPair> elements) {
		Expression/*!*/ d, r;
		elements = new List<ExpressionPair/*!*/>(); 
		Expression(out d, true, true);
		Expect(80);
		Expression(out r, true, true);
		elements.Add(new ExpressionPair(d,r)); 
		while (la.kind == 43) {
			Get();
			Expression(out d, true, true);
			Expect(80);
			Expression(out r, true, true);
			elements.Add(new ExpressionPair(d,r)); 
		}
	}

	void QSep() {
		if (la.kind == 131) {
			Get();
		} else if (la.kind == 132) {
			Get();
		} else SynErr(217);
	}

	void MatchExpression(out Expression e, bool allowSemi, bool allowLambda) {
		Contract.Ensures(Contract.ValueAtReturn(out e) != null); IToken/*!*/ x;  MatchCaseExpr/*!*/ c;
		List<MatchCaseExpr/*!*/> cases = new List<MatchCaseExpr/*!*/>();
		bool usesOptionalBrace = false;
		
		Expect(89);
		x = t; 
		Expression(out e, allowSemi, true);
		if (la.kind == 20) {
			Get();
			usesOptionalBrace = true; 
		}
		while (la.kind == 14) {
			CaseExpression(out c, allowSemi, usesOptionalBrace || allowLambda);
			cases.Add(c); 
		}
		if (CloseOptionalBrace(usesOptionalBrace)) {
			Expect(21);
		} else if (StartOf(30)) {
			if (usesOptionalBrace) { SemErr(t, "expecting close curly brace"); } 
		} else SynErr(218);
		e = new MatchExpr(x, e, cases, usesOptionalBrace); 
	}

	void QuantifierGuts(out Expression q, bool allowSemi, bool allowLambda) {
		Contract.Ensures(Contract.ValueAtReturn(out q) != null); IToken/*!*/ x = Token.NoToken;
		bool univ = false;
		List<BoundVar/*!*/> bvars;
		Attributes attrs;
		Expression range;
		Expression/*!*/ body;
		
		if (la.kind == 92 || la.kind == 128) {
			Forall();
			x = t;  univ = true; 
		} else if (la.kind == 129 || la.kind == 130) {
			Exists();
			x = t; 
		} else SynErr(219);
		QuantifierDomain(out bvars, out attrs, out range);
		QSep();
		Expression(out body, allowSemi, allowLambda);
		if (univ) {
		 q = new ForallExpr(x, bvars, range, body, attrs);
		} else {
		 q = new ExistsExpr(x, bvars, range, body, attrs);
		}
		
	}

	void ComprehensionExpr(out Expression q, bool allowSemi, bool allowLambda) {
		Contract.Ensures(Contract.ValueAtReturn(out q) != null);
		IToken x = Token.NoToken;
		BoundVar bv;
		List<BoundVar/*!*/> bvars = new List<BoundVar>();
		Expression range;
		Expression body = null;
		
		Expect(66);
		x = t; 
		IdentTypeOptional(out bv);
		bvars.Add(bv); 
		while (la.kind == 43) {
			Get();
			IdentTypeOptional(out bv);
			bvars.Add(bv); 
		}
		Expect(9);
		Expression(out range, allowSemi, allowLambda);
		if (la.kind == 131 || la.kind == 132) {
			QSep();
			Expression(out body, allowSemi, allowLambda);
		}
		if (body == null && bvars.Count != 1) { SemErr(t, "a set comprehension with more than one bound variable must have a term expression"); }
		q = new SetComprehension(x, bvars, range, body);
		
	}

	void StmtInExpr(out Statement s) {
		s = dummyStmt; 
		if (la.kind == 90) {
			AssertStmt(out s);
		} else if (la.kind == 13) {
			AssumeStmt(out s);
		} else if (la.kind == 95) {
			CalcStmt(out s);
		} else SynErr(220);
	}

	void LetExpr(out Expression e, bool allowSemi, bool allowLambda) {
		IToken x = null;
		bool isGhost = false;
		var letLHSs = new List<CasePattern>();
		var letRHSs = new List<Expression>();
		CasePattern pat;
		bool exact = true;
		e = dummyExpr;
		
		if (la.kind == 38) {
			Get();
			isGhost = true;  x = t; 
		}
		Expect(42);
		if (!isGhost) { x = t; } 
		CasePattern(out pat);
		if (isGhost) { pat.Vars.Iter(bv => bv.IsGhost = true); }
		letLHSs.Add(pat);
		
		while (la.kind == 43) {
			Get();
			CasePattern(out pat);
			if (isGhost) { pat.Vars.Iter(bv => bv.IsGhost = true); }
			letLHSs.Add(pat);
			
		}
		if (la.kind == 80) {
			Get();
		} else if (la.kind == 82) {
			Get();
			exact = false;
			foreach (var lhs in letLHSs) {
			 if (lhs.Arguments != null) {
			   SemErr(lhs.tok, "LHS of let-such-that expression must be variables, not general patterns");
			 }
			}
			
		} else SynErr(221);
		Expression(out e, false, true);
		letRHSs.Add(e); 
		while (la.kind == 43) {
			Get();
			Expression(out e, false, true);
			letRHSs.Add(e); 
		}
		Expect(10);
		Expression(out e, allowSemi, allowLambda);
		e = new LetExpr(x, letLHSs, letRHSs, e, exact); 
	}

	void NamedExpr(out Expression e, bool allowSemi, bool allowLambda) {
		IToken/*!*/ x, d;
		e = dummyExpr;
		Expression expr;
		
		Expect(77);
		x = t; 
		NoUSIdent(out d);
		Expect(8);
		Expression(out e, allowSemi, allowLambda);
		expr = e;
		e = new NamedExpr(x, d.val, expr); 
	}

	void CasePattern(out CasePattern pat) {
		IToken id;  List<CasePattern> arguments;
		BoundVar bv;
		pat = null;
		
		if (IsIdentParen()) {
			Ident(out id);
			Expect(22);
			arguments = new List<CasePattern>(); 
			if (la.kind == 1) {
				CasePattern(out pat);
				arguments.Add(pat); 
				while (la.kind == 43) {
					Get();
					CasePattern(out pat);
					arguments.Add(pat); 
				}
			}
			Expect(23);
			pat = new CasePattern(id, id.val, arguments); 
		} else if (la.kind == 1) {
			IdentTypeOptional(out bv);
			pat = new CasePattern(bv.tok, bv);
			
		} else SynErr(222);
		if (pat == null) {
		 pat = new CasePattern(t, "_ParseError", new List<CasePattern>());
		}
		
	}

	void CaseExpression(out MatchCaseExpr c, bool allowSemi, bool allowLambda) {
		Contract.Ensures(Contract.ValueAtReturn(out c) != null); IToken/*!*/ x, id;
		List<BoundVar/*!*/> arguments = new List<BoundVar/*!*/>();
		BoundVar/*!*/ bv;
		Expression/*!*/ body;
		
		Expect(14);
		x = t; 
		Ident(out id);
		if (la.kind == 22) {
			Get();
			IdentTypeOptional(out bv);
			arguments.Add(bv); 
			while (la.kind == 43) {
				Get();
				IdentTypeOptional(out bv);
				arguments.Add(bv); 
			}
			Expect(23);
		}
		Expect(11);
		Expression(out body, allowSemi, allowLambda);
		c = new MatchCaseExpr(x, id.val, arguments, body); 
	}

	void Forall() {
		if (la.kind == 92) {
			Get();
		} else if (la.kind == 128) {
			Get();
		} else SynErr(223);
	}

	void Exists() {
		if (la.kind == 129) {
			Get();
		} else if (la.kind == 130) {
			Get();
		} else SynErr(224);
	}

	void AttributeBody(ref Attributes attrs) {
		string aName;
		List<Expression> aArgs = new List<Expression>();
		Expression aArg;
		
		Expect(8);
		Expect(1);
		aName = t.val; 
		if (StartOf(16)) {
			AttributeArg(out aArg, true);
			aArgs.Add(aArg); 
			while (la.kind == 43) {
				Get();
				AttributeArg(out aArg, true);
				aArgs.Add(aArg); 
			}
		}
		attrs = new Attributes(aName, aArgs, attrs); 
	}



	public void Parse() {
		la = new Token();
		la.val = "";
		Get();
		Dafny();
		Expect(0);

		Expect(0);
	}

	static readonly bool[,]/*!*/ set = {
		{T,T,T,T, T,x,T,T, x,T,T,x, x,T,x,T, T,T,T,T, T,x,T,x, x,x,x,x, x,x,x,x, x,x,x,T, x,T,T,x, T,T,T,x, x,x,x,T, x,x,T,x, x,T,T,T, T,T,T,T, T,x,x,x, T,T,x,x, x,x,x,x, x,x,x,x, x,T,T,x, x,T,x,x, x,x,T,x, T,T,T,T, T,T,T,T, x,x,x,x, x,x,x,x, x,x,x,x, x,x,x,x, x,x,x,x, x,x,x,x, T,T,T,T, T,T,x,x, x,x,x,x, x,x,x},
		{x,x,x,x, x,x,x,x, x,x,x,x, x,x,x,x, x,x,x,x, x,x,x,x, x,x,x,T, T,x,T,x, x,x,x,T, x,T,T,T, T,T,T,x, T,T,x,T, x,x,x,x, x,T,T,T, T,T,x,x, x,x,x,x, x,x,x,x, x,x,x,x, x,T,T,T, x,x,x,x, x,x,x,x, x,x,x,x, x,x,x,x, x,x,x,x, x,x,x,x, x,x,x,x, x,x,x,x, x,x,x,x, x,x,x,x, x,x,x,x, x,x,x,x, x,x,x,x, x,x,x,x, x,x,x},
		{x,x,x,x, x,x,x,x, x,x,x,x, x,x,x,x, x,x,x,x, x,x,x,x, x,x,x,x, x,x,x,x, x,x,x,x, x,x,T,T, x,x,T,x, x,x,x,x, x,x,x,x, x,T,T,T, T,T,x,x, x,x,x,x, x,x,x,x, x,x,x,x, x,T,T,T, x,x,x,x, x,x,x,x, x,x,x,x, x,x,x,x, x,x,x,x, x,x,x,x, x,x,x,x, x,x,x,x, x,x,x,x, x,x,x,x, x,x,x,x, x,x,x,x, x,x,x,x, x,x,x,x, x,x,x},
		{x,T,x,x, x,T,x,x, x,x,x,x, x,x,x,x, x,x,x,x, x,x,T,x, x,x,x,x, x,x,x,x, x,x,x,x, x,x,x,x, x,x,x,x, x,x,x,x, x,x,x,x, x,x,x,x, x,x,x,x, x,T,T,T, T,T,T,T, T,T,T,T, x,x,x,x, x,x,x,x, x,x,x,x, x,x,x,x, x,x,x,x, x,x,x,x, x,x,x,x, x,x,x,x, x,x,x,x, x,x,x,x, x,x,x,x, x,x,x,x, x,x,x,x, x,x,x,x, x,x,x,x, x,x,x},
		{T,x,x,x, x,x,x,x, x,x,T,x, x,x,x,x, x,x,x,x, x,T,x,x, x,x,x,T, T,x,T,x, T,x,x,T, x,T,T,T, T,T,T,x, T,T,x,T, x,x,x,T, x,T,T,T, T,T,x,x, x,x,x,x, x,x,x,x, x,x,x,x, x,T,T,T, x,x,x,x, x,x,x,x, x,x,x,x, x,x,x,x, x,x,x,x, x,x,x,x, x,x,x,x, x,x,x,x, x,x,x,x, x,x,x,x, x,x,x,x, x,x,x,x, x,x,x,x, x,x,x,x, x,x,x},
		{x,x,x,x, x,x,x,x, x,x,x,x, x,x,x,T, x,T,T,T, x,x,x,x, x,x,x,x, x,x,x,x, x,x,x,x, x,x,x,x, x,x,x,x, x,x,x,x, x,x,x,x, x,x,x,x, x,x,T,T, T,x,x,x, x,x,x,x, x,x,x,x, x,x,x,x, x,x,x,x, x,x,x,x, x,x,x,x, x,x,x,x, x,x,x,x, x,x,x,x, x,x,x,x, x,x,x,x, x,x,x,x, x,x,x,x, x,x,x,x, x,x,x,x, x,x,x,x, x,x,x,x, x,x,x},
		{x,x,x,x, x,x,x,x, x,x,x,x, x,x,x,x, x,x,x,x, x,x,x,x, x,x,x,x, x,x,x,x, x,x,x,x, x,x,x,x, x,x,x,x, x,x,x,x, x,x,x,x, x,T,T,T, T,T,x,x, x,x,x,x, x,x,x,x, x,x,x,x, x,x,x,x, x,x,x,x, x,x,x,x, x,x,x,x, x,x,x,x, x,x,x,x, x,x,x,x, x,x,x,x, x,x,x,x, x,x,x,x, x,x,x,x, x,x,x,x, x,x,x,x, x,x,x,x, x,x,x,x, x,x,x},
		{T,x,x,x, x,x,x,x, T,x,x,x, x,x,x,T, x,x,T,T, T,T,T,x, x,x,x,T, T,x,T,x, x,x,x,T, x,T,T,T, T,T,T,x, T,T,x,T, x,x,x,T, x,T,T,T, T,T,x,T, x,x,x,x, x,x,x,x, x,x,x,x, x,T,T,T, x,x,x,x, x,x,x,x, x,x,x,x, x,x,x,x, x,x,x,x, x,x,x,x, x,x,x,x, x,x,x,x, x,x,x,x, x,x,x,x, x,x,x,x, x,x,x,x, x,x,x,x, x,x,x,x, x,x,x},
		{x,x,x,x, x,x,x,x, x,x,x,x, x,x,x,T, x,x,T,T, x,x,x,x, x,x,x,x, x,x,x,x, x,x,x,x, x,x,x,x, x,x,x,x, x,x,x,x, x,x,x,x, x,x,x,x, x,x,x,T, x,x,x,x, x,x,x,x, x,x,x,x, x,x,x,x, x,x,x,x, x,x,x,x, x,x,x,x, x,x,x,x, x,x,x,x, x,x,x,x, x,x,x,x, x,x,x,x, x,x,x,x, x,x,x,x, x,x,x,x, x,x,x,x, x,x,x,x, x,x,x,x, x,x,x},
		{T,x,x,x, x,x,x,x, x,x,x,x, x,x,x,x, x,x,x,x, x,x,x,x, x,x,x,x, x,x,x,x, x,x,x,x, x,x,x,x, x,x,x,x, x,x,x,x, x,x,x,x, x,T,T,T, T,T,x,x, x,x,x,x, x,x,x,x, x,x,x,x, x,x,x,x, x,x,x,x, x,x,x,x, x,x,x,x, x,x,x,x, x,x,x,x, x,x,x,x, x,x,x,x, x,x,x,x, x,x,x,x, x,x,x,x, x,x,x,x, x,x,x,x, x,x,x,x, x,x,x,x, x,x,x},
		{x,x,x,x, x,x,x,x, x,x,x,x, x,x,x,T, x,T,x,T, x,x,x,x, x,x,x,x, x,x,x,x, x,x,x,x, x,x,x,x, x,x,x,x, x,x,x,x, x,x,x,x, x,x,x,x, x,x,T,T, x,x,x,x, x,x,x,x, x,x,x,x, x,x,x,x, x,x,x,x, x,x,x,x, x,x,x,x, x,x,x,x, x,x,x,x, x,x,x,x, x,x,x,x, x,x,x,x, x,x,x,x, x,x,x,x, x,x,x,x, x,x,x,x, x,x,x,x, x,x,x,x, x,x,x},
		{x,T,T,x, x,T,x,x, x,x,x,x, x,x,x,x, x,x,x,x, x,x,T,x, x,x,x,x, x,x,x,x, x,x,x,x, x,x,T,x, x,x,x,x, x,x,x,x, x,x,x,x, x,x,x,x, x,x,x,x, x,T,T,T, T,T,T,T, T,T,T,T, x,x,x,x, x,x,x,x, x,x,x,x, x,x,x,x, x,x,x,x, x,x,x,x, x,x,x,x, x,x,x,x, x,x,x,x, x,x,x,x, x,x,x,x, x,x,x,x, x,x,x,x, x,x,x,x, x,x,x,x, x,x,x},
		{T,x,x,x, x,x,x,x, x,x,x,x, x,x,x,T, x,T,T,T, x,x,x,x, x,x,x,x, x,x,x,x, x,x,x,x, x,x,x,x, x,x,x,x, x,x,x,x, x,x,x,x, x,x,x,x, x,x,T,T, T,x,x,x, x,x,x,x, x,x,x,x, x,x,x,x, x,x,x,x, x,x,x,x, x,x,x,x, x,x,x,x, x,x,x,x, x,x,x,x, x,x,x,x, x,x,x,x, x,x,x,x, x,x,x,x, x,x,x,x, x,x,x,x, x,x,x,x, x,x,x,x, x,x,x},
		{x,x,x,x, x,x,x,x, x,x,x,x, x,x,x,x, x,x,x,T, x,x,x,x, x,x,x,x, x,x,x,x, x,x,x,x, x,x,x,x, x,x,x,x, x,x,x,x, x,x,x,x, x,x,x,x, x,x,T,T, T,x,x,x, x,x,x,x, x,x,x,x, x,x,x,x, x,x,x,x, x,x,x,x, x,x,x,x, x,x,x,x, x,x,x,x, x,x,x,x, x,x,x,x, x,x,x,x, x,x,x,x, x,x,x,x, x,x,x,x, x,x,x,x, x,x,x,x, x,x,x,x, x,x,x},
		{x,T,T,T, T,x,T,T, x,T,x,x, x,T,x,x, x,x,x,x, T,x,T,x, x,x,x,x, x,x,x,x, x,x,x,x, x,x,T,x, x,x,T,x, x,x,x,x, x,x,T,x, x,x,x,x, x,x,x,x, T,x,x,x, T,T,x,x, x,x,x,x, x,x,x,x, x,T,T,x, x,T,x,x, x,x,T,x, T,T,T,T, T,T,T,T, x,x,x,x, x,x,x,x, x,x,x,x, x,x,x,x, x,x,x,x, x,x,x,x, T,T,T,T, T,T,x,x, x,x,x,x, x,x,x},
		{T,x,x,x, x,x,x,x, x,x,x,x, x,x,x,T, x,T,x,T, x,x,x,x, x,x,x,x, x,x,x,x, x,x,x,x, x,x,x,x, x,x,x,x, x,x,x,x, x,x,x,x, x,x,x,x, x,x,T,T, x,x,x,x, x,x,x,x, x,x,x,x, x,x,x,x, x,x,x,x, x,x,x,x, x,x,x,x, x,x,x,x, x,x,x,x, x,x,x,x, x,x,x,x, x,x,x,x, x,x,x,x, x,x,x,x, x,x,x,x, x,x,x,x, x,x,x,x, x,x,x,x, x,x,x},
		{x,T,T,T, T,x,T,T, x,T,x,x, x,T,x,x, x,x,x,x, T,x,T,x, x,x,x,x, x,x,x,x, x,x,x,x, x,x,T,x, x,x,T,x, x,x,x,x, x,x,x,x, x,x,x,x, x,x,x,x, x,x,x,x, T,T,T,T, x,x,T,x, x,x,x,x, x,T,x,x, x,x,x,x, T,x,T,x, x,T,T,x, T,x,x,T, x,x,x,x, x,x,x,x, x,x,x,x, x,x,x,x, x,x,T,x, T,x,x,T, T,T,T,T, T,T,x,x, T,T,T,x, x,x,x},
		{x,T,T,T, T,x,T,T, x,T,x,x, x,T,x,x, x,x,x,x, T,x,T,x, x,x,x,x, x,x,x,x, x,x,x,x, x,x,T,x, x,x,T,x, x,x,x,x, x,x,x,x, x,x,x,x, x,x,x,x, x,x,x,x, T,T,T,T, x,x,T,x, x,x,x,x, T,T,x,x, x,x,x,x, T,x,T,x, x,T,T,x, T,x,x,T, x,x,x,x, x,x,x,x, x,x,x,x, x,x,x,x, x,x,T,x, T,x,x,T, T,T,T,T, T,T,x,x, T,T,T,x, x,x,x},
		{T,T,T,T, T,x,T,T, x,T,x,x, x,T,x,x, x,x,x,x, T,x,T,x, x,x,x,x, x,x,x,x, x,x,x,x, x,x,T,x, x,x,T,x, x,x,x,x, x,x,T,x, x,x,x,x, x,x,x,x, T,x,x,x, T,T,x,x, x,x,x,x, x,x,x,x, x,T,T,x, x,T,x,x, x,x,T,x, T,T,T,T, T,T,T,T, x,x,x,x, x,x,x,x, x,x,x,x, x,x,x,x, x,x,x,x, x,x,x,x, T,T,T,T, T,T,x,x, x,x,x,x, x,x,x},
		{x,T,T,T, T,x,T,T, x,T,x,x, x,T,x,x, x,x,x,x, T,x,T,x, T,x,x,x, x,x,x,x, x,x,x,x, x,x,T,x, x,x,T,x, x,x,x,x, x,x,T,x, x,x,x,x, x,x,x,x, x,x,x,x, T,T,T,T, x,x,T,x, x,x,x,x, x,T,x,x, x,x,x,x, T,x,T,x, x,T,T,x, T,x,x,T, x,x,x,x, x,x,x,x, x,x,x,x, x,x,x,x, x,x,T,x, T,x,x,T, T,T,T,T, T,T,x,x, T,T,T,x, x,x,x},
		{x,T,T,T, T,x,T,T, x,T,x,x, x,T,x,x, x,x,x,x, T,x,T,x, T,x,x,x, x,x,x,x, x,x,x,x, x,x,T,x, x,x,T,x, x,x,x,x, x,x,x,x, x,x,x,x, x,x,x,x, x,x,x,x, T,T,T,T, x,x,T,x, x,x,x,x, x,T,x,x, x,x,x,x, T,x,T,x, x,T,T,x, T,x,x,T, x,x,x,x, x,x,x,x, x,x,x,x, x,x,x,x, x,x,T,x, T,x,x,T, T,T,T,T, T,T,x,x, T,T,T,x, x,x,x},
		{x,T,T,T, T,x,T,T, x,T,x,x, x,T,T,x, x,x,x,x, T,T,T,x, x,x,x,x, x,x,x,x, x,x,x,x, x,x,T,x, x,x,T,x, x,x,x,x, x,x,T,x, x,x,x,x, x,x,x,x, T,x,x,x, T,T,x,x, x,x,x,x, x,x,x,x, x,T,T,x, x,T,x,x, x,x,T,x, T,T,T,T, T,T,T,T, x,x,x,x, x,x,x,x, x,x,x,x, x,x,x,x, x,x,x,x, x,x,x,x, T,T,T,T, T,T,x,x, x,x,x,x, x,x,x},
		{x,T,T,T, T,x,T,T, x,T,x,x, x,T,T,x, x,x,x,x, T,T,T,x, x,x,x,x, x,x,x,x, x,x,x,x, x,x,T,x, x,x,T,x, x,x,x,x, x,x,T,x, x,x,x,x, x,x,T,T, T,x,x,x, T,T,x,x, x,x,x,x, x,x,x,x, x,T,T,x, x,T,x,x, x,x,T,x, T,T,T,T, T,T,T,T, x,x,x,x, x,x,x,x, x,x,x,x, x,x,x,x, x,x,x,x, x,x,x,x, T,T,T,T, T,T,x,x, x,x,x,x, x,x,x},
		{x,x,x,x, x,x,x,x, x,x,x,x, x,x,x,x, x,x,x,x, x,x,x,x, x,x,x,x, x,x,x,x, x,x,x,x, x,x,x,x, x,x,x,x, x,x,T,x, x,x,x,T, T,x,x,x, x,x,x,x, x,x,x,x, x,x,x,x, x,x,x,x, x,x,x,x, x,x,x,x, x,x,x,x, x,x,x,x, x,x,x,x, x,x,x,x, x,T,T,T, T,T,T,T, T,T,T,T, T,x,x,x, x,x,x,x, x,x,x,x, x,x,x,x, x,x,x,x, x,x,x,x, x,x,x},
		{x,T,T,T, T,x,T,T, x,T,x,x, x,T,x,x, x,x,x,x, T,x,T,x, T,x,x,x, x,x,x,x, x,x,x,x, x,x,T,x, x,x,T,x, x,x,x,x, x,x,x,x, x,x,x,x, x,x,x,x, x,x,x,x, T,T,T,T, x,x,T,x, x,x,x,x, x,T,x,x, x,x,x,T, T,x,T,x, x,T,T,x, T,x,x,T, x,x,x,x, x,x,x,x, x,x,x,x, x,x,x,x, x,x,T,x, T,x,x,T, T,T,T,T, T,T,x,x, T,T,T,x, x,x,x},
		{x,x,T,T, T,x,T,T, x,T,x,x, x,x,x,x, x,x,x,x, x,x,T,x, x,x,x,x, x,x,x,x, x,x,x,x, x,x,x,x, x,x,x,x, x,x,x,x, x,x,x,x, x,x,x,x, x,x,x,x, x,x,x,x, T,T,x,x, x,x,x,x, x,x,x,x, x,x,x,x, x,x,x,x, x,x,x,x, x,x,x,x, x,x,x,x, x,x,x,x, x,x,x,x, x,x,x,x, x,x,x,x, x,x,x,x, x,x,x,x, T,T,T,T, T,T,x,x, x,x,x,x, x,x,x},
		{x,x,x,x, x,x,x,x, x,x,x,x, x,x,x,T, T,T,x,x, x,x,x,x, x,x,x,x, x,x,x,x, x,x,x,x, x,x,x,x, x,x,x,x, x,x,x,x, x,x,x,x, x,x,x,x, x,x,T,x, x,x,x,x, x,x,x,x, x,x,x,x, x,x,x,x, x,x,x,x, x,x,x,x, x,x,x,x, x,x,x,x, x,x,x,x, x,x,x,x, x,x,x,x, x,x,x,x, x,x,x,x, x,x,x,x, x,x,x,x, x,x,x,x, x,x,x,x, x,x,x,x, x,x,x},
		{x,x,x,x, x,x,x,x, x,x,x,x, x,x,x,x, x,x,x,x, x,x,x,x, x,x,x,x, x,x,x,x, x,x,x,x, x,x,x,x, x,x,x,x, x,x,x,x, x,x,x,x, x,x,x,x, x,x,x,x, x,x,x,x, x,x,x,x, x,x,x,x, x,x,x,x, x,x,x,x, x,x,x,x, x,x,x,x, x,x,x,x, x,x,x,x, x,x,x,x, x,x,x,x, x,T,T,T, T,x,x,x, x,x,x,x, x,x,x,x, x,x,x,x, x,x,x,x, x,x,x,x, x,x,x},
		{x,x,x,x, x,x,x,x, x,x,x,x, x,x,x,x, x,x,x,x, x,x,x,x, x,x,x,x, x,x,x,x, x,x,x,x, x,x,x,x, x,x,x,x, x,x,x,x, x,x,x,x, x,x,x,x, x,x,x,x, x,x,x,x, x,x,x,x, x,x,x,x, x,x,x,x, x,x,x,x, x,x,x,x, x,x,x,x, x,x,x,x, x,x,x,x, x,x,x,x, x,x,x,x, x,x,x,x, x,T,T,T, T,x,x,x, x,x,x,x, x,x,x,x, x,x,x,x, x,x,x,x, x,x,x},
		{x,x,x,x, x,x,x,x, x,x,x,x, x,x,x,x, x,x,x,x, x,x,x,x, x,T,x,x, x,x,x,x, x,x,x,x, x,x,x,x, x,x,x,x, x,x,T,x, x,x,x,T, T,x,x,x, x,x,x,x, x,x,x,x, x,x,x,x, x,x,x,x, x,x,x,x, x,x,x,x, x,x,x,x, x,x,x,x, x,x,x,x, x,x,x,x, x,T,T,T, T,T,T,x, x,x,x,x, x,x,x,x, x,T,T,x, x,x,x,x, x,x,x,x, x,x,x,x, x,x,x,x, x,x,x},
		{T,T,T,T, T,x,T,T, T,T,T,T, T,T,T,T, T,T,T,T, T,T,T,T, T,T,x,T, T,x,T,x, x,x,x,T, x,T,T,T, T,T,T,T, T,T,T,T, x,x,T,T, T,T,T,T, T,T,T,T, T,x,x,x, T,T,x,x, x,x,x,x, T,T,T,T, T,T,T,x, T,T,T,x, T,T,T,T, T,T,T,T, T,T,T,T, x,T,T,T, T,T,T,T, T,T,T,T, T,T,T,T, T,T,T,T, T,T,T,x, T,T,T,T, T,T,T,T, x,x,x,T, T,x,x}

	};
} // end Parser


public class Errors {
	public int count = 0;                                    // number of errors detected
	public System.IO.TextWriter/*!*/ errorStream = Console.Out;   // error messages go to this stream
	public string errMsgFormat = "{0}({1},{2}): error: {3}"; // 0=filename, 1=line, 2=column, 3=text
	public string warningMsgFormat = "{0}({1},{2}): warning: {3}"; // 0=filename, 1=line, 2=column, 3=text

	public void SynErr(string filename, int line, int col, int n) {
		SynErr(filename, line, col, GetSyntaxErrorString(n));
	}

	public virtual void SynErr(string filename, int line, int col, string/*!*/ msg) {
		Contract.Requires(msg != null);
		errorStream.WriteLine(errMsgFormat, filename, line, col, msg);
		count++;
	}

	string GetSyntaxErrorString(int n) {
		string s;
		switch (n) {
			case 0: s = "EOF expected"; break;
			case 1: s = "ident expected"; break;
			case 2: s = "digits expected"; break;
			case 3: s = "hexdigits expected"; break;
			case 4: s = "decimaldigits expected"; break;
			case 5: s = "arrayToken expected"; break;
			case 6: s = "charToken expected"; break;
			case 7: s = "stringToken expected"; break;
			case 8: s = "colon expected"; break;
			case 9: s = "verticalbar expected"; break;
			case 10: s = "semi expected"; break;
			case 11: s = "darrow expected"; break;
			case 12: s = "arrow expected"; break;
			case 13: s = "assume expected"; break;
			case 14: s = "case expected"; break;
			case 15: s = "decreases expected"; break;
			case 16: s = "invariant expected"; break;
			case 17: s = "modifies expected"; break;
			case 18: s = "reads expected"; break;
			case 19: s = "requires expected"; break;
			case 20: s = "lbrace expected"; break;
			case 21: s = "rbrace expected"; break;
			case 22: s = "openparen expected"; break;
			case 23: s = "closeparen expected"; break;
			case 24: s = "star expected"; break;
			case 25: s = "notIn expected"; break;
			case 26: s = "\"include\" expected"; break;
			case 27: s = "\"abstract\" expected"; break;
			case 28: s = "\"module\" expected"; break;
			case 29: s = "\"refines\" expected"; break;
			case 30: s = "\"import\" expected"; break;
			case 31: s = "\"opened\" expected"; break;
			case 32: s = "\"=\" expected"; break;
			case 33: s = "\"as\" expected"; break;
			case 34: s = "\"default\" expected"; break;
			case 35: s = "\"class\" expected"; break;
			case 36: s = "\"extends\" expected"; break;
			case 37: s = "\"trait\" expected"; break;
			case 38: s = "\"ghost\" expected"; break;
			case 39: s = "\"static\" expected"; break;
			case 40: s = "\"datatype\" expected"; break;
			case 41: s = "\"codatatype\" expected"; break;
			case 42: s = "\"var\" expected"; break;
			case 43: s = "\",\" expected"; break;
			case 44: s = "\"newtype\" expected"; break;
			case 45: s = "\"type\" expected"; break;
			case 46: s = "\"==\" expected"; break;
			case 47: s = "\"iterator\" expected"; break;
			case 48: s = "\"yields\" expected"; break;
			case 49: s = "\"returns\" expected"; break;
			case 50: s = "\"...\" expected"; break;
			case 51: s = "\"<\" expected"; break;
			case 52: s = "\">\" expected"; break;
			case 53: s = "\"method\" expected"; break;
			case 54: s = "\"lemma\" expected"; break;
			case 55: s = "\"colemma\" expected"; break;
			case 56: s = "\"comethod\" expected"; break;
			case 57: s = "\"constructor\" expected"; break;
			case 58: s = "\"free\" expected"; break;
			case 59: s = "\"ensures\" expected"; break;
			case 60: s = "\"yield\" expected"; break;
			case 61: s = "\"bool\" expected"; break;
			case 62: s = "\"char\" expected"; break;
			case 63: s = "\"nat\" expected"; break;
			case 64: s = "\"int\" expected"; break;
			case 65: s = "\"real\" expected"; break;
			case 66: s = "\"set\" expected"; break;
			case 67: s = "\"multiset\" expected"; break;
			case 68: s = "\"seq\" expected"; break;
			case 69: s = "\"string\" expected"; break;
			case 70: s = "\"map\" expected"; break;
			case 71: s = "\"object\" expected"; break;
			case 72: s = "\".\" expected"; break;
			case 73: s = "\"function\" expected"; break;
			case 74: s = "\"predicate\" expected"; break;
			case 75: s = "\"copredicate\" expected"; break;
			case 76: s = "\"`\" expected"; break;
			case 77: s = "\"label\" expected"; break;
			case 78: s = "\"break\" expected"; break;
			case 79: s = "\"where\" expected"; break;
			case 80: s = "\":=\" expected"; break;
			case 81: s = "\"return\" expected"; break;
			case 82: s = "\":|\" expected"; break;
			case 83: s = "\"new\" expected"; break;
			case 84: s = "\"[\" expected"; break;
			case 85: s = "\"]\" expected"; break;
			case 86: s = "\"if\" expected"; break;
			case 87: s = "\"else\" expected"; break;
			case 88: s = "\"while\" expected"; break;
			case 89: s = "\"match\" expected"; break;
			case 90: s = "\"assert\" expected"; break;
			case 91: s = "\"print\" expected"; break;
			case 92: s = "\"forall\" expected"; break;
			case 93: s = "\"parallel\" expected"; break;
			case 94: s = "\"modify\" expected"; break;
			case 95: s = "\"calc\" expected"; break;
			case 96: s = "\"#\" expected"; break;
			case 97: s = "\"<=\" expected"; break;
			case 98: s = "\">=\" expected"; break;
			case 99: s = "\"!=\" expected"; break;
			case 100: s = "\"\\u2260\" expected"; break;
			case 101: s = "\"\\u2264\" expected"; break;
			case 102: s = "\"\\u2265\" expected"; break;
			case 103: s = "\"<==>\" expected"; break;
			case 104: s = "\"\\u21d4\" expected"; break;
			case 105: s = "\"==>\" expected"; break;
			case 106: s = "\"\\u21d2\" expected"; break;
			case 107: s = "\"<==\" expected"; break;
			case 108: s = "\"\\u21d0\" expected"; break;
			case 109: s = "\"&&\" expected"; break;
			case 110: s = "\"\\u2227\" expected"; break;
			case 111: s = "\"||\" expected"; break;
			case 112: s = "\"\\u2228\" expected"; break;
			case 113: s = "\"in\" expected"; break;
			case 114: s = "\"!\" expected"; break;
			case 115: s = "\"+\" expected"; break;
			case 116: s = "\"-\" expected"; break;
			case 117: s = "\"/\" expected"; break;
			case 118: s = "\"%\" expected"; break;
			case 119: s = "\"\\u00ac\" expected"; break;
			case 120: s = "\"false\" expected"; break;
			case 121: s = "\"true\" expected"; break;
			case 122: s = "\"null\" expected"; break;
			case 123: s = "\"this\" expected"; break;
			case 124: s = "\"fresh\" expected"; break;
			case 125: s = "\"old\" expected"; break;
			case 126: s = "\"then\" expected"; break;
			case 127: s = "\"..\" expected"; break;
			case 128: s = "\"\\u2200\" expected"; break;
			case 129: s = "\"exists\" expected"; break;
			case 130: s = "\"\\u2203\" expected"; break;
			case 131: s = "\"::\" expected"; break;
			case 132: s = "\"\\u2022\" expected"; break;
			case 133: s = "??? expected"; break;
			case 134: s = "this symbol not expected in SubModuleDecl"; break;
			case 135: s = "invalid SubModuleDecl"; break;
			case 136: s = "this symbol not expected in ClassDecl"; break;
			case 137: s = "this symbol not expected in DatatypeDecl"; break;
			case 138: s = "invalid DatatypeDecl"; break;
			case 139: s = "this symbol not expected in DatatypeDecl"; break;
			case 140: s = "invalid NewtypeDecl"; break;
			case 141: s = "invalid OtherTypeDecl"; break;
			case 142: s = "this symbol not expected in OtherTypeDecl"; break;
			case 143: s = "this symbol not expected in IteratorDecl"; break;
			case 144: s = "invalid IteratorDecl"; break;
			case 145: s = "this symbol not expected in TraitDecl"; break;
			case 146: s = "invalid ClassMemberDecl"; break;
			case 147: s = "invalid IdentOrDigitsSuffix"; break;
			case 148: s = "this symbol not expected in FieldDecl"; break;
			case 149: s = "invalid FunctionDecl"; break;
			case 150: s = "invalid FunctionDecl"; break;
			case 151: s = "invalid FunctionDecl"; break;
			case 152: s = "invalid FunctionDecl"; break;
			case 153: s = "this symbol not expected in MethodDecl"; break;
			case 154: s = "invalid MethodDecl"; break;
			case 155: s = "invalid MethodDecl"; break;
			case 156: s = "invalid FIdentType"; break;
			case 157: s = "this symbol not expected in OldSemi"; break;
			case 158: s = "invalid TypeIdentOptional"; break;
			case 159: s = "invalid TypeAndToken"; break;
			case 160: s = "this symbol not expected in IteratorSpec"; break;
			case 161: s = "invalid IteratorSpec"; break;
			case 162: s = "invalid IteratorSpec"; break;
			case 163: s = "this symbol not expected in MethodSpec"; break;
			case 164: s = "invalid MethodSpec"; break;
			case 165: s = "invalid MethodSpec"; break;
			case 166: s = "invalid FrameExpression"; break;
			case 167: s = "invalid ReferenceType"; break;
			case 168: s = "this symbol not expected in FunctionSpec"; break;
			case 169: s = "invalid FunctionSpec"; break;
			case 170: s = "invalid PossiblyWildFrameExpression"; break;
			case 171: s = "invalid PossiblyWildExpression"; break;
			case 172: s = "this symbol not expected in OneStmt"; break;
			case 173: s = "invalid OneStmt"; break;
			case 174: s = "this symbol not expected in OneStmt"; break;
			case 175: s = "invalid OneStmt"; break;
			case 176: s = "invalid AssertStmt"; break;
			case 177: s = "invalid AssumeStmt"; break;
			case 178: s = "invalid UpdateStmt"; break;
			case 179: s = "invalid UpdateStmt"; break;
			case 180: s = "invalid IfStmt"; break;
			case 181: s = "invalid IfStmt"; break;
			case 182: s = "invalid WhileStmt"; break;
			case 183: s = "invalid MatchStmt"; break;
			case 184: s = "invalid ForallStmt"; break;
			case 185: s = "invalid ForallStmt"; break;
			case 186: s = "invalid ModifyStmt"; break;
			case 187: s = "this symbol not expected in ModifyStmt"; break;
			case 188: s = "invalid ModifyStmt"; break;
			case 189: s = "invalid ReturnStmt"; break;
			case 190: s = "invalid Rhs"; break;
			case 191: s = "invalid Lhs"; break;
			case 192: s = "invalid Guard"; break;
			case 193: s = "this symbol not expected in LoopSpec"; break;
			case 194: s = "this symbol not expected in LoopSpec"; break;
			case 195: s = "this symbol not expected in Invariant"; break;
			case 196: s = "invalid CalcOp"; break;
			case 197: s = "invalid EquivOp"; break;
			case 198: s = "invalid ImpliesOp"; break;
			case 199: s = "invalid ExpliesOp"; break;
			case 200: s = "invalid AndOp"; break;
			case 201: s = "invalid OrOp"; break;
			case 202: s = "invalid RelOp"; break;
			case 203: s = "invalid AddOp"; break;
			case 204: s = "invalid UnaryExpression"; break;
			case 205: s = "invalid UnaryExpression"; break;
			case 206: s = "invalid MulOp"; break;
			case 207: s = "invalid NegOp"; break;
			case 208: s = "invalid EndlessExpression"; break;
			case 209: s = "invalid Suffix"; break;
			case 210: s = "invalid Suffix"; break;
			case 211: s = "invalid Suffix"; break;
			case 212: s = "invalid DisplayExpr"; break;
			case 213: s = "invalid MultiSetExpr"; break;
			case 214: s = "invalid ConstAtomExpression"; break;
			case 215: s = "invalid Nat"; break;
			case 216: s = "invalid LambdaArrow"; break;
			case 217: s = "invalid QSep"; break;
			case 218: s = "invalid MatchExpression"; break;
			case 219: s = "invalid QuantifierGuts"; break;
			case 220: s = "invalid StmtInExpr"; break;
			case 221: s = "invalid LetExpr"; break;
			case 222: s = "invalid CasePattern"; break;
			case 223: s = "invalid Forall"; break;
			case 224: s = "invalid Exists"; break;

			default: s = "error " + n; break;
		}
		return s;
	}

	public void SemErr(IToken/*!*/ tok, string/*!*/ msg) {  // semantic errors
		Contract.Requires(tok != null);
		Contract.Requires(msg != null);
		SemErr(tok.filename, tok.line, tok.col, msg);
	}

	public virtual void SemErr(string filename, int line, int col, string/*!*/ msg) {
		Contract.Requires(msg != null);
		errorStream.WriteLine(errMsgFormat, filename, line, col, msg);
		count++;
	}

	public void Warning(IToken/*!*/ tok, string/*!*/ msg) {  // warnings
		Contract.Requires(tok != null);
		Contract.Requires(msg != null);
		Warning(tok.filename, tok.line, tok.col, msg);
	}

	public virtual void Warning(string filename, int line, int col, string msg) {
		Contract.Requires(msg != null);
		errorStream.WriteLine(warningMsgFormat, filename, line, col, msg);
	}
} // Errors


public class FatalError: Exception {
	public FatalError(string m): base(m) {}
}


}<|MERGE_RESOLUTION|>--- conflicted
+++ resolved
@@ -1,4371 +1,4361 @@
-using System.Collections.Generic;
-using System.Numerics;
-using Microsoft.Boogie;
-using System.IO;
-using System.Text;
-
-
-using System;
-using System.Diagnostics.Contracts;
-
-namespace Microsoft.Dafny {
-
-
-
-public class Parser {
-	public const int _EOF = 0;
-	public const int _ident = 1;
-	public const int _digits = 2;
-	public const int _hexdigits = 3;
-	public const int _decimaldigits = 4;
-	public const int _arrayToken = 5;
-	public const int _charToken = 6;
-	public const int _stringToken = 7;
-	public const int _colon = 8;
-	public const int _verticalbar = 9;
-	public const int _semi = 10;
-	public const int _darrow = 11;
-	public const int _arrow = 12;
-	public const int _assume = 13;
-	public const int _case = 14;
-	public const int _decreases = 15;
-	public const int _invariant = 16;
-	public const int _modifies = 17;
-	public const int _reads = 18;
-	public const int _requires = 19;
-	public const int _lbrace = 20;
-	public const int _rbrace = 21;
-	public const int _openparen = 22;
-	public const int _closeparen = 23;
-	public const int _star = 24;
-	public const int _notIn = 25;
-	public const int maxT = 133;
-
-	const bool T = true;
-	const bool x = false;
-	const int minErrDist = 2;
-
-	public Scanner/*!*/ scanner;
-	public Errors/*!*/  errors;
-
-	public Token/*!*/ t;    // last recognized token
-	public Token/*!*/ la;   // lookahead token
-	int errDist = minErrDist;
-
-readonly Expression/*!*/ dummyExpr;
-readonly AssignmentRhs/*!*/ dummyRhs;
-readonly FrameExpression/*!*/ dummyFrameExpr;
-readonly Statement/*!*/ dummyStmt;
-readonly ModuleDecl theModule;
-readonly BuiltIns theBuiltIns;
-readonly bool theVerifyThisFile;
-int anonymousIds = 0;
-
-struct MemberModifiers {
-  public bool IsGhost;
-  public bool IsStatic;
-}
-
-///<summary>
-/// Parses top-level things (modules, classes, datatypes, class members) from "filename"
-/// and appends them in appropriate form to "module".
-/// Returns the number of parsing errors encountered.
-/// Note: first initialize the Scanner.
-///</summary>
-public static int Parse (string/*!*/ filename, ModuleDecl module, BuiltIns builtIns, Errors/*!*/ errors, bool verifyThisFile=true) /* throws System.IO.IOException */ {
-  Contract.Requires(filename != null);
-  Contract.Requires(module != null);
-  string s;
-  if (filename == "stdin.dfy") {
-    s = Microsoft.Boogie.ParserHelper.Fill(System.Console.In, new List<string>());
-    return Parse(s, filename, module, builtIns, errors, verifyThisFile);
-  } else {
-    using (System.IO.StreamReader reader = new System.IO.StreamReader(filename)) {
-      s = Microsoft.Boogie.ParserHelper.Fill(reader, new List<string>());
-      return Parse(s, DafnyOptions.Clo.UseBaseNameForFileName ? Path.GetFileName(filename) : filename, module, builtIns, errors, verifyThisFile);
-    }
-  }
-}
-///<summary>
-/// Parses top-level things (modules, classes, datatypes, class members)
-/// and appends them in appropriate form to "module".
-/// Returns the number of parsing errors encountered.
-/// Note: first initialize the Scanner.
-///</summary>
-public static int Parse (string/*!*/ s, string/*!*/ filename, ModuleDecl module, BuiltIns builtIns, bool verifyThisFile=true) {
-  Contract.Requires(s != null);
-  Contract.Requires(filename != null);
-  Contract.Requires(module != null);
-  Errors errors = new Errors();
-  return Parse(s, filename, module, builtIns, errors, verifyThisFile);
-}
-///<summary>
-/// Parses top-level things (modules, classes, datatypes, class members)
-/// and appends them in appropriate form to "module".
-/// Returns the number of parsing errors encountered.
-/// Note: first initialize the Scanner with the given Errors sink.
-///</summary>
-public static int Parse (string/*!*/ s, string/*!*/ filename, ModuleDecl module, BuiltIns builtIns,
-                         Errors/*!*/ errors, bool verifyThisFile=true) {
-  Contract.Requires(s != null);
-  Contract.Requires(filename != null);
-  Contract.Requires(module != null);
-  Contract.Requires(errors != null);
-  byte[]/*!*/ buffer = cce.NonNull( UTF8Encoding.Default.GetBytes(s));
-  MemoryStream ms = new MemoryStream(buffer,false);
-  Scanner scanner = new Scanner(ms, errors, filename);
-  Parser parser = new Parser(scanner, errors, module, builtIns, verifyThisFile);
-  parser.Parse();
-  return parser.errors.count;
-}
-public Parser(Scanner/*!*/ scanner, Errors/*!*/ errors, ModuleDecl module, BuiltIns builtIns, bool verifyThisFile=true)
-  : this(scanner, errors)  // the real work
-{
-  // initialize readonly fields
-  dummyExpr = new LiteralExpr(Token.NoToken);
-  dummyRhs = new ExprRhs(dummyExpr, null);
-  dummyFrameExpr = new FrameExpression(dummyExpr.tok, dummyExpr, null);
-  dummyStmt = new ReturnStmt(Token.NoToken, Token.NoToken, null);
-  theModule = module;
-  theBuiltIns = builtIns;
-  theVerifyThisFile = verifyThisFile;
-}
-
-bool IsAttribute() {
-  Token x = scanner.Peek();
-  return la.kind == _lbrace && x.kind == _colon;
-}
-
-bool IsAlternative() {
-  Token x = scanner.Peek();
-  return la.kind == _lbrace && x.kind == _case;
-}
-
-bool IsLoopSpec() {
-  return la.kind == _invariant | la.kind == _decreases | la.kind == _modifies;
-}
-
-bool IsLoopSpecOrAlternative() {
-  Token x = scanner.Peek();
-  return IsLoopSpec() || (la.kind == _lbrace && x.kind == _case);
-}
-
-bool IsParenStar() {
-  scanner.ResetPeek();
-  Token x = scanner.Peek();
-  return la.kind == _openparen && x.kind == _star;
-}
-
-string UnwildIdent(string x, bool allowWildcardId) {
-  if (x.StartsWith("_")) {
-    if (allowWildcardId && x.Length == 1) {
-      return "_v" + anonymousIds++;
-    } else {
-      SemErr("cannot declare identifier beginning with underscore");
-    }
-  }
-  return x;
-}
-
-bool IsLambda(bool allowLambda)
-{
-  return allowLambda &&
-    (la.kind == _darrow || la.kind == _arrow
-    || la.kind == _reads || la.kind == _requires);
-}
-
-bool IsIdentParen() {
-  Token x = scanner.Peek();
-  return la.kind == _ident && x.kind == _openparen;
-}
-
-bool IsIdentColonOrBar() {
-  Token x = scanner.Peek();
-  return la.kind == _ident && (x.kind == _colon || x.kind == _verticalbar);
-}
-
-bool SemiFollowsCall(bool allowSemi, Expression e) {
-  return allowSemi && la.kind == _semi &&
-    (e is FunctionCallExpr || e is ApplyExpr ||
-     (e is IdentifierSequence && ((IdentifierSequence)e).OpenParen != null));
-}
-
-bool CloseOptionalBrace(bool usesOptionalBrace) {
-  return usesOptionalBrace && la.kind == _rbrace;
-}
-
-/*--------------------------------------------------------------------------*/
-
-
-	public Parser(Scanner/*!*/ scanner, Errors/*!*/ errors) {
-		this.scanner = scanner;
-		this.errors = errors;
-		Token/*!*/ tok = new Token();
-		tok.val = "";
-		this.la = tok;
-		this.t = new Token(); // just to satisfy its non-null constraint
-	}
-
-	void SynErr (int n) {
-		if (errDist >= minErrDist) errors.SynErr(la.filename, la.line, la.col, n);
-		errDist = 0;
-	}
-
-	public void SemErr (string/*!*/ msg) {
-		Contract.Requires(msg != null);
-		if (errDist >= minErrDist) errors.SemErr(t, msg);
-		errDist = 0;
-	}
-
-	public void SemErr(IToken/*!*/ tok, string/*!*/ msg) {
-	  Contract.Requires(tok != null);
-	  Contract.Requires(msg != null);
-	  errors.SemErr(tok, msg);
-	}
-
-	void Get () {
-		for (;;) {
-			t = la;
-			la = scanner.Scan();
-			if (la.kind <= maxT) { ++errDist; break; }
-
-			la = t;
-		}
-	}
-
-	void Expect (int n) {
-		if (la.kind==n) Get(); else { SynErr(n); }
-	}
-
-	bool StartOf (int s) {
-		return set[s, la.kind];
-	}
-
-	void ExpectWeak (int n, int follow) {
-		if (la.kind == n) Get();
-		else {
-			SynErr(n);
-			while (!StartOf(follow)) Get();
-		}
-	}
-
-
-	bool WeakSeparator(int n, int syFol, int repFol) {
-		int kind = la.kind;
-		if (kind == n) {Get(); return true;}
-		else if (StartOf(repFol)) {return false;}
-		else {
-			SynErr(n);
-			while (!(set[syFol, kind] || set[repFol, kind] || set[0, kind])) {
-				Get();
-				kind = la.kind;
-			}
-			return StartOf(syFol);
-		}
-	}
-
-
-	void Dafny() {
-		ClassDecl/*!*/ c; DatatypeDecl/*!*/ dt; TopLevelDecl td; IteratorDecl iter;
-		List<MemberDecl/*!*/> membersDefaultClass = new List<MemberDecl/*!*/>();
-		ModuleDecl submodule;
-		// to support multiple files, create a default module only if theModule is null
-		DefaultModuleDecl defaultModule = (DefaultModuleDecl)((LiteralModuleDecl)theModule).ModuleDef;
-		// theModule should be a DefaultModuleDecl (actually, the singular DefaultModuleDecl)
-		TraitDecl/*!*/ trait;
-		Contract.Assert(defaultModule != null);
-		
-		while (la.kind == 26) {
-			Get();
-			Expect(7);
-			{
-			 string parsedFile = t.filename;
-			 bool isVerbatimString;
-			 string includedFile = Util.RemoveParsedStringQuotes(t.val, out isVerbatimString);
-			 includedFile = Util.RemoveEscaping(includedFile, isVerbatimString);
-			 string fullPath = includedFile;
-			 if (!Path.IsPathRooted(includedFile)) {
-			   string basePath = Path.GetDirectoryName(parsedFile);
-			   includedFile = Path.Combine(basePath, includedFile);
-			   fullPath = Path.GetFullPath(includedFile);
-			 }
-			 defaultModule.Includes.Add(new Include(t, includedFile, fullPath));
-			}
-			
-		}
-		while (StartOf(1)) {
-			switch (la.kind) {
-			case 27: case 28: case 30: {
-				SubModuleDecl(defaultModule, out submodule);
-				defaultModule.TopLevelDecls.Add(submodule); 
-				break;
-			}
-			case 35: {
-				ClassDecl(defaultModule, out c);
-				defaultModule.TopLevelDecls.Add(c); 
-				break;
-			}
-			case 40: case 41: {
-				DatatypeDecl(defaultModule, out dt);
-				defaultModule.TopLevelDecls.Add(dt); 
-				break;
-			}
-			case 44: {
-				NewtypeDecl(defaultModule, out td);
-				defaultModule.TopLevelDecls.Add(td); 
-				break;
-			}
-			case 45: {
-				OtherTypeDecl(defaultModule, out td);
-				defaultModule.TopLevelDecls.Add(td); 
-				break;
-			}
-			case 47: {
-				IteratorDecl(defaultModule, out iter);
-				defaultModule.TopLevelDecls.Add(iter); 
-				break;
-			}
-			case 37: {
-				TraitDecl(defaultModule, out trait);
-				defaultModule.TopLevelDecls.Add(trait); 
-				break;
-			}
-			case 38: case 39: case 42: case 53: case 54: case 55: case 56: case 57: case 73: case 74: case 75: {
-				ClassMemberDecl(membersDefaultClass, false);
-				break;
-			}
-			}
-		}
-		DefaultClassDecl defaultClass = null;
-		foreach (TopLevelDecl topleveldecl in defaultModule.TopLevelDecls) {
-		 defaultClass = topleveldecl as DefaultClassDecl;
-		 if (defaultClass != null) {
-		   defaultClass.Members.AddRange(membersDefaultClass);
-		   break;
-		 }
-		}
-		if (defaultClass == null) { // create the default class here, because it wasn't found
-		 defaultClass = new DefaultClassDecl(defaultModule, membersDefaultClass);
-		 defaultModule.TopLevelDecls.Add(defaultClass);
-		} 
-		Expect(0);
-	}
-
-	void SubModuleDecl(ModuleDefinition parent, out ModuleDecl submodule) {
-		ClassDecl/*!*/ c; DatatypeDecl/*!*/ dt; TopLevelDecl td; IteratorDecl iter;
-		Attributes attrs = null;  IToken/*!*/ id;
-		TraitDecl/*!*/ trait;
-		List<MemberDecl/*!*/> namedModuleDefaultClassMembers = new List<MemberDecl>();;
-		List<IToken> idRefined = null, idPath = null, idAssignment = null;
-		ModuleDefinition module;
-		ModuleDecl sm;
-		submodule = null; // appease compiler
-		bool isAbstract = false;
-		bool opened = false;
-		
-		if (la.kind == 27 || la.kind == 28) {
-			if (la.kind == 27) {
-				Get();
-				isAbstract = true; 
-			}
-			Expect(28);
-			while (la.kind == 20) {
-				Attribute(ref attrs);
-			}
-			NoUSIdent(out id);
-			if (la.kind == 29) {
-				Get();
-				QualifiedName(out idRefined);
-			}
-			module = new ModuleDefinition(id, id.val, isAbstract, false, idRefined == null ? null : idRefined, parent, attrs, false); 
-			Expect(20);
-			module.BodyStartTok = t; 
-			while (StartOf(1)) {
-				switch (la.kind) {
-				case 27: case 28: case 30: {
-					SubModuleDecl(module, out sm);
-					module.TopLevelDecls.Add(sm); 
-					break;
-				}
-				case 35: {
-					ClassDecl(module, out c);
-					module.TopLevelDecls.Add(c); 
-					break;
-				}
-				case 37: {
-					TraitDecl(module, out trait);
-					module.TopLevelDecls.Add(trait); 
-					break;
-				}
-				case 40: case 41: {
-					DatatypeDecl(module, out dt);
-					module.TopLevelDecls.Add(dt); 
-					break;
-				}
-				case 44: {
-					NewtypeDecl(module, out td);
-					module.TopLevelDecls.Add(td); 
-					break;
-				}
-				case 45: {
-					OtherTypeDecl(module, out td);
-					module.TopLevelDecls.Add(td); 
-					break;
-				}
-				case 47: {
-					IteratorDecl(module, out iter);
-					module.TopLevelDecls.Add(iter); 
-					break;
-				}
-				case 38: case 39: case 42: case 53: case 54: case 55: case 56: case 57: case 73: case 74: case 75: {
-					ClassMemberDecl(namedModuleDefaultClassMembers, false);
-					break;
-				}
-				}
-			}
-			Expect(21);
-			module.BodyEndTok = t;
-			module.TopLevelDecls.Add(new DefaultClassDecl(module, namedModuleDefaultClassMembers));
-			submodule = new LiteralModuleDecl(module, parent); 
-		} else if (la.kind == 30) {
-			Get();
-			if (la.kind == 31) {
-				Get();
-				opened = true;
-			}
-			NoUSIdent(out id);
-			if (la.kind == 32 || la.kind == 33) {
-				if (la.kind == 32) {
-					Get();
-					QualifiedName(out idPath);
-					submodule = new AliasModuleDecl(idPath, id, parent, opened); 
-				} else {
-					Get();
-					QualifiedName(out idPath);
-					if (la.kind == 34) {
-						Get();
-						QualifiedName(out idAssignment);
-					}
-					submodule = new ModuleFacadeDecl(idPath, id, parent, idAssignment, opened); 
-				}
-			}
-			if (la.kind == 10) {
-				while (!(la.kind == 0 || la.kind == 10)) {SynErr(134); Get();}
-				Get();
-			}
-			if (submodule == null) {
-			 idPath = new List<IToken>();
-			 idPath.Add(id);
-			 submodule = new AliasModuleDecl(idPath, id, parent, opened);
-			}
-			
-		} else SynErr(135);
-	}
-
-	void ClassDecl(ModuleDefinition/*!*/ module, out ClassDecl/*!*/ c) {
-		Contract.Requires(module != null);
-		Contract.Ensures(Contract.ValueAtReturn(out c) != null);
-		IToken/*!*/ id;
-		Type/*!*/ trait = null;
-		Attributes attrs = null;
-		List<TypeParameter/*!*/> typeArgs = new List<TypeParameter/*!*/>();
-		List<MemberDecl/*!*/> members = new List<MemberDecl/*!*/>();
-		IToken bodyStart;
-		
-		while (!(la.kind == 0 || la.kind == 35)) {SynErr(136); Get();}
-		Expect(35);
-		while (la.kind == 20) {
-			Attribute(ref attrs);
-		}
-		NoUSIdent(out id);
-		if (la.kind == 51) {
-			GenericParameters(typeArgs);
-		}
-		if (la.kind == 36) {
-			Get();
-			Type(out trait);
-		}
-<<<<<<< HEAD
-		Expect(20);
-		bodyStart = t; 
-		while (StartOf(2)) {
-			ClassMemberDecl(members, true);
-		}
-		Expect(21);
-		c = new ClassDecl(id, id.val, module, typeArgs, members, attrs, traitId);
-=======
-		Expect(15);
-		bodyStart = t;  
-		while (StartOf(2)) {
-			ClassMemberDecl(members, true);
-		}
-		Expect(16);
-		c = new ClassDecl(id, id.val, module, typeArgs, members, attrs, trait);
->>>>>>> fd15838d
-		c.BodyStartTok = bodyStart;
-		c.BodyEndTok = t;
-		
-	}
-
-	void DatatypeDecl(ModuleDefinition/*!*/ module, out DatatypeDecl/*!*/ dt) {
-		Contract.Requires(module != null);
-		Contract.Ensures(Contract.ValueAtReturn(out dt)!=null);
-		IToken/*!*/ id;
-		Attributes attrs = null;
-		List<TypeParameter/*!*/> typeArgs = new List<TypeParameter/*!*/>();
-		List<DatatypeCtor/*!*/> ctors = new List<DatatypeCtor/*!*/>();
-		IToken bodyStart = Token.NoToken;  // dummy assignment
-		bool co = false;
-		
-		while (!(la.kind == 0 || la.kind == 40 || la.kind == 41)) {SynErr(137); Get();}
-		if (la.kind == 40) {
-			Get();
-		} else if (la.kind == 41) {
-			Get();
-			co = true; 
-		} else SynErr(138);
-		while (la.kind == 20) {
-			Attribute(ref attrs);
-		}
-		NoUSIdent(out id);
-		if (la.kind == 51) {
-			GenericParameters(typeArgs);
-		}
-		Expect(32);
-		bodyStart = t; 
-		DatatypeMemberDecl(ctors);
-		while (la.kind == 9) {
-			Get();
-			DatatypeMemberDecl(ctors);
-		}
-		if (la.kind == 10) {
-			while (!(la.kind == 0 || la.kind == 10)) {SynErr(139); Get();}
-			Get();
-		}
-		if (co) {
-		 dt = new CoDatatypeDecl(id, id.val, module, typeArgs, ctors, attrs);
-		} else {
-		 dt = new IndDatatypeDecl(id, id.val, module, typeArgs, ctors, attrs);
-		}
-		dt.BodyStartTok = bodyStart;
-		dt.BodyEndTok = t;
-		
-	}
-
-	void NewtypeDecl(ModuleDefinition module, out TopLevelDecl td) {
-		IToken id, bvId;
-		Attributes attrs = null;
-		td = null;
-		Type baseType = null;
-		Expression wh;
-		
-		Expect(44);
-		while (la.kind == 20) {
-			Attribute(ref attrs);
-		}
-		NoUSIdent(out id);
-		Expect(32);
-		if (IsIdentColonOrBar()) {
-			NoUSIdent(out bvId);
-			if (la.kind == 8) {
-				Get();
-				Type(out baseType);
-			}
-			if (baseType == null) { baseType = new OperationTypeProxy(true, true, false, false, false); } 
-			Expect(9);
-			Expression(out wh, false, true);
-			td = new NewtypeDecl(id, id.val, module, new BoundVar(bvId, bvId.val, baseType), wh, attrs); 
-		} else if (StartOf(3)) {
-			Type(out baseType);
-			td = new NewtypeDecl(id, id.val, module, baseType, attrs); 
-		} else SynErr(140);
-	}
-
-	void OtherTypeDecl(ModuleDefinition module, out TopLevelDecl td) {
-		IToken id;
-		Attributes attrs = null;
-		var eqSupport = TypeParameter.EqualitySupportValue.Unspecified;
-		var typeArgs = new List<TypeParameter>();
-		td = null;
-		Type ty;
-		
-		Expect(45);
-		while (la.kind == 20) {
-			Attribute(ref attrs);
-		}
-		NoUSIdent(out id);
-		if (la.kind == 22) {
-			Get();
-			Expect(46);
-			Expect(23);
-			eqSupport = TypeParameter.EqualitySupportValue.Required; 
-			if (la.kind == 51) {
-				GenericParameters(typeArgs);
-			}
-		} else if (StartOf(4)) {
-			if (la.kind == 51) {
-				GenericParameters(typeArgs);
-			}
-			if (la.kind == 32) {
-				Get();
-				Type(out ty);
-				td = new TypeSynonymDecl(id, id.val, typeArgs, module, ty, attrs); 
-			}
-		} else SynErr(141);
-		if (td == null) {
-		 td = new OpaqueTypeDecl(id, id.val, module, eqSupport, typeArgs, attrs);
-		}
-		
-		if (la.kind == 10) {
-			while (!(la.kind == 0 || la.kind == 10)) {SynErr(142); Get();}
-			Get();
-		}
-	}
-
-	void IteratorDecl(ModuleDefinition module, out IteratorDecl/*!*/ iter) {
-		Contract.Ensures(Contract.ValueAtReturn(out iter) != null);
-		IToken/*!*/ id;
-		Attributes attrs = null;
-		List<TypeParameter/*!*/>/*!*/ typeArgs = new List<TypeParameter/*!*/>();
-		List<Formal/*!*/> ins = new List<Formal/*!*/>();
-		List<Formal/*!*/> outs = new List<Formal/*!*/>();
-		List<FrameExpression/*!*/> reads = new List<FrameExpression/*!*/>();
-		List<FrameExpression/*!*/> mod = new List<FrameExpression/*!*/>();
-		List<Expression/*!*/> decreases = new List<Expression>();
-		List<MaybeFreeExpression/*!*/> req = new List<MaybeFreeExpression/*!*/>();
-		List<MaybeFreeExpression/*!*/> ens = new List<MaybeFreeExpression/*!*/>();
-		List<MaybeFreeExpression/*!*/> yieldReq = new List<MaybeFreeExpression/*!*/>();
-		List<MaybeFreeExpression/*!*/> yieldEns = new List<MaybeFreeExpression/*!*/>();
-		List<Expression/*!*/> dec = new List<Expression/*!*/>();
-		Attributes readsAttrs = null;
-		Attributes modAttrs = null;
-		Attributes decrAttrs = null;
-		BlockStmt body = null;
-		IToken signatureEllipsis = null;
-		IToken bodyStart = Token.NoToken;
-		IToken bodyEnd = Token.NoToken;
-		
-		while (!(la.kind == 0 || la.kind == 47)) {SynErr(143); Get();}
-		Expect(47);
-		while (la.kind == 20) {
-			Attribute(ref attrs);
-		}
-		NoUSIdent(out id);
-		if (la.kind == 22 || la.kind == 51) {
-			if (la.kind == 51) {
-				GenericParameters(typeArgs);
-			}
-			Formals(true, true, ins);
-			if (la.kind == 48 || la.kind == 49) {
-				if (la.kind == 48) {
-					Get();
-				} else {
-					Get();
-					SemErr(t, "iterators don't have a 'returns' clause; did you mean 'yields'?"); 
-				}
-				Formals(false, true, outs);
-			}
-		} else if (la.kind == 50) {
-			Get();
-			signatureEllipsis = t; 
-		} else SynErr(144);
-		while (StartOf(5)) {
-			IteratorSpec(reads, mod, decreases, req, ens, yieldReq, yieldEns, ref readsAttrs, ref modAttrs, ref decrAttrs);
-		}
-		if (la.kind == 20) {
-			BlockStmt(out body, out bodyStart, out bodyEnd);
-		}
-		iter = new IteratorDecl(id, id.val, module, typeArgs, ins, outs,
-		                       new Specification<FrameExpression>(reads, readsAttrs),
-		                       new Specification<FrameExpression>(mod, modAttrs),
-		                       new Specification<Expression>(decreases, decrAttrs),
-		                       req, ens, yieldReq, yieldEns,
-		                       body, attrs, signatureEllipsis);
-		iter.BodyStartTok = bodyStart;
-		iter.BodyEndTok = bodyEnd;
-		
-	}
-
-	void TraitDecl(ModuleDefinition/*!*/ module, out TraitDecl/*!*/ trait) {
-		Contract.Requires(module != null);
-		Contract.Ensures(Contract.ValueAtReturn(out trait) != null);
-		IToken/*!*/ id;
-		Attributes attrs = null;
-		List<TypeParameter/*!*/> typeArgs = new List<TypeParameter/*!*/>(); //traits should not support type parameters at the moment
-		List<MemberDecl/*!*/> members = new List<MemberDecl/*!*/>();
-		IToken bodyStart;
-		
-		while (!(la.kind == 0 || la.kind == 37)) {SynErr(145); Get();}
-		Expect(37);
-		while (la.kind == 20) {
-			Attribute(ref attrs);
-		}
-		NoUSIdent(out id);
-		if (la.kind == 51) {
-			GenericParameters(typeArgs);
-		}
-		Expect(20);
-		bodyStart = t; 
-		while (StartOf(2)) {
-			ClassMemberDecl(members, true);
-		}
-		Expect(21);
-		trait = new TraitDecl(id, id.val, module, typeArgs, members, attrs);
-		trait.BodyStartTok = bodyStart;
-		trait.BodyEndTok = t;
-		
-	}
-
-	void ClassMemberDecl(List<MemberDecl/*!*/>/*!*/ mm, bool allowConstructors) {
-		Contract.Requires(cce.NonNullElements(mm));
-		Method/*!*/ m;
-		Function/*!*/ f;
-		MemberModifiers mmod = new MemberModifiers();
-		
-		while (la.kind == 38 || la.kind == 39) {
-			if (la.kind == 38) {
-				Get();
-				mmod.IsGhost = true; 
-			} else {
-				Get();
-				mmod.IsStatic = true; 
-			}
-		}
-		if (la.kind == 42) {
-			FieldDecl(mmod, mm);
-		} else if (la.kind == 73 || la.kind == 74 || la.kind == 75) {
-			FunctionDecl(mmod, out f);
-			mm.Add(f); 
-		} else if (StartOf(6)) {
-			MethodDecl(mmod, allowConstructors, out m);
-			mm.Add(m); 
-		} else SynErr(146);
-	}
-
-	void Attribute(ref Attributes attrs) {
-		Expect(20);
-		AttributeBody(ref attrs);
-		Expect(21);
-	}
-
-	void NoUSIdent(out IToken/*!*/ x) {
-		Contract.Ensures(Contract.ValueAtReturn(out x) != null); 
-		Expect(1);
-		x = t;
-		if (x.val.StartsWith("_")) {
-		 SemErr("cannot declare identifier beginning with underscore");
-		}
-		
-	}
-
-	void QualifiedName(out List<IToken> ids) {
-		IToken id; IToken idPrime; ids = new List<IToken>(); 
-		Ident(out id);
-		ids.Add(id); 
-		while (la.kind == 72) {
-			IdentOrDigitsSuffix(out id, out idPrime);
-			ids.Add(id);
-			if (idPrime != null) { ids.Add(idPrime); }
-			
-		}
-	}
-
-	void Ident(out IToken/*!*/ x) {
-		Contract.Ensures(Contract.ValueAtReturn(out x) != null); 
-		Expect(1);
-		x = t; 
-	}
-
-	void IdentOrDigitsSuffix(out IToken x, out IToken y) {
-		Contract.Ensures(Contract.ValueAtReturn(out x) != null);
-		x = Token.NoToken;
-		y = null;
-		
-		Expect(72);
-		if (la.kind == 1) {
-			Get();
-			x = t; 
-		} else if (la.kind == 2) {
-			Get();
-			x = t; 
-		} else if (la.kind == 4) {
-			Get();
-			x = t;
-			int exponent = x.val.IndexOf('e');
-			if (0 <= exponent) {
-			 // this is not a legal field/destructor name
-			 SemErr(x, "invalid IdentOrDigitsSuffix");
-			} else {
-			 int dot = x.val.IndexOf('.');
-			 if (0 <= dot) {
-			   y = new Token();
-			   y.pos = x.pos + dot + 1;
-			   y.val = x.val.Substring(dot + 1);
-			   x.val = x.val.Substring(0, dot);
-			   y.col = x.col + dot + 1;
-			   y.line = x.line;
-			   y.filename = x.filename;
-			   y.kind = x.kind;
-			 }
-			}
-			
-		} else if (la.kind == 19) {
-			Get();
-			x = t; 
-		} else if (la.kind == 18) {
-			Get();
-			x = t; 
-		} else SynErr(147);
-	}
-
-	void GenericParameters(List<TypeParameter/*!*/>/*!*/ typeArgs) {
-		Contract.Requires(cce.NonNullElements(typeArgs));
-		IToken/*!*/ id;
-		TypeParameter.EqualitySupportValue eqSupport;
-		
-		Expect(51);
-		NoUSIdent(out id);
-		eqSupport = TypeParameter.EqualitySupportValue.Unspecified; 
-		if (la.kind == 22) {
-			Get();
-			Expect(46);
-			Expect(23);
-			eqSupport = TypeParameter.EqualitySupportValue.Required; 
-		}
-		typeArgs.Add(new TypeParameter(id, id.val, eqSupport)); 
-		while (la.kind == 43) {
-			Get();
-			NoUSIdent(out id);
-			eqSupport = TypeParameter.EqualitySupportValue.Unspecified; 
-			if (la.kind == 22) {
-				Get();
-				Expect(46);
-				Expect(23);
-				eqSupport = TypeParameter.EqualitySupportValue.Required; 
-			}
-			typeArgs.Add(new TypeParameter(id, id.val, eqSupport)); 
-		}
-		Expect(52);
-	}
-
-	void Type(out Type ty) {
-		Contract.Ensures(Contract.ValueAtReturn(out ty) != null); IToken/*!*/ tok; 
-		TypeAndToken(out tok, out ty);
-	}
-
-	void FieldDecl(MemberModifiers mmod, List<MemberDecl/*!*/>/*!*/ mm) {
-		Contract.Requires(cce.NonNullElements(mm));
-		Attributes attrs = null;
-		IToken/*!*/ id;  Type/*!*/ ty;
-		
-		while (!(la.kind == 0 || la.kind == 42)) {SynErr(148); Get();}
-		Expect(42);
-		if (mmod.IsStatic) { SemErr(t, "fields cannot be declared 'static'"); }
-		
-		while (la.kind == 20) {
-			Attribute(ref attrs);
-		}
-		FIdentType(out id, out ty);
-		mm.Add(new Field(id, id.val, mmod.IsGhost, ty, attrs)); 
-		while (la.kind == 43) {
-			Get();
-			FIdentType(out id, out ty);
-			mm.Add(new Field(id, id.val, mmod.IsGhost, ty, attrs)); 
-		}
-		OldSemi();
-	}
-
-	void FunctionDecl(MemberModifiers mmod, out Function/*!*/ f) {
-		Contract.Ensures(Contract.ValueAtReturn(out f)!=null);
-		Attributes attrs = null;
-		IToken/*!*/ id = Token.NoToken;  // to please compiler
-		List<TypeParameter/*!*/> typeArgs = new List<TypeParameter/*!*/>();
-		List<Formal/*!*/> formals = new List<Formal/*!*/>();
-		Type/*!*/ returnType = new BoolType();
-		List<Expression/*!*/> reqs = new List<Expression/*!*/>();
-		List<Expression/*!*/> ens = new List<Expression/*!*/>();
-		List<FrameExpression/*!*/> reads = new List<FrameExpression/*!*/>();
-		List<Expression/*!*/> decreases;
-		Expression body = null;
-		bool isPredicate = false;  bool isCoPredicate = false;
-		bool isFunctionMethod = false;
-		IToken bodyStart = Token.NoToken;
-		IToken bodyEnd = Token.NoToken;
-		IToken signatureEllipsis = null;
-		bool missingOpenParen;
-		
-		if (la.kind == 73) {
-			Get();
-			if (la.kind == 53) {
-				Get();
-				isFunctionMethod = true; 
-			}
-			if (mmod.IsGhost) { SemErr(t, "functions cannot be declared 'ghost' (they are ghost by default)"); }
-			
-			while (la.kind == 20) {
-				Attribute(ref attrs);
-			}
-			NoUSIdent(out id);
-			if (la.kind == 22 || la.kind == 51) {
-				if (la.kind == 51) {
-					GenericParameters(typeArgs);
-				}
-				Formals(true, isFunctionMethod, formals);
-				Expect(8);
-				Type(out returnType);
-			} else if (la.kind == 50) {
-				Get();
-				signatureEllipsis = t; 
-			} else SynErr(149);
-		} else if (la.kind == 74) {
-			Get();
-			isPredicate = true; 
-			if (la.kind == 53) {
-				Get();
-				isFunctionMethod = true; 
-			}
-			if (mmod.IsGhost) { SemErr(t, "predicates cannot be declared 'ghost' (they are ghost by default)"); }
-			
-			while (la.kind == 20) {
-				Attribute(ref attrs);
-			}
-			NoUSIdent(out id);
-			if (StartOf(7)) {
-				if (la.kind == 51) {
-					GenericParameters(typeArgs);
-				}
-				missingOpenParen = true; 
-				if (la.kind == 22) {
-					Formals(true, isFunctionMethod, formals);
-					missingOpenParen = false; 
-				}
-				if (missingOpenParen) { errors.Warning(t, "with the new support of higher-order functions in Dafny, parentheses-less predicates are no longer supported; in the new syntax, parentheses are required for the declaration and uses of predicates, even if the predicate takes no additional arguments"); } 
-				if (la.kind == 8) {
-					Get();
-					SemErr(t, "predicates do not have an explicitly declared return type; it is always bool"); 
-				}
-			} else if (la.kind == 50) {
-				Get();
-				signatureEllipsis = t; 
-			} else SynErr(150);
-		} else if (la.kind == 75) {
-			Get();
-			isCoPredicate = true; 
-			if (mmod.IsGhost) { SemErr(t, "copredicates cannot be declared 'ghost' (they are ghost by default)"); }
-			
-			while (la.kind == 20) {
-				Attribute(ref attrs);
-			}
-			NoUSIdent(out id);
-			if (StartOf(7)) {
-				if (la.kind == 51) {
-					GenericParameters(typeArgs);
-				}
-				missingOpenParen = true; 
-				if (la.kind == 22) {
-					Formals(true, isFunctionMethod, formals);
-					missingOpenParen = false; 
-				}
-				if (missingOpenParen) { errors.Warning(t, "with the new support of higher-order functions in Dafny, parentheses-less co-predicates are no longer supported; in the new syntax, parentheses are required for the declaration and uses of predicates, even if the co-predicate takes no additional arguments"); } 
-				if (la.kind == 8) {
-					Get();
-					SemErr(t, "copredicates do not have an explicitly declared return type; it is always bool"); 
-				}
-			} else if (la.kind == 50) {
-				Get();
-				signatureEllipsis = t; 
-			} else SynErr(151);
-		} else SynErr(152);
-		decreases = isCoPredicate ? null : new List<Expression/*!*/>(); 
-		while (StartOf(8)) {
-			FunctionSpec(reqs, reads, ens, decreases);
-		}
-		if (la.kind == 20) {
-			FunctionBody(out body, out bodyStart, out bodyEnd);
-		}
-		if (DafnyOptions.O.DisallowSoundnessCheating && body == null && ens.Count > 0 && !Attributes.Contains(attrs, "axiom") && !Attributes.Contains(attrs, "imported")) {
-		  SemErr(t, "a function with an ensures clause must have a body, unless given the :axiom attribute");
-		}
-		
-		IToken tok = theVerifyThisFile ? id : new IncludeToken(id);
-		if (isPredicate) {
-		  f = new Predicate(tok, id.val, mmod.IsStatic, !isFunctionMethod, typeArgs, formals,
-		                    reqs, reads, ens, new Specification<Expression>(decreases, null), body, Predicate.BodyOriginKind.OriginalOrInherited, attrs, signatureEllipsis);
-		} else if (isCoPredicate) {
-		  f = new CoPredicate(tok, id.val, mmod.IsStatic, typeArgs, formals,
-		                    reqs, reads, ens, body, attrs, signatureEllipsis);
-		} else {
-		  f = new Function(tok, id.val, mmod.IsStatic, !isFunctionMethod, typeArgs, formals, returnType,
-		                   reqs, reads, ens, new Specification<Expression>(decreases, null), body, attrs, signatureEllipsis);
-		}
-		f.BodyStartTok = bodyStart;
-		f.BodyEndTok = bodyEnd;
-		theBuiltIns.CreateArrowTypeDecl(formals.Count);
-		if (isCoPredicate) {
-		 // also create an arrow type for the corresponding prefix predicate
-		 theBuiltIns.CreateArrowTypeDecl(formals.Count);
-		}
-		
-	}
-
-	void MethodDecl(MemberModifiers mmod, bool allowConstructor, out Method/*!*/ m) {
-		Contract.Ensures(Contract.ValueAtReturn(out m) !=null);
-		IToken/*!*/ id = Token.NoToken;
-		bool hasName = false;  IToken keywordToken;
-		Attributes attrs = null;
-		List<TypeParameter/*!*/>/*!*/ typeArgs = new List<TypeParameter/*!*/>();
-		List<Formal/*!*/> ins = new List<Formal/*!*/>();
-		List<Formal/*!*/> outs = new List<Formal/*!*/>();
-		List<MaybeFreeExpression/*!*/> req = new List<MaybeFreeExpression/*!*/>();
-		List<FrameExpression/*!*/> mod = new List<FrameExpression/*!*/>();
-		List<MaybeFreeExpression/*!*/> ens = new List<MaybeFreeExpression/*!*/>();
-		List<Expression/*!*/> dec = new List<Expression/*!*/>();
-		Attributes decAttrs = null;
-		Attributes modAttrs = null;
-		BlockStmt body = null;
-		bool isLemma = false;
-		bool isConstructor = false;
-		bool isCoLemma = false;
-		IToken signatureEllipsis = null;
-		IToken bodyStart = Token.NoToken;
-		IToken bodyEnd = Token.NoToken;
-		
-		while (!(StartOf(9))) {SynErr(153); Get();}
-		if (la.kind == 53) {
-			Get();
-		} else if (la.kind == 54) {
-			Get();
-			isLemma = true; 
-		} else if (la.kind == 55) {
-			Get();
-			isCoLemma = true; 
-		} else if (la.kind == 56) {
-			Get();
-			isCoLemma = true;
-			errors.Warning(t, "the 'comethod' keyword has been deprecated; it has been renamed to 'colemma'");
-			
-		} else if (la.kind == 57) {
-			Get();
-			if (allowConstructor) {
-			 isConstructor = true;
-			} else {
-			 SemErr(t, "constructors are allowed only in classes");
-			}
-			
-		} else SynErr(154);
-		keywordToken = t; 
-		if (isLemma) {
-		 if (mmod.IsGhost) {
-		   SemErr(t, "lemmas cannot be declared 'ghost' (they are automatically 'ghost')");
-		 }
-		} else if (isConstructor) {
-		 if (mmod.IsGhost) {
-		   SemErr(t, "constructors cannot be declared 'ghost'");
-		 }
-		 if (mmod.IsStatic) {
-		   SemErr(t, "constructors cannot be declared 'static'");
-		 }
-		} else if (isCoLemma) {
-		 if (mmod.IsGhost) {
-		   SemErr(t, "colemmas cannot be declared 'ghost' (they are automatically 'ghost')");
-		 }
-		}
-		
-		while (la.kind == 20) {
-			Attribute(ref attrs);
-		}
-		if (la.kind == 1) {
-			NoUSIdent(out id);
-			hasName = true; 
-		}
-		if (!hasName) {
-		 id = keywordToken;
-		 if (!isConstructor) {
-		   SemErr(la, "a method must be given a name (expecting identifier)");
-		 }
-		}
-		
-		if (la.kind == 22 || la.kind == 51) {
-			if (la.kind == 51) {
-				GenericParameters(typeArgs);
-			}
-			Formals(true, !mmod.IsGhost, ins);
-			if (la.kind == 49) {
-				Get();
-				if (isConstructor) { SemErr(t, "constructors cannot have out-parameters"); } 
-				Formals(false, !mmod.IsGhost, outs);
-			}
-		} else if (la.kind == 50) {
-			Get();
-			signatureEllipsis = t; 
-		} else SynErr(155);
-		while (StartOf(10)) {
-			MethodSpec(req, mod, ens, dec, ref decAttrs, ref modAttrs);
-		}
-		if (la.kind == 20) {
-			BlockStmt(out body, out bodyStart, out bodyEnd);
-		}
-		if (DafnyOptions.O.DisallowSoundnessCheating && body == null && ens.Count > 0 && !Attributes.Contains(attrs, "axiom") && !Attributes.Contains(attrs, "imported") && !Attributes.Contains(attrs, "decl") && theVerifyThisFile) {
-		  SemErr(t, "a method with an ensures clause must have a body, unless given the :axiom attribute");
-		}
-		
-		IToken tok = theVerifyThisFile ? id : new IncludeToken(id);
-		if (isConstructor) {
-		 m = new Constructor(tok, hasName ? id.val : "_ctor", typeArgs, ins,
-		                     req, new Specification<FrameExpression>(mod, modAttrs), ens, new Specification<Expression>(dec, decAttrs), body, attrs, signatureEllipsis);
-		} else if (isCoLemma) {
-		 m = new CoLemma(tok, id.val, mmod.IsStatic, typeArgs, ins, outs,
-		                 req, new Specification<FrameExpression>(mod, modAttrs), ens, new Specification<Expression>(dec, decAttrs), body, attrs, signatureEllipsis);
-		} else if (isLemma) {
-		 m = new Lemma(tok, id.val, mmod.IsStatic, typeArgs, ins, outs,
-		               req, new Specification<FrameExpression>(mod, modAttrs), ens, new Specification<Expression>(dec, decAttrs), body, attrs, signatureEllipsis);
-		} else {
-		 m = new Method(tok, id.val, mmod.IsStatic, mmod.IsGhost, typeArgs, ins, outs,
-		                req, new Specification<FrameExpression>(mod, modAttrs), ens, new Specification<Expression>(dec, decAttrs), body, attrs, signatureEllipsis);
-		}
-		m.BodyStartTok = bodyStart;
-		m.BodyEndTok = bodyEnd;
-		
-	}
-
-	void DatatypeMemberDecl(List<DatatypeCtor/*!*/>/*!*/ ctors) {
-		Contract.Requires(cce.NonNullElements(ctors));
-		Attributes attrs = null;
-		IToken/*!*/ id;
-		List<Formal/*!*/> formals = new List<Formal/*!*/>();
-		
-		while (la.kind == 20) {
-			Attribute(ref attrs);
-		}
-		NoUSIdent(out id);
-		if (la.kind == 22) {
-			FormalsOptionalIds(formals);
-		}
-		ctors.Add(new DatatypeCtor(id, id.val, formals, attrs)); 
-	}
-
-	void FormalsOptionalIds(List<Formal/*!*/>/*!*/ formals) {
-		Contract.Requires(cce.NonNullElements(formals)); IToken/*!*/ id;  Type/*!*/ ty;  string/*!*/ name;  bool isGhost; 
-		Expect(22);
-		if (StartOf(11)) {
-			TypeIdentOptional(out id, out name, out ty, out isGhost);
-			formals.Add(new Formal(id, name, ty, true, isGhost)); 
-			while (la.kind == 43) {
-				Get();
-				TypeIdentOptional(out id, out name, out ty, out isGhost);
-				formals.Add(new Formal(id, name, ty, true, isGhost)); 
-			}
-		}
-		Expect(23);
-	}
-
-	void FIdentType(out IToken/*!*/ id, out Type/*!*/ ty) {
-		Contract.Ensures(Contract.ValueAtReturn(out id) != null); Contract.Ensures(Contract.ValueAtReturn(out ty) != null);
-		id = Token.NoToken;
-		
-		if (la.kind == 1) {
-			WildIdent(out id, false);
-		} else if (la.kind == 2) {
-			Get();
-			id = t; 
-		} else SynErr(156);
-		Expect(8);
-		Type(out ty);
-	}
-
-	void OldSemi() {
-		if (la.kind == 10) {
-			while (!(la.kind == 0 || la.kind == 10)) {SynErr(157); Get();}
-			Get();
-		}
-	}
-
-	void Expression(out Expression e, bool allowSemi, bool allowLambda) {
-		Expression e0; IToken endTok; 
-		EquivExpression(out e, allowSemi, allowLambda);
-		if (SemiFollowsCall(allowSemi, e)) {
-			Expect(10);
-			endTok = t; 
-			Expression(out e0, allowSemi, allowLambda);
-			e = new StmtExpr(e.tok,
-			     new UpdateStmt(e.tok, endTok, new List<Expression>(), new List<AssignmentRhs>() { new ExprRhs(e, null) }),
-			     e0);
-			
-		}
-	}
-
-	void GIdentType(bool allowGhostKeyword, out IToken/*!*/ id, out Type/*!*/ ty, out bool isGhost) {
-		Contract.Ensures(Contract.ValueAtReturn(out id)!=null);
-		Contract.Ensures(Contract.ValueAtReturn(out ty)!=null);
-		isGhost = false; 
-		if (la.kind == 38) {
-			Get();
-			if (allowGhostKeyword) { isGhost = true; } else { SemErr(t, "formal cannot be declared 'ghost' in this context"); } 
-		}
-		IdentType(out id, out ty, true);
-	}
-
-	void IdentType(out IToken/*!*/ id, out Type/*!*/ ty, bool allowWildcardId) {
-		Contract.Ensures(Contract.ValueAtReturn(out id) != null); Contract.Ensures(Contract.ValueAtReturn(out ty) != null);
-		WildIdent(out id, allowWildcardId);
-		Expect(8);
-		Type(out ty);
-	}
-
-	void WildIdent(out IToken/*!*/ x, bool allowWildcardId) {
-		Contract.Ensures(Contract.ValueAtReturn(out x) != null); 
-		Expect(1);
-		x = t;
-		t.val = UnwildIdent(x.val, allowWildcardId);
-		
-	}
-
-	void LocalIdentTypeOptional(out LocalVariable var, bool isGhost) {
-		IToken id;  Type ty;  Type optType = null;
-		
-		WildIdent(out id, true);
-		if (la.kind == 8) {
-			Get();
-			Type(out ty);
-			optType = ty; 
-		}
-		var = new LocalVariable(id, id, id.val, optType == null ? new InferredTypeProxy() : optType, isGhost); 
-	}
-
-	void IdentTypeOptional(out BoundVar var) {
-		Contract.Ensures(Contract.ValueAtReturn(out var) != null);
-		IToken id;  Type ty;  Type optType = null;
-		
-		WildIdent(out id, true);
-		if (la.kind == 8) {
-			Get();
-			Type(out ty);
-			optType = ty; 
-		}
-		var = new BoundVar(id, id.val, optType == null ? new InferredTypeProxy() : optType); 
-	}
-
-	void TypeIdentOptional(out IToken/*!*/ id, out string/*!*/ identName, out Type/*!*/ ty, out bool isGhost) {
-		Contract.Ensures(Contract.ValueAtReturn(out id)!=null);
-		Contract.Ensures(Contract.ValueAtReturn(out ty)!=null);
-		Contract.Ensures(Contract.ValueAtReturn(out identName)!=null);
-		string name = null; id = Token.NoToken; ty = new BoolType()/*dummy*/; isGhost = false; 
-		if (la.kind == 38) {
-			Get();
-			isGhost = true; 
-		}
-		if (StartOf(3)) {
-			TypeAndToken(out id, out ty);
-			if (la.kind == 8) {
-				Get();
-				UserDefinedType udt = ty as UserDefinedType;
-				if (udt != null && udt.TypeArgs.Count == 0) {
-				 name = udt.Name;
-				} else {
-				 SemErr(id, "invalid formal-parameter name in datatype constructor");
-				}
-				
-				Type(out ty);
-			}
-		} else if (la.kind == 2) {
-			Get();
-			id = t; name = id.val;
-			Expect(8);
-			Type(out ty);
-		} else SynErr(158);
-		if (name != null) {
-		 identName = name;
-		} else {
-		 identName = "#" + anonymousIds++;
-		}
-		
-	}
-
-	void TypeAndToken(out IToken tok, out Type ty) {
-		Contract.Ensures(Contract.ValueAtReturn(out tok)!=null); Contract.Ensures(Contract.ValueAtReturn(out ty) != null);
-		tok = Token.NoToken;  ty = new BoolType();  /*keep compiler happy*/
-		List<Type> gt = null;
-		
-		switch (la.kind) {
-		case 61: {
-			Get();
-			tok = t; 
-			break;
-		}
-		case 62: {
-			Get();
-			tok = t;  ty = new CharType(); 
-			break;
-		}
-		case 63: {
-			Get();
-			tok = t;  ty = new NatType(); 
-			break;
-		}
-		case 64: {
-			Get();
-			tok = t;  ty = new IntType(); 
-			break;
-		}
-		case 65: {
-			Get();
-			tok = t;  ty = new RealType(); 
-			break;
-		}
-		case 66: {
-			Get();
-			tok = t;  gt = new List<Type/*!*/>(); 
-			if (la.kind == 51) {
-				GenericInstantiation(gt);
-			}
-			if (gt.Count > 1) {
-			 SemErr("set type expects only one type argument");
-			}
-			ty = new SetType(gt.Count == 1 ? gt[0] : null);
-			
-			break;
-		}
-		case 67: {
-			Get();
-			tok = t;  gt = new List<Type/*!*/>(); 
-			if (la.kind == 51) {
-				GenericInstantiation(gt);
-			}
-			if (gt.Count > 1) {
-			 SemErr("multiset type expects only one type argument");
-			}
-			ty = new MultiSetType(gt.Count == 1 ? gt[0] : null);
-			
-			break;
-		}
-		case 68: {
-			Get();
-			tok = t;  gt = new List<Type/*!*/>(); 
-			if (la.kind == 51) {
-				GenericInstantiation(gt);
-			}
-			if (gt.Count > 1) {
-			 SemErr("seq type expects only one type argument");
-			}
-			ty = new SeqType(gt.Count == 1 ? gt[0] : null);
-			
-			break;
-		}
-		case 69: {
-			Get();
-			tok = t;  ty = new UserDefinedType(tok, tok.val, new List<Type>(), new List<IToken>()); 
-			break;
-		}
-		case 70: {
-			Get();
-			tok = t;  gt = new List<Type/*!*/>(); 
-			if (la.kind == 51) {
-				GenericInstantiation(gt);
-			}
-			if (gt.Count == 0) {
-			 ty = new MapType(null, null);
-			} else if (gt.Count != 2) {
-			 SemErr("map type expects two type arguments");
-			 ty = new MapType(gt[0], gt.Count == 1 ? new InferredTypeProxy() : gt[1]);
-			} else {
-			 ty = new MapType(gt[0], gt[1]);
-			}
-			
-			break;
-		}
-		case 22: {
-			Get();
-			tok = t; gt = new List<Type>(); 
-			if (StartOf(3)) {
-				Type(out ty);
-				gt.Add(ty); 
-				while (la.kind == 43) {
-					Get();
-					Type(out ty);
-					gt.Add(ty); 
-				}
-			}
-			Expect(23);
-			if (gt.Count == 1) {
-			 // just return the type 'ty'
-			} else {
-			 // make sure the nullary tuple type exists
-			 var dims = gt.Count;
-			 var tmp = theBuiltIns.TupleType(tok, dims, true);
-			 ty = new UserDefinedType(tok, BuiltIns.TupleTypeName(dims), gt, new List<IToken>());
-			}
-			
-			break;
-		}
-		case 1: case 5: case 71: {
-			ReferenceType(out tok, out ty);
-			break;
-		}
-		default: SynErr(159); break;
-		}
-		if (la.kind == 12) {
-			Type t2; 
-			Get();
-			tok = t; 
-			Type(out t2);
-			if (gt == null) {
-			 gt = new List<Type>{ ty };
-			}
-			ty = new ArrowType(tok, gt, t2);
-			theBuiltIns.CreateArrowTypeDecl(gt.Count);
-			
-		}
-	}
-
-	void Formals(bool incoming, bool allowGhostKeyword, List<Formal> formals) {
-		Contract.Requires(cce.NonNullElements(formals)); IToken id;  Type ty;  bool isGhost; 
-		Expect(22);
-		if (la.kind == 1 || la.kind == 38) {
-			GIdentType(allowGhostKeyword, out id, out ty, out isGhost);
-			formals.Add(new Formal(id, id.val, ty, incoming, isGhost)); 
-			while (la.kind == 43) {
-				Get();
-				GIdentType(allowGhostKeyword, out id, out ty, out isGhost);
-				formals.Add(new Formal(id, id.val, ty, incoming, isGhost)); 
-			}
-		}
-		Expect(23);
-	}
-
-	void IteratorSpec(List<FrameExpression/*!*/>/*!*/ reads, List<FrameExpression/*!*/>/*!*/ mod, List<Expression/*!*/> decreases,
-List<MaybeFreeExpression/*!*/>/*!*/ req, List<MaybeFreeExpression/*!*/>/*!*/ ens,
-List<MaybeFreeExpression/*!*/>/*!*/ yieldReq, List<MaybeFreeExpression/*!*/>/*!*/ yieldEns,
-ref Attributes readsAttrs, ref Attributes modAttrs, ref Attributes decrAttrs) {
-		Expression/*!*/ e; FrameExpression/*!*/ fe; bool isFree = false; bool isYield = false; Attributes ensAttrs = null;
-		
-		while (!(StartOf(12))) {SynErr(160); Get();}
-		if (la.kind == 18) {
-			Get();
-			while (IsAttribute()) {
-				Attribute(ref readsAttrs);
-			}
-			FrameExpression(out fe);
-			reads.Add(fe); 
-			while (la.kind == 43) {
-				Get();
-				FrameExpression(out fe);
-				reads.Add(fe); 
-			}
-			OldSemi();
-		} else if (la.kind == 17) {
-			Get();
-			while (IsAttribute()) {
-				Attribute(ref modAttrs);
-			}
-			FrameExpression(out fe);
-			mod.Add(fe); 
-			while (la.kind == 43) {
-				Get();
-				FrameExpression(out fe);
-				mod.Add(fe); 
-			}
-			OldSemi();
-		} else if (StartOf(13)) {
-			if (la.kind == 58) {
-				Get();
-				isFree = true;
-				errors.Warning(t, "the 'free' keyword is soon to be deprecated");
-				
-			}
-			if (la.kind == 60) {
-				Get();
-				isYield = true; 
-			}
-			if (la.kind == 19) {
-				Get();
-				Expression(out e, false, true);
-				OldSemi();
-				if (isYield) {
-				 yieldReq.Add(new MaybeFreeExpression(e, isFree));
-				} else {
-				 req.Add(new MaybeFreeExpression(e, isFree));
-				}
-				
-			} else if (la.kind == 59) {
-				Get();
-				while (IsAttribute()) {
-					Attribute(ref ensAttrs);
-				}
-				Expression(out e, false, true);
-				OldSemi();
-				if (isYield) {
-				 yieldEns.Add(new MaybeFreeExpression(e, isFree, ensAttrs));
-				} else {
-				 ens.Add(new MaybeFreeExpression(e, isFree, ensAttrs));
-				}
-				
-			} else SynErr(161);
-		} else if (la.kind == 15) {
-			Get();
-			while (IsAttribute()) {
-				Attribute(ref decrAttrs);
-			}
-			DecreasesList(decreases, false);
-			OldSemi();
-		} else SynErr(162);
-	}
-
-	void BlockStmt(out BlockStmt/*!*/ block, out IToken bodyStart, out IToken bodyEnd) {
-		Contract.Ensures(Contract.ValueAtReturn(out block) != null);
-		List<Statement/*!*/> body = new List<Statement/*!*/>();
-		
-		Expect(20);
-		bodyStart = t; 
-		while (StartOf(14)) {
-			Stmt(body);
-		}
-		Expect(21);
-		bodyEnd = t;
-		block = new BlockStmt(bodyStart, bodyEnd, body); 
-	}
-
-	void MethodSpec(List<MaybeFreeExpression/*!*/>/*!*/ req, List<FrameExpression/*!*/>/*!*/ mod, List<MaybeFreeExpression/*!*/>/*!*/ ens,
-List<Expression/*!*/>/*!*/ decreases, ref Attributes decAttrs, ref Attributes modAttrs) {
-		Contract.Requires(cce.NonNullElements(req)); Contract.Requires(cce.NonNullElements(mod)); Contract.Requires(cce.NonNullElements(ens)); Contract.Requires(cce.NonNullElements(decreases));
-		Expression/*!*/ e;  FrameExpression/*!*/ fe;  bool isFree = false; Attributes ensAttrs = null;
-		
-		while (!(StartOf(15))) {SynErr(163); Get();}
-		if (la.kind == 17) {
-			Get();
-			while (IsAttribute()) {
-				Attribute(ref modAttrs);
-			}
-			FrameExpression(out fe);
-			mod.Add(fe); 
-			while (la.kind == 43) {
-				Get();
-				FrameExpression(out fe);
-				mod.Add(fe); 
-			}
-			OldSemi();
-		} else if (la.kind == 19 || la.kind == 58 || la.kind == 59) {
-			if (la.kind == 58) {
-				Get();
-				isFree = true;
-				errors.Warning(t, "the 'free' keyword is soon to be deprecated");
-				
-			}
-			if (la.kind == 19) {
-				Get();
-				Expression(out e, false, true);
-				OldSemi();
-				req.Add(new MaybeFreeExpression(e, isFree)); 
-			} else if (la.kind == 59) {
-				Get();
-				while (IsAttribute()) {
-					Attribute(ref ensAttrs);
-				}
-				Expression(out e, false, true);
-				OldSemi();
-				ens.Add(new MaybeFreeExpression(e, isFree, ensAttrs)); 
-			} else SynErr(164);
-		} else if (la.kind == 15) {
-			Get();
-			while (IsAttribute()) {
-				Attribute(ref decAttrs);
-			}
-			DecreasesList(decreases, true);
-			OldSemi();
-		} else SynErr(165);
-	}
-
-	void FrameExpression(out FrameExpression/*!*/ fe) {
-		Contract.Ensures(Contract.ValueAtReturn(out fe) != null);
-		Expression/*!*/ e;
-		IToken/*!*/ id;
-		string fieldName = null;  IToken feTok = null;
-		fe = null;
-		
-		if (StartOf(16)) {
-			Expression(out e, false, false);
-			feTok = e.tok; 
-			if (la.kind == 76) {
-				Get();
-				Ident(out id);
-				fieldName = id.val;  feTok = id; 
-			}
-			fe = new FrameExpression(feTok, e, fieldName); 
-		} else if (la.kind == 76) {
-			Get();
-			Ident(out id);
-			fieldName = id.val; 
-			fe = new FrameExpression(id, new ImplicitThisExpr(id), fieldName); 
-		} else SynErr(166);
-	}
-
-	void DecreasesList(List<Expression/*!*/> decreases, bool allowWildcard) {
-		Expression/*!*/ e; 
-		PossiblyWildExpression(out e);
-		if (!allowWildcard && e is WildcardExpr) {
-		 SemErr(e.tok, "'decreases *' is allowed only on loops and tail-recursive methods");
-		} else {
-		 decreases.Add(e);
-		}
-		
-		while (la.kind == 43) {
-			Get();
-			PossiblyWildExpression(out e);
-			if (!allowWildcard && e is WildcardExpr) {
-			 SemErr(e.tok, "'decreases *' is allowed only on loops and tail-recursive methods");
-			} else {
-			 decreases.Add(e);
-			}
-			
-		}
-	}
-
-	void GenericInstantiation(List<Type/*!*/>/*!*/ gt) {
-		Contract.Requires(cce.NonNullElements(gt)); Type/*!*/ ty; 
-		Expect(51);
-		Type(out ty);
-		gt.Add(ty); 
-		while (la.kind == 43) {
-			Get();
-			Type(out ty);
-			gt.Add(ty); 
-		}
-		Expect(52);
-	}
-
-	void ReferenceType(out IToken/*!*/ tok, out Type/*!*/ ty) {
-		Contract.Ensures(Contract.ValueAtReturn(out tok) != null); Contract.Ensures(Contract.ValueAtReturn(out ty) != null);
-		tok = Token.NoToken;  ty = new BoolType();  /*keep compiler happy*/
-		List<Type> gt;
-		List<IToken> path;
-		
-		if (la.kind == 71) {
-			Get();
-			tok = t;  ty = new ObjectType(); 
-		} else if (la.kind == 5) {
-			Get();
-			tok = t;  gt = new List<Type>(); 
-			if (la.kind == 51) {
-				GenericInstantiation(gt);
-			}
-			int dims = tok.val.Length == 5 ? 1 : int.Parse(tok.val.Substring(5));
-			ty = theBuiltIns.ArrayType(tok, dims, gt, true);
-			
-		} else if (la.kind == 1) {
-			Ident(out tok);
-			gt = new List<Type>();
-			path = new List<IToken>(); 
-			while (la.kind == 72) {
-				path.Add(tok); 
-				Get();
-				Ident(out tok);
-			}
-			if (la.kind == 51) {
-				GenericInstantiation(gt);
-			}
-			ty = new UserDefinedType(tok, tok.val, gt, path); 
-		} else SynErr(167);
-	}
-
-	void FunctionSpec(List<Expression/*!*/>/*!*/ reqs, List<FrameExpression/*!*/>/*!*/ reads, List<Expression/*!*/>/*!*/ ens, List<Expression/*!*/> decreases) {
-		Contract.Requires(cce.NonNullElements(reqs));
-		Contract.Requires(cce.NonNullElements(reads));
-		Contract.Requires(decreases == null || cce.NonNullElements(decreases));
-		Expression/*!*/ e;  FrameExpression/*!*/ fe; 
-		if (la.kind == 19) {
-			while (!(la.kind == 0 || la.kind == 19)) {SynErr(168); Get();}
-			Get();
-			Expression(out e, false, true);
-			OldSemi();
-			reqs.Add(e); 
-		} else if (la.kind == 18) {
-			Get();
-			PossiblyWildFrameExpression(out fe);
-			reads.Add(fe); 
-			while (la.kind == 43) {
-				Get();
-				PossiblyWildFrameExpression(out fe);
-				reads.Add(fe); 
-			}
-			OldSemi();
-		} else if (la.kind == 59) {
-			Get();
-			Expression(out e, false, true);
-			OldSemi();
-			ens.Add(e); 
-		} else if (la.kind == 15) {
-			Get();
-			if (decreases == null) {
-			 SemErr(t, "'decreases' clauses are meaningless for copredicates, so they are not allowed");
-			 decreases = new List<Expression/*!*/>();
-			}
-			
-			DecreasesList(decreases, false);
-			OldSemi();
-		} else SynErr(169);
-	}
-
-	void FunctionBody(out Expression/*!*/ e, out IToken bodyStart, out IToken bodyEnd) {
-		Contract.Ensures(Contract.ValueAtReturn(out e) != null); e = dummyExpr; 
-		Expect(20);
-		bodyStart = t; 
-		Expression(out e, true, true);
-		Expect(21);
-		bodyEnd = t; 
-	}
-
-	void PossiblyWildFrameExpression(out FrameExpression/*!*/ fe) {
-		Contract.Ensures(Contract.ValueAtReturn(out fe) != null); fe = dummyFrameExpr; 
-		if (la.kind == 24) {
-			Get();
-			fe = new FrameExpression(t, new WildcardExpr(t), null); 
-		} else if (StartOf(17)) {
-			FrameExpression(out fe);
-		} else SynErr(170);
-	}
-
-	void LambdaSpec(out Expression req, List<FrameExpression> reads) {
-		Contract.Requires(reads != null);
-		Expression e; req = null;  FrameExpression fe; 
-		while (la.kind == 18 || la.kind == 19) {
-			if (la.kind == 19) {
-				Get();
-				Expression(out e, false, false);
-				if (req == null) {
-				 req = e;
-				} else {
-				 req = new BinaryExpr(req.tok, BinaryExpr.Opcode.And, req, e);
-				}
-				
-			} else {
-				Get();
-				PossiblyWildFrameExpression(out fe);
-				reads.Add(fe); 
-			}
-		}
-	}
-
-	void PossiblyWildExpression(out Expression/*!*/ e) {
-		Contract.Ensures(Contract.ValueAtReturn(out e)!=null);
-		e = dummyExpr; 
-		if (la.kind == 24) {
-			Get();
-			e = new WildcardExpr(t); 
-		} else if (StartOf(16)) {
-			Expression(out e, false, false);
-		} else SynErr(171);
-	}
-
-	void Stmt(List<Statement/*!*/>/*!*/ ss) {
-		Statement/*!*/ s;
-		
-		OneStmt(out s);
-		ss.Add(s); 
-	}
-
-	void OneStmt(out Statement/*!*/ s) {
-		Contract.Ensures(Contract.ValueAtReturn(out s) != null); IToken/*!*/ x;  IToken/*!*/ id;  string label = null;
-		s = dummyStmt;  /* to please the compiler */
-		BlockStmt bs;
-		IToken bodyStart, bodyEnd;
-		int breakCount;
-		
-		while (!(StartOf(18))) {SynErr(172); Get();}
-		switch (la.kind) {
-		case 20: {
-			BlockStmt(out bs, out bodyStart, out bodyEnd);
-			s = bs; 
-			break;
-		}
-		case 90: {
-			AssertStmt(out s);
-			break;
-		}
-		case 13: {
-			AssumeStmt(out s);
-			break;
-		}
-		case 91: {
-			PrintStmt(out s);
-			break;
-		}
-		case 1: case 2: case 3: case 4: case 6: case 7: case 9: case 22: case 64: case 65: case 120: case 121: case 122: case 123: case 124: case 125: {
-			UpdateStmt(out s);
-			break;
-		}
-		case 38: case 42: {
-			VarDeclStatement(out s);
-			break;
-		}
-		case 86: {
-			IfStmt(out s);
-			break;
-		}
-		case 88: {
-			WhileStmt(out s);
-			break;
-		}
-		case 89: {
-			MatchStmt(out s);
-			break;
-		}
-		case 92: case 93: {
-			ForallStmt(out s);
-			break;
-		}
-		case 95: {
-			CalcStmt(out s);
-			break;
-		}
-		case 94: {
-			ModifyStmt(out s);
-			break;
-		}
-		case 77: {
-			Get();
-			x = t; 
-			NoUSIdent(out id);
-			Expect(8);
-			OneStmt(out s);
-			s.Labels = new LList<Label>(new Label(x, id.val), s.Labels); 
-			break;
-		}
-		case 78: {
-			Get();
-			x = t; breakCount = 1; label = null; 
-			if (la.kind == 1) {
-				NoUSIdent(out id);
-				label = id.val; 
-			} else if (la.kind == 10 || la.kind == 78) {
-				while (la.kind == 78) {
-					Get();
-					breakCount++; 
-				}
-			} else SynErr(173);
-			while (!(la.kind == 0 || la.kind == 10)) {SynErr(174); Get();}
-			Expect(10);
-			s = label != null ? new BreakStmt(x, t, label) : new BreakStmt(x, t, breakCount); 
-			break;
-		}
-		case 60: case 81: {
-			ReturnStmt(out s);
-			break;
-		}
-		case 50: {
-			SkeletonStmt(out s);
-			break;
-		}
-		default: SynErr(175); break;
-		}
-	}
-
-	void AssertStmt(out Statement/*!*/ s) {
-		Contract.Ensures(Contract.ValueAtReturn(out s) != null); IToken/*!*/ x;
-		Expression e = dummyExpr; Attributes attrs = null;
-		IToken dotdotdot = null;
-		
-		Expect(90);
-		x = t; 
-		while (IsAttribute()) {
-			Attribute(ref attrs);
-		}
-		if (StartOf(16)) {
-			Expression(out e, false, true);
-		} else if (la.kind == 50) {
-			Get();
-			dotdotdot = t; 
-		} else SynErr(176);
-		Expect(10);
-		if (dotdotdot != null) {
-		 s = new SkeletonStatement(new AssertStmt(x, t, new LiteralExpr(x, true), attrs), dotdotdot, null);
-		} else {
-		 s = new AssertStmt(x, t, e, attrs);
-		}
-		
-	}
-
-	void AssumeStmt(out Statement/*!*/ s) {
-		Contract.Ensures(Contract.ValueAtReturn(out s) != null); IToken/*!*/ x;
-		Expression e = dummyExpr; Attributes attrs = null;
-		IToken dotdotdot = null;
-		
-		Expect(13);
-		x = t; 
-		while (IsAttribute()) {
-			Attribute(ref attrs);
-		}
-		if (StartOf(16)) {
-			Expression(out e, false, true);
-		} else if (la.kind == 50) {
-			Get();
-			dotdotdot = t; 
-		} else SynErr(177);
-		Expect(10);
-		if (dotdotdot != null) {
-		 s = new SkeletonStatement(new AssumeStmt(x, t, new LiteralExpr(x, true), attrs), dotdotdot, null);
-		} else {
-		 s = new AssumeStmt(x, t, e, attrs);
-		}
-		
-	}
-
-	void PrintStmt(out Statement/*!*/ s) {
-		Contract.Ensures(Contract.ValueAtReturn(out s) != null); IToken/*!*/ x;  Expression arg;
-		List<Expression> args = new List<Expression>();
-		
-		Expect(91);
-		x = t; 
-		AttributeArg(out arg, false);
-		args.Add(arg); 
-		while (la.kind == 43) {
-			Get();
-			AttributeArg(out arg, false);
-			args.Add(arg); 
-		}
-		Expect(10);
-		s = new PrintStmt(x, t, args); 
-	}
-
-	void UpdateStmt(out Statement/*!*/ s) {
-		List<Expression> lhss = new List<Expression>();
-		List<AssignmentRhs> rhss = new List<AssignmentRhs>();
-		Expression e;  AssignmentRhs r;
-		Expression lhs0;
-		IToken x, endTok = Token.NoToken;
-		Attributes attrs = null;
-		IToken suchThatAssume = null;
-		Expression suchThat = null;
-		
-		Lhs(out e);
-		x = e.tok; 
-		if (la.kind == 10 || la.kind == 20) {
-			while (la.kind == 20) {
-				Attribute(ref attrs);
-			}
-			Expect(10);
-			endTok = t; rhss.Add(new ExprRhs(e, attrs)); 
-		} else if (la.kind == 43 || la.kind == 80 || la.kind == 82) {
-			lhss.Add(e);  lhs0 = e; 
-			while (la.kind == 43) {
-				Get();
-				Lhs(out e);
-				lhss.Add(e); 
-			}
-			if (la.kind == 80) {
-				Get();
-				x = t; 
-				Rhs(out r, lhs0);
-				rhss.Add(r); 
-				while (la.kind == 43) {
-					Get();
-					Rhs(out r, lhs0);
-					rhss.Add(r); 
-				}
-			} else if (la.kind == 82) {
-				Get();
-				x = t; 
-				if (la.kind == _assume) {
-					Expect(13);
-					suchThatAssume = t; 
-				}
-				Expression(out suchThat, false, true);
-			} else SynErr(178);
-			Expect(10);
-			endTok = t; 
-		} else if (la.kind == 8) {
-			Get();
-			SemErr(t, "invalid statement (did you forget the 'label' keyword?)"); 
-		} else SynErr(179);
-		if (suchThat != null) {
-		 s = new AssignSuchThatStmt(x, endTok, lhss, suchThat, suchThatAssume);
-		} else {
-		 if (lhss.Count == 0 && rhss.Count == 0) {
-		   s = new BlockStmt(x, endTok, new List<Statement>()); // error, give empty statement
-		 } else {
-		   s = new UpdateStmt(x, endTok, lhss, rhss);
-		 }
-		}
-		
-	}
-
-	void VarDeclStatement(out Statement/*!*/ s) {
-		IToken x = null, assignTok = null;  bool isGhost = false;
-		LocalVariable d;
-		AssignmentRhs r;  IdentifierExpr lhs0;
-		List<LocalVariable> lhss = new List<LocalVariable>();
-		List<AssignmentRhs> rhss = new List<AssignmentRhs>();
-		IToken suchThatAssume = null;
-		Expression suchThat = null;
-		Attributes attrs = null;
-		IToken endTok;
-		
-		if (la.kind == 38) {
-			Get();
-			isGhost = true;  x = t; 
-		}
-		Expect(42);
-		if (!isGhost) { x = t; } 
-		while (la.kind == 20) {
-			Attribute(ref attrs);
-		}
-		LocalIdentTypeOptional(out d, isGhost);
-		lhss.Add(d); d.Attributes = attrs; attrs = null; 
-		while (la.kind == 43) {
-			Get();
-			while (la.kind == 20) {
-				Attribute(ref attrs);
-			}
-			LocalIdentTypeOptional(out d, isGhost);
-			lhss.Add(d); d.Attributes = attrs; attrs = null; 
-		}
-		if (la.kind == 80 || la.kind == 82) {
-			if (la.kind == 80) {
-				Get();
-				assignTok = t;
-				lhs0 = new IdentifierExpr(lhss[0].Tok, lhss[0].Name);
-				
-				Rhs(out r, lhs0);
-				rhss.Add(r); 
-				while (la.kind == 43) {
-					Get();
-					Rhs(out r, lhs0);
-					rhss.Add(r); 
-				}
-			} else {
-				Get();
-				assignTok = t; 
-				if (la.kind == _assume) {
-					Expect(13);
-					suchThatAssume = t; 
-				}
-				Expression(out suchThat, false, true);
-			}
-		}
-		Expect(10);
-		endTok = t; 
-		ConcreteUpdateStatement update;
-		if (suchThat != null) {
-		 var ies = new List<Expression>();
-		 foreach (var lhs in lhss) {
-		   ies.Add(new IdentifierExpr(lhs.Tok, lhs.Name));
-		 }
-		 update = new AssignSuchThatStmt(assignTok, endTok, ies, suchThat, suchThatAssume);
-		} else if (rhss.Count == 0) {
-		 update = null;
-		} else {
-		 var ies = new List<Expression>();
-		 foreach (var lhs in lhss) {
-		   ies.Add(new AutoGhostIdentifierExpr(lhs.Tok, lhs.Name));
-		 }
-		 update = new UpdateStmt(assignTok, endTok, ies, rhss);
-		}
-		s = new VarDeclStmt(x, endTok, lhss, update);
-		
-	}
-
-	void IfStmt(out Statement/*!*/ ifStmt) {
-		Contract.Ensures(Contract.ValueAtReturn(out ifStmt) != null); IToken/*!*/ x;
-		Expression guard = null;  IToken guardEllipsis = null;
-		BlockStmt/*!*/ thn;
-		BlockStmt/*!*/ bs;
-		Statement/*!*/ s;
-		Statement els = null;
-		IToken bodyStart, bodyEnd, endTok;
-		List<GuardedAlternative> alternatives;
-		ifStmt = dummyStmt;  // to please the compiler
-		
-		Expect(86);
-		x = t; 
-		if (IsAlternative()) {
-			AlternativeBlock(out alternatives, out endTok);
-			ifStmt = new AlternativeStmt(x, endTok, alternatives); 
-		} else if (StartOf(19)) {
-			if (StartOf(20)) {
-				Guard(out guard);
-			} else {
-				Get();
-				guardEllipsis = t; 
-			}
-			BlockStmt(out thn, out bodyStart, out bodyEnd);
-			endTok = thn.EndTok; 
-			if (la.kind == 87) {
-				Get();
-				if (la.kind == 86) {
-					IfStmt(out s);
-					els = s; endTok = s.EndTok; 
-				} else if (la.kind == 20) {
-					BlockStmt(out bs, out bodyStart, out bodyEnd);
-					els = bs; endTok = bs.EndTok; 
-				} else SynErr(180);
-			}
-			if (guardEllipsis != null) {
-			 ifStmt = new SkeletonStatement(new IfStmt(x, endTok, guard, thn, els), guardEllipsis, null);
-			} else {
-			 ifStmt = new IfStmt(x, endTok, guard, thn, els);
-			}
-			
-		} else SynErr(181);
-	}
-
-	void WhileStmt(out Statement/*!*/ stmt) {
-		Contract.Ensures(Contract.ValueAtReturn(out stmt) != null); IToken/*!*/ x;
-		Expression guard = null;  IToken guardEllipsis = null;
-		List<MaybeFreeExpression/*!*/> invariants = new List<MaybeFreeExpression/*!*/>();
-		List<Expression/*!*/> decreases = new List<Expression/*!*/>();
-		Attributes decAttrs = null;
-		Attributes modAttrs = null;
-		List<FrameExpression/*!*/> mod = null;
-		BlockStmt/*!*/ body = null;  IToken bodyEllipsis = null;
-		IToken bodyStart = null, bodyEnd = null, endTok = Token.NoToken;
-		List<GuardedAlternative> alternatives;
-		stmt = dummyStmt;  // to please the compiler
-		bool isDirtyLoop = true;
-		
-		Expect(88);
-		x = t; 
-		if (IsLoopSpecOrAlternative()) {
-			LoopSpec(out invariants, out decreases, out mod, ref decAttrs, ref modAttrs);
-			AlternativeBlock(out alternatives, out endTok);
-			stmt = new AlternativeLoopStmt(x, endTok, invariants, new Specification<Expression>(decreases, decAttrs), new Specification<FrameExpression>(mod, modAttrs), alternatives); 
-		} else if (StartOf(19)) {
-			if (StartOf(20)) {
-				Guard(out guard);
-				Contract.Assume(guard == null || cce.Owner.None(guard)); 
-			} else {
-				Get();
-				guardEllipsis = t; 
-			}
-			LoopSpec(out invariants, out decreases, out mod, ref decAttrs, ref modAttrs);
-			if (la.kind == 20 || la.kind == 50) {
-				if (la.kind == 20) {
-					BlockStmt(out body, out bodyStart, out bodyEnd);
-					endTok = body.EndTok; isDirtyLoop = false; 
-				} else {
-					Get();
-					bodyEllipsis = t; endTok = t; isDirtyLoop = false; 
-				}
-			}
-			if (guardEllipsis != null || bodyEllipsis != null) {
-			 if (mod != null) {
-			   SemErr(mod[0].E.tok, "'modifies' clauses are not allowed on refining loops");
-			 }
-			 if (body == null && !isDirtyLoop) {
-			   body = new BlockStmt(x, endTok, new List<Statement>());
-			 }
-			 stmt = new WhileStmt(x, endTok, guard, invariants, new Specification<Expression>(decreases, decAttrs), new Specification<FrameExpression>(null, null), body);
-			 stmt = new SkeletonStatement(stmt, guardEllipsis, bodyEllipsis);
-			} else {
-			 // The following statement protects against crashes in case of parsing errors
-			 if (body == null && !isDirtyLoop) {
-			   body = new BlockStmt(x, endTok, new List<Statement>());
-			 }
-			 stmt = new WhileStmt(x, endTok, guard, invariants, new Specification<Expression>(decreases, decAttrs), new Specification<FrameExpression>(mod, modAttrs), body);
-			}
-			
-		} else SynErr(182);
-	}
-
-	void MatchStmt(out Statement/*!*/ s) {
-		Contract.Ensures(Contract.ValueAtReturn(out s) != null);
-		Token x;  Expression/*!*/ e;  MatchCaseStmt/*!*/ c;
-		List<MatchCaseStmt/*!*/> cases = new List<MatchCaseStmt/*!*/>();
-		bool usesOptionalBrace = false;
-		
-		Expect(89);
-		x = t; 
-		Expression(out e, true, true);
-		if (la.kind == _lbrace) {
-			Expect(20);
-			while (la.kind == 14) {
-				CaseStatement(out c);
-				cases.Add(c); 
-			}
-			Expect(21);
-			usesOptionalBrace = true; 
-		} else if (StartOf(21)) {
-			while (la.kind == _case) {
-				CaseStatement(out c);
-				cases.Add(c); 
-			}
-		} else SynErr(183);
-		s = new MatchStmt(x, t, e, cases, usesOptionalBrace); 
-	}
-
-	void ForallStmt(out Statement/*!*/ s) {
-		Contract.Ensures(Contract.ValueAtReturn(out s) != null);
-		IToken/*!*/ x = Token.NoToken;
-		List<BoundVar> bvars = null;
-		Attributes attrs = null;
-		Expression range = null;
-		var ens = new List<MaybeFreeExpression/*!*/>();
-		bool isFree;
-		Expression/*!*/ e;
-		BlockStmt block = null;
-		IToken bodyStart, bodyEnd;
-		IToken tok = Token.NoToken;
-		
-		if (la.kind == 92) {
-			Get();
-			x = t; tok = x; 
-		} else if (la.kind == 93) {
-			Get();
-			x = t;
-			errors.Warning(t, "the 'parallel' keyword has been deprecated; the comprehension statement now uses the keyword 'forall' (and the parentheses around the bound variables are now optional)");
-			
-		} else SynErr(184);
-		if (la.kind == _openparen) {
-			Expect(22);
-			if (la.kind == 1) {
-				QuantifierDomain(out bvars, out attrs, out range);
-			}
-			Expect(23);
-		} else if (StartOf(22)) {
-			if (la.kind == _ident) {
-				QuantifierDomain(out bvars, out attrs, out range);
-			}
-		} else SynErr(185);
-		if (bvars == null) { bvars = new List<BoundVar>(); }
-		if (range == null) { range = new LiteralExpr(x, true); }
-		
-		while (la.kind == 58 || la.kind == 59) {
-			isFree = false; 
-			if (la.kind == 58) {
-				Get();
-				isFree = true;
-				errors.Warning(t, "the 'free' keyword is soon to be deprecated");
-				
-			}
-			Expect(59);
-			Expression(out e, false, true);
-			ens.Add(new MaybeFreeExpression(e, isFree)); 
-			OldSemi();
-			tok = t; 
-		}
-		if (la.kind == _lbrace) {
-			BlockStmt(out block, out bodyStart, out bodyEnd);
-		}
-		if (DafnyOptions.O.DisallowSoundnessCheating && block == null && 0 < ens.Count) {
-		  SemErr(t, "a forall statement with an ensures clause must have a body");
-		}
-		
-		if (block != null) {
-		  tok = block.EndTok;
-		}
-		s = new ForallStmt(x, tok, bvars, attrs, range, ens, block);
-		
-	}
-
-	void CalcStmt(out Statement/*!*/ s) {
-		Contract.Ensures(Contract.ValueAtReturn(out s) != null);
-		Token x;
-		CalcStmt.CalcOp/*!*/ op, calcOp = Microsoft.Dafny.CalcStmt.DefaultOp, resOp = Microsoft.Dafny.CalcStmt.DefaultOp;
-		var lines = new List<Expression/*!*/>();
-		var hints = new List<BlockStmt/*!*/>();
-		CalcStmt.CalcOp stepOp;
-		var stepOps = new List<CalcStmt.CalcOp>();
-		CalcStmt.CalcOp maybeOp;
-		Expression/*!*/ e;
-		BlockStmt/*!*/ h;
-		IToken opTok;
-		IToken danglingOperator = null;
-		
-		Expect(95);
-		x = t; 
-		if (StartOf(23)) {
-			CalcOp(out opTok, out calcOp);
-			maybeOp = calcOp.ResultOp(calcOp); // guard against non-transitive calcOp (like !=)
-			if (maybeOp == null) {
-			 SemErr(opTok, "the main operator of a calculation must be transitive");
-			}
-			resOp = calcOp;
-			
-		}
-		Expect(20);
-		while (StartOf(16)) {
-			Expression(out e, false, true);
-			lines.Add(e); stepOp = calcOp; danglingOperator = null; 
-			Expect(10);
-			if (StartOf(23)) {
-				CalcOp(out opTok, out op);
-				maybeOp = resOp.ResultOp(op);
-				if (maybeOp == null) {
-				 SemErr(opTok, "this operator cannot continue this calculation");
-				} else {
-				 stepOp = op;
-				 resOp = maybeOp;
-				 danglingOperator = opTok;
-				}
-				
-			}
-			stepOps.Add(stepOp); 
-			Hint(out h);
-			hints.Add(h);
-			if (h.Body.Count != 0) { danglingOperator = null; }
-			
-		}
-		Expect(21);
-		if (danglingOperator != null) {
-		 SemErr(danglingOperator, "a calculation cannot end with an operator");
-		}
-		if (lines.Count > 0) {
-		 // Repeat the last line to create a dummy line for the dangling hint
-		 lines.Add(lines[lines.Count - 1]);
-		}
-		s = new CalcStmt(x, t, calcOp, lines, hints, stepOps, resOp);
-		
-	}
-
-	void ModifyStmt(out Statement s) {
-		IToken tok;  IToken endTok = Token.NoToken;
-		Attributes attrs = null;
-		FrameExpression fe;  var mod = new List<FrameExpression>();
-		BlockStmt body = null;  IToken bodyStart;
-		IToken ellipsisToken = null;
-		
-		Expect(94);
-		tok = t; 
-		while (IsAttribute()) {
-			Attribute(ref attrs);
-		}
-		if (StartOf(17)) {
-			FrameExpression(out fe);
-			mod.Add(fe); 
-			while (la.kind == 43) {
-				Get();
-				FrameExpression(out fe);
-				mod.Add(fe); 
-			}
-		} else if (la.kind == 50) {
-			Get();
-			ellipsisToken = t; 
-		} else SynErr(186);
-		if (la.kind == 20) {
-			BlockStmt(out body, out bodyStart, out endTok);
-		} else if (la.kind == 10) {
-			while (!(la.kind == 0 || la.kind == 10)) {SynErr(187); Get();}
-			Get();
-			endTok = t; 
-		} else SynErr(188);
-		s = new ModifyStmt(tok, endTok, mod, attrs, body);
-		if (ellipsisToken != null) {
-		 s = new SkeletonStatement(s, ellipsisToken, null);
-		}
-		
-	}
-
-	void ReturnStmt(out Statement/*!*/ s) {
-		IToken returnTok = null;
-		List<AssignmentRhs> rhss = null;
-		AssignmentRhs r;
-		bool isYield = false;
-		
-		if (la.kind == 81) {
-			Get();
-			returnTok = t; 
-		} else if (la.kind == 60) {
-			Get();
-			returnTok = t; isYield = true; 
-		} else SynErr(189);
-		if (StartOf(24)) {
-			Rhs(out r, null);
-			rhss = new List<AssignmentRhs>(); rhss.Add(r); 
-			while (la.kind == 43) {
-				Get();
-				Rhs(out r, null);
-				rhss.Add(r); 
-			}
-		}
-		Expect(10);
-		if (isYield) {
-		 s = new YieldStmt(returnTok, t, rhss);
-		} else {
-		 s = new ReturnStmt(returnTok, t, rhss);
-		}
-		
-	}
-
-	void SkeletonStmt(out Statement s) {
-		List<IToken> names = null;
-		List<Expression> exprs = null;
-		IToken tok, dotdotdot, whereTok;
-		Expression e; 
-		Expect(50);
-		dotdotdot = t; 
-		if (la.kind == 79) {
-			Get();
-			names = new List<IToken>(); exprs = new List<Expression>(); whereTok = t;
-			Ident(out tok);
-			names.Add(tok); 
-			while (la.kind == 43) {
-				Get();
-				Ident(out tok);
-				names.Add(tok); 
-			}
-			Expect(80);
-			Expression(out e, false, true);
-			exprs.Add(e); 
-			while (la.kind == 43) {
-				Get();
-				Expression(out e, false, true);
-				exprs.Add(e); 
-			}
-			if (exprs.Count != names.Count) {
-			 SemErr(whereTok, exprs.Count < names.Count ? "not enough expressions" : "too many expressions");
-			 names = null; exprs = null;
-			}
-			
-		}
-		Expect(10);
-		s = new SkeletonStatement(dotdotdot, t, names, exprs); 
-	}
-
-	void Rhs(out AssignmentRhs r, Expression receiverForInitCall) {
-		Contract.Ensures(Contract.ValueAtReturn<AssignmentRhs>(out r) != null);
-		IToken/*!*/ x, newToken;  Expression/*!*/ e;
-		Type ty = null;
-		List<Expression> ee = null;
-		List<Expression> args = null;
-		r = dummyRhs;  // to please compiler
-		Attributes attrs = null;
-		
-		if (la.kind == 83) {
-			Get();
-			newToken = t; 
-			TypeAndToken(out x, out ty);
-			if (la.kind == 22 || la.kind == 72 || la.kind == 84) {
-				if (la.kind == 84) {
-					Get();
-					ee = new List<Expression>(); 
-					Expressions(ee);
-					Expect(85);
-					var tmp = theBuiltIns.ArrayType(ee.Count, new IntType(), true);
-					
-				} else {
-					x = null; args = new List<Expression/*!*/>(); 
-					if (la.kind == 72) {
-						Get();
-						Ident(out x);
-					}
-					Expect(22);
-					if (StartOf(16)) {
-						Expressions(args);
-					}
-					Expect(23);
-				}
-			}
-			if (ee != null) {
-			 r = new TypeRhs(newToken, ty, ee);
-			} else if (args != null) {
-			 r = new TypeRhs(newToken, ty, x == null ? null : x.val, receiverForInitCall, args);
-			} else {
-			 r = new TypeRhs(newToken, ty);
-			}
-			
-		} else if (la.kind == 24) {
-			Get();
-			r = new HavocRhs(t); 
-		} else if (StartOf(16)) {
-			Expression(out e, false, true);
-			r = new ExprRhs(e); 
-		} else SynErr(190);
-		while (la.kind == 20) {
-			Attribute(ref attrs);
-		}
-		r.Attributes = attrs; 
-	}
-
-	void Lhs(out Expression e) {
-		e = dummyExpr;  // the assignment is to please the compiler, the dummy value to satisfy contracts in the event of a parse error
-		
-		if (la.kind == 1) {
-			DottedIdentifiersAndFunction(out e, false, false);
-			while (la.kind == 72 || la.kind == 84) {
-				Suffix(ref e);
-			}
-			ApplySuffix(ref e);
-		} else if (StartOf(25)) {
-			ConstAtomExpression(out e, false, false);
-			Suffix(ref e);
-			while (la.kind == 72 || la.kind == 84) {
-				Suffix(ref e);
-			}
-		} else SynErr(191);
-	}
-
-	void Expressions(List<Expression/*!*/>/*!*/ args) {
-		Contract.Requires(cce.NonNullElements(args)); Expression/*!*/ e; 
-		Expression(out e, true, true);
-		args.Add(e); 
-		while (la.kind == 43) {
-			Get();
-			Expression(out e, true, true);
-			args.Add(e); 
-		}
-	}
-
-	void AlternativeBlock(out List<GuardedAlternative> alternatives, out IToken endTok) {
-		alternatives = new List<GuardedAlternative>();
-		IToken x;
-		Expression e;
-		List<Statement> body;
-		
-		Expect(20);
-		while (la.kind == 14) {
-			Get();
-			x = t; 
-			Expression(out e, true, false);
-			Expect(11);
-			body = new List<Statement>(); 
-			while (StartOf(14)) {
-				Stmt(body);
-			}
-			alternatives.Add(new GuardedAlternative(x, e, body)); 
-		}
-		Expect(21);
-		endTok = t; 
-	}
-
-	void Guard(out Expression e) {
-		Expression/*!*/ ee;  e = null; 
-		if (la.kind == 24) {
-			Get();
-			e = null; 
-		} else if (IsParenStar()) {
-			Expect(22);
-			Expect(24);
-			Expect(23);
-			e = null; 
-		} else if (StartOf(16)) {
-			Expression(out ee, true, true);
-			e = ee; 
-		} else SynErr(192);
-	}
-
-	void LoopSpec(out List<MaybeFreeExpression/*!*/> invariants, out List<Expression/*!*/> decreases, out List<FrameExpression/*!*/> mod, ref Attributes decAttrs, ref Attributes modAttrs) {
-		FrameExpression/*!*/ fe;
-		invariants = new List<MaybeFreeExpression/*!*/>();
-		MaybeFreeExpression invariant = null;
-		decreases = new List<Expression/*!*/>();
-		mod = null;
-		
-		while (StartOf(26)) {
-			if (la.kind == 16 || la.kind == 58) {
-				Invariant(out invariant);
-				OldSemi();
-				invariants.Add(invariant); 
-			} else if (la.kind == 15) {
-				while (!(la.kind == 0 || la.kind == 15)) {SynErr(193); Get();}
-				Get();
-				while (IsAttribute()) {
-					Attribute(ref decAttrs);
-				}
-				DecreasesList(decreases, true);
-				OldSemi();
-			} else {
-				while (!(la.kind == 0 || la.kind == 17)) {SynErr(194); Get();}
-				Get();
-				while (IsAttribute()) {
-					Attribute(ref modAttrs);
-				}
-				mod = mod ?? new List<FrameExpression>(); 
-				if (StartOf(17)) {
-					FrameExpression(out fe);
-					mod.Add(fe); 
-					while (la.kind == 43) {
-						Get();
-						FrameExpression(out fe);
-						mod.Add(fe); 
-					}
-				}
-				OldSemi();
-			}
-		}
-	}
-
-	void Invariant(out MaybeFreeExpression/*!*/ invariant) {
-		bool isFree = false; Expression/*!*/ e; List<string> ids = new List<string>(); invariant = null; Attributes attrs = null; 
-		while (!(la.kind == 0 || la.kind == 16 || la.kind == 58)) {SynErr(195); Get();}
-		if (la.kind == 58) {
-			Get();
-			isFree = true;
-			errors.Warning(t, "the 'free' keyword is soon to be deprecated");
-			
-		}
-		Expect(16);
-		while (IsAttribute()) {
-			Attribute(ref attrs);
-		}
-		Expression(out e, false, true);
-		invariant = new MaybeFreeExpression(e, isFree, attrs); 
-	}
-
-	void CaseStatement(out MatchCaseStmt/*!*/ c) {
-		Contract.Ensures(Contract.ValueAtReturn(out c) != null);
-		IToken/*!*/ x, id;
-		List<BoundVar/*!*/> arguments = new List<BoundVar/*!*/>();
-		BoundVar/*!*/ bv;
-		List<Statement/*!*/> body = new List<Statement/*!*/>();
-		
-		Expect(14);
-		x = t; 
-		Ident(out id);
-		if (la.kind == 22) {
-			Get();
-			IdentTypeOptional(out bv);
-			arguments.Add(bv); 
-			while (la.kind == 43) {
-				Get();
-				IdentTypeOptional(out bv);
-				arguments.Add(bv); 
-			}
-			Expect(23);
-		}
-		Expect(11);
-		while (StartOf(14)) {
-			Stmt(body);
-		}
-		c = new MatchCaseStmt(x, id.val, arguments, body); 
-	}
-
-	void AttributeArg(out Expression arg, bool allowSemi) {
-		Contract.Ensures(Contract.ValueAtReturn(out arg) != null); Expression/*!*/ e;  arg = dummyExpr; 
-		Expression(out e, allowSemi, true);
-		arg = e; 
-	}
-
-	void QuantifierDomain(out List<BoundVar> bvars, out Attributes attrs, out Expression range) {
-		bvars = new List<BoundVar>();
-		BoundVar/*!*/ bv;
-		attrs = null;
-		range = null;
-		
-		IdentTypeOptional(out bv);
-		bvars.Add(bv); 
-		while (la.kind == 43) {
-			Get();
-			IdentTypeOptional(out bv);
-			bvars.Add(bv); 
-		}
-		while (IsAttribute()) {
-			Attribute(ref attrs);
-		}
-		if (la.kind == _verticalbar) {
-			Expect(9);
-			Expression(out range, true, true);
-		}
-	}
-
-	void CalcOp(out IToken x, out CalcStmt.CalcOp/*!*/ op) {
-		var binOp = BinaryExpr.Opcode.Eq; // Returns Eq if parsing fails because it is compatible with any other operator
-		Expression k = null;
-		x = null;
-		
-		switch (la.kind) {
-		case 46: {
-			Get();
-			x = t;  binOp = BinaryExpr.Opcode.Eq; 
-			if (la.kind == 96) {
-				Get();
-				Expect(84);
-				Expression(out k, true, true);
-				Expect(85);
-			}
-			break;
-		}
-		case 51: {
-			Get();
-			x = t;  binOp = BinaryExpr.Opcode.Lt; 
-			break;
-		}
-		case 52: {
-			Get();
-			x = t;  binOp = BinaryExpr.Opcode.Gt; 
-			break;
-		}
-		case 97: {
-			Get();
-			x = t;  binOp = BinaryExpr.Opcode.Le; 
-			break;
-		}
-		case 98: {
-			Get();
-			x = t;  binOp = BinaryExpr.Opcode.Ge; 
-			break;
-		}
-		case 99: {
-			Get();
-			x = t;  binOp = BinaryExpr.Opcode.Neq; 
-			break;
-		}
-		case 100: {
-			Get();
-			x = t;  binOp = BinaryExpr.Opcode.Neq; 
-			break;
-		}
-		case 101: {
-			Get();
-			x = t;  binOp = BinaryExpr.Opcode.Le; 
-			break;
-		}
-		case 102: {
-			Get();
-			x = t;  binOp = BinaryExpr.Opcode.Ge; 
-			break;
-		}
-		case 103: case 104: {
-			EquivOp();
-			x = t;  binOp = BinaryExpr.Opcode.Iff; 
-			break;
-		}
-		case 105: case 106: {
-			ImpliesOp();
-			x = t;  binOp = BinaryExpr.Opcode.Imp; 
-			break;
-		}
-		case 107: case 108: {
-			ExpliesOp();
-			x = t;  binOp = BinaryExpr.Opcode.Exp; 
-			break;
-		}
-		default: SynErr(196); break;
-		}
-		if (k == null) {
-		 op = new Microsoft.Dafny.CalcStmt.BinaryCalcOp(binOp);
-		} else {
-		 op = new Microsoft.Dafny.CalcStmt.TernaryCalcOp(k);
-		}
-		
-	}
-
-	void Hint(out BlockStmt s) {
-		Contract.Ensures(Contract.ValueAtReturn(out s) != null); // returns an empty block statement if the hint is empty
-		var subhints = new List<Statement/*!*/>();
-		IToken bodyStart, bodyEnd;
-		BlockStmt/*!*/ block;
-		Statement/*!*/ calc;
-		Token x = la;
-		IToken endTok = x;
-		
-		while (la.kind == 20 || la.kind == 95) {
-			if (la.kind == 20) {
-				BlockStmt(out block, out bodyStart, out bodyEnd);
-				endTok = block.EndTok; subhints.Add(block); 
-			} else {
-				CalcStmt(out calc);
-				endTok = calc.EndTok; subhints.Add(calc); 
-			}
-		}
-		s = new BlockStmt(x, endTok, subhints); // if the hint is empty x is the first token of the next line, but it doesn't matter cause the block statement is just used as a container
-		
-	}
-
-	void EquivOp() {
-		if (la.kind == 103) {
-			Get();
-		} else if (la.kind == 104) {
-			Get();
-		} else SynErr(197);
-	}
-
-	void ImpliesOp() {
-		if (la.kind == 105) {
-			Get();
-		} else if (la.kind == 106) {
-			Get();
-		} else SynErr(198);
-	}
-
-	void ExpliesOp() {
-		if (la.kind == 107) {
-			Get();
-		} else if (la.kind == 108) {
-			Get();
-		} else SynErr(199);
-	}
-
-	void EquivExpression(out Expression e0, bool allowSemi, bool allowLambda) {
-		Contract.Ensures(Contract.ValueAtReturn(out e0) != null); IToken/*!*/ x;  Expression/*!*/ e1; 
-		ImpliesExpliesExpression(out e0, allowSemi, allowLambda);
-		while (la.kind == 103 || la.kind == 104) {
-			EquivOp();
-			x = t; 
-			ImpliesExpliesExpression(out e1, allowSemi, allowLambda);
-			e0 = new BinaryExpr(x, BinaryExpr.Opcode.Iff, e0, e1); 
-		}
-	}
-
-	void ImpliesExpliesExpression(out Expression e0, bool allowSemi, bool allowLambda) {
-		Contract.Ensures(Contract.ValueAtReturn(out e0) != null); IToken/*!*/ x;  Expression/*!*/ e1; 
-		LogicalExpression(out e0, allowSemi, allowLambda);
-		if (StartOf(27)) {
-			if (la.kind == 105 || la.kind == 106) {
-				ImpliesOp();
-				x = t; 
-				ImpliesExpression(out e1, allowSemi, allowLambda);
-				e0 = new BinaryExpr(x, BinaryExpr.Opcode.Imp, e0, e1); 
-			} else {
-				ExpliesOp();
-				x = t; 
-				LogicalExpression(out e1, allowSemi, allowLambda);
-				e0 = new BinaryExpr(x, BinaryExpr.Opcode.Exp, e0, e1); 
-				while (la.kind == 107 || la.kind == 108) {
-					ExpliesOp();
-					x = t; 
-					LogicalExpression(out e1, allowSemi, allowLambda);
-					e0 = new BinaryExpr(x, BinaryExpr.Opcode.Exp, e0, e1); 
-				}
-			}
-		}
-	}
-
-	void LogicalExpression(out Expression e0, bool allowSemi, bool allowLambda) {
-		Contract.Ensures(Contract.ValueAtReturn(out e0) != null); IToken/*!*/ x;  Expression/*!*/ e1; 
-		RelationalExpression(out e0, allowSemi, allowLambda);
-		if (StartOf(28)) {
-			if (la.kind == 109 || la.kind == 110) {
-				AndOp();
-				x = t; 
-				RelationalExpression(out e1, allowSemi, allowLambda);
-				e0 = new BinaryExpr(x, BinaryExpr.Opcode.And, e0, e1); 
-				while (la.kind == 109 || la.kind == 110) {
-					AndOp();
-					x = t; 
-					RelationalExpression(out e1, allowSemi, allowLambda);
-					e0 = new BinaryExpr(x, BinaryExpr.Opcode.And, e0, e1); 
-				}
-			} else {
-				OrOp();
-				x = t; 
-				RelationalExpression(out e1, allowSemi, allowLambda);
-				e0 = new BinaryExpr(x, BinaryExpr.Opcode.Or, e0, e1); 
-				while (la.kind == 111 || la.kind == 112) {
-					OrOp();
-					x = t; 
-					RelationalExpression(out e1, allowSemi, allowLambda);
-					e0 = new BinaryExpr(x, BinaryExpr.Opcode.Or, e0, e1); 
-				}
-			}
-		}
-	}
-
-	void ImpliesExpression(out Expression e0, bool allowSemi, bool allowLambda) {
-		Contract.Ensures(Contract.ValueAtReturn(out e0) != null); IToken/*!*/ x;  Expression/*!*/ e1; 
-		LogicalExpression(out e0, allowSemi, allowLambda);
-		if (la.kind == 105 || la.kind == 106) {
-			ImpliesOp();
-			x = t; 
-			ImpliesExpression(out e1, allowSemi, allowLambda);
-			e0 = new BinaryExpr(x, BinaryExpr.Opcode.Imp, e0, e1); 
-		}
-	}
-
-	void RelationalExpression(out Expression e, bool allowSemi, bool allowLambda) {
-		Contract.Ensures(Contract.ValueAtReturn(out e) != null);
-		IToken x, firstOpTok = null;  Expression e0, e1, acc = null;  BinaryExpr.Opcode op;
-		List<Expression> chain = null;
-		List<BinaryExpr.Opcode> ops = null;
-		List<Expression/*?*/> prefixLimits = null;
-		Expression k;
-		int kind = 0;  // 0 ("uncommitted") indicates chain of ==, possibly with one !=
-		              // 1 ("ascending")   indicates chain of ==, <, <=, possibly with one !=
-		              // 2 ("descending")  indicates chain of ==, >, >=, possibly with one !=
-		              // 3 ("illegal")     indicates illegal chain
-		              // 4 ("disjoint")    indicates chain of disjoint set operators
-		bool hasSeenNeq = false;
-		
-		Term(out e0, allowSemi, allowLambda);
-		e = e0; 
-		if (StartOf(29)) {
-			RelOp(out x, out op, out k);
-			firstOpTok = x; 
-			Term(out e1, allowSemi, allowLambda);
-			if (k == null) {
-			 e = new BinaryExpr(x, op, e0, e1);
-			 if (op == BinaryExpr.Opcode.Disjoint)
-			   acc = new BinaryExpr(x, BinaryExpr.Opcode.Add, e0, e1); // accumulate first two operands.
-			} else {
-			 Contract.Assert(op == BinaryExpr.Opcode.Eq || op == BinaryExpr.Opcode.Neq);
-			 e = new TernaryExpr(x, op == BinaryExpr.Opcode.Eq ? TernaryExpr.Opcode.PrefixEqOp : TernaryExpr.Opcode.PrefixNeqOp, k, e0, e1);
-			}
-			
-			while (StartOf(29)) {
-				if (chain == null) {
-				 chain = new List<Expression>();
-				 ops = new List<BinaryExpr.Opcode>();
-				 prefixLimits = new List<Expression>();
-				 chain.Add(e0);  ops.Add(op);  prefixLimits.Add(k);  chain.Add(e1);
-				 switch (op) {
-				   case BinaryExpr.Opcode.Eq:
-				     kind = 0;  break;
-				   case BinaryExpr.Opcode.Neq:
-				     kind = 0;  hasSeenNeq = true;  break;
-				   case BinaryExpr.Opcode.Lt:
-				   case BinaryExpr.Opcode.Le:
-				     kind = 1;  break;
-				   case BinaryExpr.Opcode.Gt:
-				   case BinaryExpr.Opcode.Ge:
-				     kind = 2;  break;
-				   case BinaryExpr.Opcode.Disjoint:
-				     kind = 4;  break;
-				   default:
-				     kind = 3;  break;
-				 }
-				}
-				e0 = e1;
-				
-				RelOp(out x, out op, out k);
-				switch (op) {
-				 case BinaryExpr.Opcode.Eq:
-				   if (kind != 0 && kind != 1 && kind != 2) { SemErr(x, "chaining not allowed from the previous operator"); }
-				   break;
-				 case BinaryExpr.Opcode.Neq:
-				   if (hasSeenNeq) { SemErr(x, "a chain cannot have more than one != operator"); }
-				   if (kind != 0 && kind != 1 && kind != 2) { SemErr(x, "this operator cannot continue this chain"); }
-				   hasSeenNeq = true;  break;
-				 case BinaryExpr.Opcode.Lt:
-				 case BinaryExpr.Opcode.Le:
-				   if (kind == 0) { kind = 1; }
-				   else if (kind != 1) { SemErr(x, "this operator chain cannot continue with an ascending operator"); }
-				   break;
-				 case BinaryExpr.Opcode.Gt:
-				 case BinaryExpr.Opcode.Ge:
-				   if (kind == 0) { kind = 2; }
-				   else if (kind != 2) { SemErr(x, "this operator chain cannot continue with a descending operator"); }
-				   break;
-				 case BinaryExpr.Opcode.Disjoint:
-				   if (kind != 4) { SemErr(x, "can only chain disjoint (!!) with itself."); kind = 3; }
-				   break;
-				 default:
-				   SemErr(x, "this operator cannot be part of a chain");
-				   kind = 3;  break;
-				}
-				
-				Term(out e1, allowSemi, allowLambda);
-				ops.Add(op); prefixLimits.Add(k); chain.Add(e1);
-				if (k != null) {
-				 Contract.Assert(op == BinaryExpr.Opcode.Eq || op == BinaryExpr.Opcode.Neq);
-				 e = new TernaryExpr(x, op == BinaryExpr.Opcode.Eq ? TernaryExpr.Opcode.PrefixEqOp : TernaryExpr.Opcode.PrefixNeqOp, k, e0, e1);
-				} else if (op == BinaryExpr.Opcode.Disjoint && acc != null) {  // the second conjunct always holds for legal programs
-				 e = new BinaryExpr(x, BinaryExpr.Opcode.And, e, new BinaryExpr(x, op, acc, e1));
-				 acc = new BinaryExpr(x, BinaryExpr.Opcode.Add, acc, e1); //e0 has already been added.
-				} else {
-				 e = new BinaryExpr(x, BinaryExpr.Opcode.And, e, new BinaryExpr(x, op, e0, e1));
-				}
-				
-			}
-		}
-		if (chain != null) {
-		 e = new ChainingExpression(firstOpTok, chain, ops, prefixLimits, e);
-		}
-		
-	}
-
-	void AndOp() {
-		if (la.kind == 109) {
-			Get();
-		} else if (la.kind == 110) {
-			Get();
-		} else SynErr(200);
-	}
-
-	void OrOp() {
-		if (la.kind == 111) {
-			Get();
-		} else if (la.kind == 112) {
-			Get();
-		} else SynErr(201);
-	}
-
-	void Term(out Expression e0, bool allowSemi, bool allowLambda) {
-		Contract.Ensures(Contract.ValueAtReturn(out e0) != null); IToken/*!*/ x;  Expression/*!*/ e1;  BinaryExpr.Opcode op; 
-		Factor(out e0, allowSemi, allowLambda);
-		while (la.kind == 115 || la.kind == 116) {
-			AddOp(out x, out op);
-			Factor(out e1, allowSemi, allowLambda);
-			e0 = new BinaryExpr(x, op, e0, e1); 
-		}
-	}
-
-	void RelOp(out IToken/*!*/ x, out BinaryExpr.Opcode op, out Expression k) {
-		Contract.Ensures(Contract.ValueAtReturn(out x) != null);
-		x = Token.NoToken;  op = BinaryExpr.Opcode.Add/*(dummy)*/;
-		IToken y;
-		k = null;
-		
-		switch (la.kind) {
-		case 46: {
-			Get();
-			x = t;  op = BinaryExpr.Opcode.Eq; 
-			if (la.kind == 96) {
-				Get();
-				Expect(84);
-				Expression(out k, true, true);
-				Expect(85);
-			}
-			break;
-		}
-		case 51: {
-			Get();
-			x = t;  op = BinaryExpr.Opcode.Lt; 
-			break;
-		}
-		case 52: {
-			Get();
-			x = t;  op = BinaryExpr.Opcode.Gt; 
-			break;
-		}
-		case 97: {
-			Get();
-			x = t;  op = BinaryExpr.Opcode.Le; 
-			break;
-		}
-		case 98: {
-			Get();
-			x = t;  op = BinaryExpr.Opcode.Ge; 
-			break;
-		}
-		case 99: {
-			Get();
-			x = t;  op = BinaryExpr.Opcode.Neq; 
-			if (la.kind == 96) {
-				Get();
-				Expect(84);
-				Expression(out k, true, true);
-				Expect(85);
-			}
-			break;
-		}
-		case 113: {
-			Get();
-			x = t;  op = BinaryExpr.Opcode.In; 
-			break;
-		}
-		case 25: {
-			Get();
-			x = t;  op = BinaryExpr.Opcode.NotIn; 
-			break;
-		}
-		case 114: {
-			Get();
-			x = t;  y = Token.NoToken; 
-			if (la.kind == 114) {
-				Get();
-				y = t; 
-			}
-			if (y == Token.NoToken) {
-			 SemErr(x, "invalid RelOp");
-			} else if (y.pos != x.pos + 1) {
-			 SemErr(x, "invalid RelOp (perhaps you intended \"!!\" with no intervening whitespace?)");
-			} else {
-			 x.val = "!!";
-			 op = BinaryExpr.Opcode.Disjoint;
-			}
-			
-			break;
-		}
-		case 100: {
-			Get();
-			x = t;  op = BinaryExpr.Opcode.Neq; 
-			break;
-		}
-		case 101: {
-			Get();
-			x = t;  op = BinaryExpr.Opcode.Le; 
-			break;
-		}
-		case 102: {
-			Get();
-			x = t;  op = BinaryExpr.Opcode.Ge; 
-			break;
-		}
-		default: SynErr(202); break;
-		}
-	}
-
-	void Factor(out Expression e0, bool allowSemi, bool allowLambda) {
-		Contract.Ensures(Contract.ValueAtReturn(out e0) != null); IToken/*!*/ x;  Expression/*!*/ e1;  BinaryExpr.Opcode op; 
-		UnaryExpression(out e0, allowSemi, allowLambda);
-		while (la.kind == 24 || la.kind == 117 || la.kind == 118) {
-			MulOp(out x, out op);
-			UnaryExpression(out e1, allowSemi, allowLambda);
-			e0 = new BinaryExpr(x, op, e0, e1); 
-		}
-	}
-
-	void AddOp(out IToken x, out BinaryExpr.Opcode op) {
-		Contract.Ensures(Contract.ValueAtReturn(out x) != null); x = Token.NoToken;  op=BinaryExpr.Opcode.Add/*(dummy)*/; 
-		if (la.kind == 115) {
-			Get();
-			x = t;  op = BinaryExpr.Opcode.Add; 
-		} else if (la.kind == 116) {
-			Get();
-			x = t;  op = BinaryExpr.Opcode.Sub; 
-		} else SynErr(203);
-	}
-
-	void UnaryExpression(out Expression e, bool allowSemi, bool allowLambda) {
-		Contract.Ensures(Contract.ValueAtReturn(out e) != null); IToken/*!*/ x;  e = dummyExpr; 
-		switch (la.kind) {
-		case 116: {
-			Get();
-			x = t; 
-			UnaryExpression(out e, allowSemi, allowLambda);
-			e = new NegationExpression(x, e); 
-			break;
-		}
-		case 114: case 119: {
-			NegOp();
-			x = t; 
-			UnaryExpression(out e, allowSemi, allowLambda);
-			e = new UnaryOpExpr(x, UnaryOpExpr.Opcode.Not, e); 
-			break;
-		}
-		case 13: case 38: case 42: case 66: case 77: case 86: case 89: case 90: case 92: case 95: case 128: case 129: case 130: {
-			EndlessExpression(out e, allowSemi, allowLambda);
-			break;
-		}
-		case 1: {
-			DottedIdentifiersAndFunction(out e, allowSemi, allowLambda);
-			while (la.kind == 72 || la.kind == 84) {
-				Suffix(ref e);
-			}
-			ApplySuffix(ref e);
-			break;
-		}
-		case 20: case 84: {
-			DisplayExpr(out e);
-			while (la.kind == 72 || la.kind == 84) {
-				Suffix(ref e);
-			}
-			break;
-		}
-		case 67: {
-			MultiSetExpr(out e);
-			while (la.kind == 72 || la.kind == 84) {
-				Suffix(ref e);
-			}
-			break;
-		}
-		case 70: {
-			Get();
-			x = t; 
-			if (la.kind == 84) {
-				MapDisplayExpr(x, out e);
-				while (la.kind == 72 || la.kind == 84) {
-					Suffix(ref e);
-				}
-			} else if (la.kind == 1) {
-				MapComprehensionExpr(x, out e, allowSemi);
-			} else if (StartOf(30)) {
-				SemErr("map must be followed by literal in brackets or comprehension."); 
-			} else SynErr(204);
-			break;
-		}
-		case 2: case 3: case 4: case 6: case 7: case 9: case 22: case 64: case 65: case 120: case 121: case 122: case 123: case 124: case 125: {
-			ConstAtomExpression(out e, allowSemi, allowLambda);
-			while (la.kind == 72 || la.kind == 84) {
-				Suffix(ref e);
-			}
-			break;
-		}
-		default: SynErr(205); break;
-		}
-	}
-
-	void MulOp(out IToken x, out BinaryExpr.Opcode op) {
-		Contract.Ensures(Contract.ValueAtReturn(out x) != null); x = Token.NoToken;  op = BinaryExpr.Opcode.Add/*(dummy)*/; 
-		if (la.kind == 24) {
-			Get();
-			x = t;  op = BinaryExpr.Opcode.Mul; 
-		} else if (la.kind == 117) {
-			Get();
-			x = t;  op = BinaryExpr.Opcode.Div; 
-		} else if (la.kind == 118) {
-			Get();
-			x = t;  op = BinaryExpr.Opcode.Mod; 
-		} else SynErr(206);
-	}
-
-	void NegOp() {
-		if (la.kind == 114) {
-			Get();
-		} else if (la.kind == 119) {
-			Get();
-		} else SynErr(207);
-	}
-
-	void EndlessExpression(out Expression e, bool allowSemi, bool allowLambda) {
-		IToken/*!*/ x;
-		Expression e0, e1;
-		Statement s;
-		e = dummyExpr;
-		
-		switch (la.kind) {
-		case 86: {
-			Get();
-			x = t; 
-			Expression(out e, true, true);
-			Expect(126);
-			Expression(out e0, true, true);
-			Expect(87);
-			Expression(out e1, allowSemi, allowLambda);
-			e = new ITEExpr(x, e, e0, e1); 
-			break;
-		}
-		case 89: {
-			MatchExpression(out e, allowSemi, allowLambda);
-			break;
-		}
-		case 92: case 128: case 129: case 130: {
-			QuantifierGuts(out e, allowSemi, allowLambda);
-			break;
-		}
-		case 66: {
-			ComprehensionExpr(out e, allowSemi, allowLambda);
-			break;
-		}
-		case 13: case 90: case 95: {
-			StmtInExpr(out s);
-			Expression(out e, allowSemi, allowLambda);
-			e = new StmtExpr(s.Tok, s, e); 
-			break;
-		}
-		case 38: case 42: {
-			LetExpr(out e, allowSemi, allowLambda);
-			break;
-		}
-		case 77: {
-			NamedExpr(out e, allowSemi, allowLambda);
-			break;
-		}
-		default: SynErr(208); break;
-		}
-	}
-
-	void DottedIdentifiersAndFunction(out Expression e, bool allowSemi, bool allowLambda) {
-		IToken id, idPrime;  IToken openParen = null;
-		List<Expression> args = null;
-		List<IToken> idents = new List<IToken>();
-		e = null;
-		var applyArgLists = new List<List<Expression>>();
-		
-		Ident(out id);
-		idents.Add(id); 
-		while (la.kind == 72) {
-			IdentOrDigitsSuffix(out id, out idPrime);
-			idents.Add(id);
-			if (idPrime != null) { idents.Add(idPrime); id = idPrime; }
-			
-		}
-		if (la.kind == 22 || la.kind == 96) {
-			args = new List<Expression>(); 
-			if (la.kind == 96) {
-				Get();
-				id.val = id.val + "#";  Expression k; 
-				Expect(84);
-				Expression(out k, true, true);
-				Expect(85);
-				args.Add(k); 
-			}
-			Expect(22);
-			openParen = t; 
-			if (StartOf(16)) {
-				Expressions(args);
-			}
-			Expect(23);
-		}
-		if (IsLambda(allowLambda)) {
-			Expression body = null;
-			Expression req = null;
-			bool oneShot;
-			var reads = new List<FrameExpression>();
-			
-			LambdaSpec(out req, reads);
-			LambdaArrow(out oneShot);
-			Expression(out body, allowSemi, true);
-			if (idents.Count != 1) {
-			 SemErr(id, "Invalid variable binding in lambda.");
-			}
-			if (args != null) {
-			 SemErr(openParen, "Expected variable binding.");
-			}
-			BoundVar bv = new BoundVar(id, UnwildIdent(id.val, true),  new InferredTypeProxy());
-			e = new LambdaExpr(id, oneShot, new List<BoundVar>{ bv }, req, reads, body);
-			theBuiltIns.CreateArrowTypeDecl(1);
-			
-		}
-		if (e == null) {
-		 e = new IdentifierSequence(idents, openParen, args);
-		 foreach (var args_ in applyArgLists) {
-		   e = new ApplyExpr(id, openParen, e, args_);
-		 }
-		}
-		
-	}
-
-	void Suffix(ref Expression e) {
-		Contract.Requires(e != null); Contract.Ensures(e!=null); IToken/*!*/ id, x;  List<Expression/*!*/>/*!*/ args;
-		Expression e0 = null;  Expression e1 = null;  Expression/*!*/ ee;  bool anyDots = false; List<Expression> multipleLengths = null; bool takeRest = false;
-		List<Expression> multipleIndices = null;
-		bool func = false;
-		
-		if (la.kind == 72) {
-			IdentOrDigitsSuffix(out id, out x);
-			if (x != null) {
-			 // process id as a Suffix in its own right
-			 e = new ExprDotName(id, e, id.val);
-			 id = x;  // move to the next Suffix
-			}
-			
-			if (la.kind == 22 || la.kind == 96) {
-				args = new List<Expression/*!*/>();  func = true; 
-				if (la.kind == 96) {
-					Get();
-					id.val = id.val + "#";  Expression k; 
-					Expect(84);
-					Expression(out k, true, true);
-					Expect(85);
-					args.Add(k); 
-				}
-				Expect(22);
-				IToken openParen = t; 
-				if (StartOf(16)) {
-					Expressions(args);
-				}
-				Expect(23);
-				e = new FunctionCallExpr(id, id.val, e, openParen, args); 
-			}
-			if (!func) { e = new ExprDotName(id, e, id.val); } 
-		} else if (la.kind == 84) {
-			Get();
-			x = t; 
-			if (StartOf(16)) {
-				Expression(out ee, true, true);
-				e0 = ee; 
-				if (la.kind == 127) {
-					Get();
-					anyDots = true; 
-					if (StartOf(16)) {
-						Expression(out ee, true, true);
-						e1 = ee; 
-					}
-				} else if (la.kind == 80) {
-					Get();
-					Expression(out ee, true, true);
-					e1 = ee; 
-				} else if (la.kind == 8 || la.kind == 85) {
-					while (la.kind == 8) {
-						Get();
-						if (multipleLengths == null) {
-						 multipleLengths = new List<Expression>();
-						 multipleLengths.Add(e0);
-						}
-						takeRest = true;
-						
-						if (StartOf(16)) {
-							Expression(out ee, true, true);
-							multipleLengths.Add(ee);
-							takeRest = false;
-							
-						}
-					}
-				} else if (la.kind == 43 || la.kind == 85) {
-					while (la.kind == 43) {
-						Get();
-						Expression(out ee, true, true);
-						if (multipleIndices == null) {
-						multipleIndices = new List<Expression>();
-						multipleIndices.Add(e0);
-						}
-						multipleIndices.Add(ee);
-						
-					}
-				} else SynErr(209);
-			} else if (la.kind == 127) {
-				Get();
-				anyDots = true; 
-				if (StartOf(16)) {
-					Expression(out ee, true, true);
-					e1 = ee; 
-				}
-			} else SynErr(210);
-			if (multipleIndices != null) {
-			 e = new MultiSelectExpr(x, e, multipleIndices);
-			 // make sure an array class with this dimensionality exists
-			 var tmp = theBuiltIns.ArrayType(multipleIndices.Count, new IntType(), true);
-			} else {
-			 if (!anyDots && e0 == null) {
-			   /* a parsing error occurred */
-			   e0 = dummyExpr;
-			 }
-			 Contract.Assert(anyDots || e0 != null);
-			 if (anyDots) {
-			   //Contract.Assert(e0 != null || e1 != null);
-			   e = new SeqSelectExpr(x, false, e, e0, e1);
-			 } else if (multipleLengths != null || takeRest) {
-			   Expression prev = new LiteralExpr(x, 0);
-			   List<Expression> seqs = new List<Expression>();
-			   if (multipleLengths != null)
-			   {
-			     foreach (var len in multipleLengths)
-			     {
-			       var end = new BinaryExpr(x, BinaryExpr.Opcode.Add, prev, len);
-			       seqs.Add(new SeqSelectExpr(x, false, e, prev, end));
-			       prev = end;
-			     }
-			   }
-			   if (takeRest)
-			   {
-			     seqs.Add(new SeqSelectExpr(x, false, e, prev, null));
-			   }
-			   e = new SeqDisplayExpr(x, seqs);
-			 } else if (e1 == null) {
-			   Contract.Assert(e0 != null);
-			   e = new SeqSelectExpr(x, true, e, e0, null);
-			 } else {
-			   Contract.Assert(e0 != null);
-			   e = new SeqUpdateExpr(x, e, e0, e1);
-			 }
-			}
-			
-			Expect(85);
-		} else SynErr(211);
-		ApplySuffix(ref e);
-	}
-
-	void ApplySuffix(ref Expression e) {
-		while (la.kind == 22) {
-			Get();
-			IToken openParen = t; var args = new List<Expression>(); 
-			if (StartOf(16)) {
-				Expressions(args);
-			}
-			Expect(23);
-			e = new ApplyExpr(e.tok, openParen, e, args); 
-		}
-	}
-
-	void DisplayExpr(out Expression e) {
-		Contract.Ensures(Contract.ValueAtReturn(out e) != null);
-		IToken/*!*/ x = null;  List<Expression/*!*/>/*!*/ elements;
-		e = dummyExpr;
-		
-		if (la.kind == 20) {
-			Get();
-			x = t;  elements = new List<Expression/*!*/>(); 
-			if (StartOf(16)) {
-				Expressions(elements);
-			}
-			e = new SetDisplayExpr(x, elements);
-			Expect(21);
-		} else if (la.kind == 84) {
-			Get();
-			x = t;  elements = new List<Expression/*!*/>(); 
-			if (StartOf(16)) {
-				Expressions(elements);
-			}
-			e = new SeqDisplayExpr(x, elements); 
-			Expect(85);
-		} else SynErr(212);
-	}
-
-	void MultiSetExpr(out Expression e) {
-		Contract.Ensures(Contract.ValueAtReturn(out e) != null);
-		IToken/*!*/ x = null;  List<Expression/*!*/>/*!*/ elements;
-		e = dummyExpr;
-		
-		Expect(67);
-		x = t; 
-		if (la.kind == 20) {
-			Get();
-			elements = new List<Expression/*!*/>(); 
-			if (StartOf(16)) {
-				Expressions(elements);
-			}
-			e = new MultiSetDisplayExpr(x, elements);
-			Expect(21);
-		} else if (la.kind == 22) {
-			Get();
-			x = t;  elements = new List<Expression/*!*/>(); 
-			Expression(out e, true, true);
-			e = new MultiSetFormingExpr(x, e); 
-			Expect(23);
-		} else if (StartOf(30)) {
-			SemErr("multiset must be followed by multiset literal or expression to coerce in parentheses."); 
-		} else SynErr(213);
-	}
-
-	void MapDisplayExpr(IToken/*!*/ mapToken, out Expression e) {
-		Contract.Ensures(Contract.ValueAtReturn(out e) != null);
-		List<ExpressionPair/*!*/>/*!*/ elements= new List<ExpressionPair/*!*/>() ;
-		e = dummyExpr;
-		
-		Expect(84);
-		if (StartOf(16)) {
-			MapLiteralExpressions(out elements);
-		}
-		e = new MapDisplayExpr(mapToken, elements);
-		Expect(85);
-	}
-
-	void MapComprehensionExpr(IToken mapToken, out Expression e, bool allowSemi) {
-		Contract.Ensures(Contract.ValueAtReturn(out e) != null);
-		BoundVar bv;
-		List<BoundVar> bvars = new List<BoundVar>();
-		Expression range = null;
-		Expression body;
-		
-		IdentTypeOptional(out bv);
-		bvars.Add(bv); 
-		if (la.kind == 9) {
-			Get();
-			Expression(out range, true, true);
-		}
-		QSep();
-		Expression(out body, allowSemi, true);
-		e = new MapComprehension(mapToken, bvars, range ?? new LiteralExpr(mapToken, true), body);
-		
-	}
-
-	void ConstAtomExpression(out Expression e, bool allowSemi, bool allowLambda) {
-		Contract.Ensures(Contract.ValueAtReturn(out e) != null);
-		IToken/*!*/ x;  BigInteger n;   Basetypes.BigDec d;
-		e = dummyExpr;  Type toType = null;
-		
-		switch (la.kind) {
-		case 120: {
-			Get();
-			e = new LiteralExpr(t, false); 
-			break;
-		}
-		case 121: {
-			Get();
-			e = new LiteralExpr(t, true); 
-			break;
-		}
-		case 122: {
-			Get();
-			e = new LiteralExpr(t); 
-			break;
-		}
-		case 2: case 3: {
-			Nat(out n);
-			e = new LiteralExpr(t, n); 
-			break;
-		}
-		case 4: {
-			Dec(out d);
-			e = new LiteralExpr(t, d); 
-			break;
-		}
-		case 6: {
-			Get();
-			e = new CharLiteralExpr(t, t.val.Substring(1, t.val.Length - 2)); 
-			break;
-		}
-		case 7: {
-			Get();
-			bool isVerbatimString;
-			string s = Util.RemoveParsedStringQuotes(t.val, out isVerbatimString);
-			e = new StringLiteralExpr(t, s, isVerbatimString);
-			
-			break;
-		}
-		case 123: {
-			Get();
-			e = new ThisExpr(t); 
-			break;
-		}
-		case 124: {
-			Get();
-			x = t; 
-			Expect(22);
-			Expression(out e, true, true);
-			Expect(23);
-			e = new UnaryOpExpr(x, UnaryOpExpr.Opcode.Fresh, e); 
-			break;
-		}
-		case 125: {
-			Get();
-			x = t; 
-			Expect(22);
-			Expression(out e, true, true);
-			Expect(23);
-			e = new OldExpr(x, e); 
-			break;
-		}
-		case 9: {
-			Get();
-			x = t; 
-			Expression(out e, true, true);
-			e = new UnaryOpExpr(x, UnaryOpExpr.Opcode.Cardinality, e); 
-			Expect(9);
-			break;
-		}
-		case 64: case 65: {
-			if (la.kind == 64) {
-				Get();
-				x = t; toType = new IntType(); 
-			} else {
-				Get();
-				x = t; toType = new RealType(); 
-			}
-			Expect(22);
-			Expression(out e, true, true);
-			Expect(23);
-			e = new ConversionExpr(x, e, toType); 
-			break;
-		}
-		case 22: {
-			ParensExpression(out e, allowSemi, allowLambda);
-			break;
-		}
-		default: SynErr(214); break;
-		}
-	}
-
-	void Nat(out BigInteger n) {
-		n = BigInteger.Zero;
-		string S;
-		
-		if (la.kind == 2) {
-			Get();
-			S = Util.RemoveUnderscores(t.val);
-			try {
-			 n = BigInteger.Parse(S);
-			} catch (System.FormatException) {
-			 SemErr("incorrectly formatted number");
-			 n = BigInteger.Zero;
-			}
-			
-		} else if (la.kind == 3) {
-			Get();
-			S = Util.RemoveUnderscores(t.val.Substring(2));
-			try {
-			 // note: leading 0 required when parsing positive hex numbers
-			 n = BigInteger.Parse("0" + S, System.Globalization.NumberStyles.HexNumber);
-			} catch (System.FormatException) {
-			 SemErr("incorrectly formatted number");
-			 n = BigInteger.Zero;
-			}
-			
-		} else SynErr(215);
-	}
-
-	void Dec(out Basetypes.BigDec d) {
-		d = Basetypes.BigDec.ZERO; 
-		Expect(4);
-		var S = Util.RemoveUnderscores(t.val);
-		try {
-		 d = Basetypes.BigDec.FromString(S);
-		} catch (System.FormatException) {
-		 SemErr("incorrectly formatted number");
-		 d = Basetypes.BigDec.ZERO;
-		}
-		
-	}
-
-	void ParensExpression(out Expression e, bool allowSemi, bool allowLambda) {
-		IToken x;
-		Expression ee;
-		e = null;
-		List<Expression> args = new List<Expression>();
-		List<Type> types = new List<Type>();
-		Type tt;
-		bool isLambda = false;
-		
-		Expect(22);
-		x = t; 
-		if (StartOf(16)) {
-			OptTypedExpr(out ee, out tt, true);
-			args.Add(ee); types.Add(tt); 
-			while (la.kind == 43) {
-				Get();
-				OptTypedExpr(out ee, out tt, true);
-				args.Add(ee); types.Add(tt); 
-			}
-		}
-		Expect(23);
-		if (IsLambda(allowLambda)) {
-			Expression body = null;
-			Expression req = null;
-			bool oneShot;
-			var reads = new List<FrameExpression>();
-			x = t;
-			
-			LambdaSpec(out req, reads);
-			LambdaArrow(out oneShot);
-			Expression(out body, allowSemi, true);
-			List<BoundVar> bvs = new List<BoundVar>();
-			for (int i = 0; i < args.Count; i++) {
-			 ee = args[i];
-			 tt = types[i];
-			 if (ee is IdentifierSequence) {
-			   IdentifierSequence ise = (IdentifierSequence)ee;
-			   List<IToken> idents = ise.Tokens;
-			   Contract.Assert(idents != null);
-			   Contract.Assert(idents.Count > 0);
-			   IToken id = idents[0];
-			   if (idents.Count != 1) {
-			     SemErr(id, "Expected variable binding.");
-			   }
-			   if (ise.Arguments != null) {
-			     SemErr(ise.OpenParen, "Expected variable binding.");
-			   }
-			   bvs.Add(new BoundVar(id, UnwildIdent(id.val, true), tt ?? new InferredTypeProxy()));
-			 } else {
-			   SemErr(ee.tok, "Expected variable binding.");
-			 }
-			}
-			e = new LambdaExpr(x, oneShot, bvs, req, reads, body);
-			theBuiltIns.CreateArrowTypeDecl(bvs.Count);
-			isLambda = true;
-			
-		}
-		if (!isLambda) {
-		 for (int i = 0; i < args.Count; i++) {
-		   if (types[i] != null) {
-		     SemErr(args[i].tok, "Type specification not allowed here, comma separator was expected.");
-		   }
-		 }
-		 if (args.Count == 1) {
-		   e = new ParensExpression(x, args[0]);
-		 } else {
-		   // make sure the corresponding tuple type exists
-		   var tmp = theBuiltIns.TupleType(x, args.Count, true);
-		   e = new DatatypeValue(x, BuiltIns.TupleTypeName(args.Count), BuiltIns.TupleTypeCtorName, args);
-		 }
-		}
-		
-		if (!isLambda && args.Count == 1 && la.kind == _openparen) {
-			IToken openParen; 
-			while (la.kind == 22) {
-				Get();
-				openParen = t; args = new List<Expression>(); 
-				if (StartOf(16)) {
-					Expressions(args);
-				}
-				Expect(23);
-				e = new ApplyExpr(x, openParen, e, args); 
-			}
-		}
-	}
-
-	void LambdaArrow(out bool oneShot) {
-		oneShot = true; 
-		if (la.kind == 11) {
-			Get();
-			oneShot = false; 
-		} else if (la.kind == 12) {
-			Get();
-			oneShot = true; 
-		} else SynErr(216);
-	}
-
-	void OptTypedExpr(out Expression e, out Type tt, bool allowSemi) {
-		tt = null; 
-		Expression(out e, allowSemi, true);
-		if (la.kind == 8) {
-			Get();
-			Type(out tt);
-		}
-	}
-
-	void MapLiteralExpressions(out List<ExpressionPair> elements) {
-		Expression/*!*/ d, r;
-		elements = new List<ExpressionPair/*!*/>(); 
-		Expression(out d, true, true);
-		Expect(80);
-		Expression(out r, true, true);
-		elements.Add(new ExpressionPair(d,r)); 
-		while (la.kind == 43) {
-			Get();
-			Expression(out d, true, true);
-			Expect(80);
-			Expression(out r, true, true);
-			elements.Add(new ExpressionPair(d,r)); 
-		}
-	}
-
-	void QSep() {
-		if (la.kind == 131) {
-			Get();
-		} else if (la.kind == 132) {
-			Get();
-		} else SynErr(217);
-	}
-
-	void MatchExpression(out Expression e, bool allowSemi, bool allowLambda) {
-		Contract.Ensures(Contract.ValueAtReturn(out e) != null); IToken/*!*/ x;  MatchCaseExpr/*!*/ c;
-		List<MatchCaseExpr/*!*/> cases = new List<MatchCaseExpr/*!*/>();
-		bool usesOptionalBrace = false;
-		
-		Expect(89);
-		x = t; 
-		Expression(out e, allowSemi, true);
-		if (la.kind == 20) {
-			Get();
-			usesOptionalBrace = true; 
-		}
-		while (la.kind == 14) {
-			CaseExpression(out c, allowSemi, usesOptionalBrace || allowLambda);
-			cases.Add(c); 
-		}
-		if (CloseOptionalBrace(usesOptionalBrace)) {
-			Expect(21);
-		} else if (StartOf(30)) {
-			if (usesOptionalBrace) { SemErr(t, "expecting close curly brace"); } 
-		} else SynErr(218);
-		e = new MatchExpr(x, e, cases, usesOptionalBrace); 
-	}
-
-	void QuantifierGuts(out Expression q, bool allowSemi, bool allowLambda) {
-		Contract.Ensures(Contract.ValueAtReturn(out q) != null); IToken/*!*/ x = Token.NoToken;
-		bool univ = false;
-		List<BoundVar/*!*/> bvars;
-		Attributes attrs;
-		Expression range;
-		Expression/*!*/ body;
-		
-		if (la.kind == 92 || la.kind == 128) {
-			Forall();
-			x = t;  univ = true; 
-		} else if (la.kind == 129 || la.kind == 130) {
-			Exists();
-			x = t; 
-		} else SynErr(219);
-		QuantifierDomain(out bvars, out attrs, out range);
-		QSep();
-		Expression(out body, allowSemi, allowLambda);
-		if (univ) {
-		 q = new ForallExpr(x, bvars, range, body, attrs);
-		} else {
-		 q = new ExistsExpr(x, bvars, range, body, attrs);
-		}
-		
-	}
-
-	void ComprehensionExpr(out Expression q, bool allowSemi, bool allowLambda) {
-		Contract.Ensures(Contract.ValueAtReturn(out q) != null);
-		IToken x = Token.NoToken;
-		BoundVar bv;
-		List<BoundVar/*!*/> bvars = new List<BoundVar>();
-		Expression range;
-		Expression body = null;
-		
-		Expect(66);
-		x = t; 
-		IdentTypeOptional(out bv);
-		bvars.Add(bv); 
-		while (la.kind == 43) {
-			Get();
-			IdentTypeOptional(out bv);
-			bvars.Add(bv); 
-		}
-		Expect(9);
-		Expression(out range, allowSemi, allowLambda);
-		if (la.kind == 131 || la.kind == 132) {
-			QSep();
-			Expression(out body, allowSemi, allowLambda);
-		}
-		if (body == null && bvars.Count != 1) { SemErr(t, "a set comprehension with more than one bound variable must have a term expression"); }
-		q = new SetComprehension(x, bvars, range, body);
-		
-	}
-
-	void StmtInExpr(out Statement s) {
-		s = dummyStmt; 
-		if (la.kind == 90) {
-			AssertStmt(out s);
-		} else if (la.kind == 13) {
-			AssumeStmt(out s);
-		} else if (la.kind == 95) {
-			CalcStmt(out s);
-		} else SynErr(220);
-	}
-
-	void LetExpr(out Expression e, bool allowSemi, bool allowLambda) {
-		IToken x = null;
-		bool isGhost = false;
-		var letLHSs = new List<CasePattern>();
-		var letRHSs = new List<Expression>();
-		CasePattern pat;
-		bool exact = true;
-		e = dummyExpr;
-		
-		if (la.kind == 38) {
-			Get();
-			isGhost = true;  x = t; 
-		}
-		Expect(42);
-		if (!isGhost) { x = t; } 
-		CasePattern(out pat);
-		if (isGhost) { pat.Vars.Iter(bv => bv.IsGhost = true); }
-		letLHSs.Add(pat);
-		
-		while (la.kind == 43) {
-			Get();
-			CasePattern(out pat);
-			if (isGhost) { pat.Vars.Iter(bv => bv.IsGhost = true); }
-			letLHSs.Add(pat);
-			
-		}
-		if (la.kind == 80) {
-			Get();
-		} else if (la.kind == 82) {
-			Get();
-			exact = false;
-			foreach (var lhs in letLHSs) {
-			 if (lhs.Arguments != null) {
-			   SemErr(lhs.tok, "LHS of let-such-that expression must be variables, not general patterns");
-			 }
-			}
-			
-		} else SynErr(221);
-		Expression(out e, false, true);
-		letRHSs.Add(e); 
-		while (la.kind == 43) {
-			Get();
-			Expression(out e, false, true);
-			letRHSs.Add(e); 
-		}
-		Expect(10);
-		Expression(out e, allowSemi, allowLambda);
-		e = new LetExpr(x, letLHSs, letRHSs, e, exact); 
-	}
-
-	void NamedExpr(out Expression e, bool allowSemi, bool allowLambda) {
-		IToken/*!*/ x, d;
-		e = dummyExpr;
-		Expression expr;
-		
-		Expect(77);
-		x = t; 
-		NoUSIdent(out d);
-		Expect(8);
-		Expression(out e, allowSemi, allowLambda);
-		expr = e;
-		e = new NamedExpr(x, d.val, expr); 
-	}
-
-	void CasePattern(out CasePattern pat) {
-		IToken id;  List<CasePattern> arguments;
-		BoundVar bv;
-		pat = null;
-		
-		if (IsIdentParen()) {
-			Ident(out id);
-			Expect(22);
-			arguments = new List<CasePattern>(); 
-			if (la.kind == 1) {
-				CasePattern(out pat);
-				arguments.Add(pat); 
-				while (la.kind == 43) {
-					Get();
-					CasePattern(out pat);
-					arguments.Add(pat); 
-				}
-			}
-			Expect(23);
-			pat = new CasePattern(id, id.val, arguments); 
-		} else if (la.kind == 1) {
-			IdentTypeOptional(out bv);
-			pat = new CasePattern(bv.tok, bv);
-			
-		} else SynErr(222);
-		if (pat == null) {
-		 pat = new CasePattern(t, "_ParseError", new List<CasePattern>());
-		}
-		
-	}
-
-	void CaseExpression(out MatchCaseExpr c, bool allowSemi, bool allowLambda) {
-		Contract.Ensures(Contract.ValueAtReturn(out c) != null); IToken/*!*/ x, id;
-		List<BoundVar/*!*/> arguments = new List<BoundVar/*!*/>();
-		BoundVar/*!*/ bv;
-		Expression/*!*/ body;
-		
-		Expect(14);
-		x = t; 
-		Ident(out id);
-		if (la.kind == 22) {
-			Get();
-			IdentTypeOptional(out bv);
-			arguments.Add(bv); 
-			while (la.kind == 43) {
-				Get();
-				IdentTypeOptional(out bv);
-				arguments.Add(bv); 
-			}
-			Expect(23);
-		}
-		Expect(11);
-		Expression(out body, allowSemi, allowLambda);
-		c = new MatchCaseExpr(x, id.val, arguments, body); 
-	}
-
-	void Forall() {
-		if (la.kind == 92) {
-			Get();
-		} else if (la.kind == 128) {
-			Get();
-		} else SynErr(223);
-	}
-
-	void Exists() {
-		if (la.kind == 129) {
-			Get();
-		} else if (la.kind == 130) {
-			Get();
-		} else SynErr(224);
-	}
-
-	void AttributeBody(ref Attributes attrs) {
-		string aName;
-		List<Expression> aArgs = new List<Expression>();
-		Expression aArg;
-		
-		Expect(8);
-		Expect(1);
-		aName = t.val; 
-		if (StartOf(16)) {
-			AttributeArg(out aArg, true);
-			aArgs.Add(aArg); 
-			while (la.kind == 43) {
-				Get();
-				AttributeArg(out aArg, true);
-				aArgs.Add(aArg); 
-			}
-		}
-		attrs = new Attributes(aName, aArgs, attrs); 
-	}
-
-
-
-	public void Parse() {
-		la = new Token();
-		la.val = "";
-		Get();
-		Dafny();
-		Expect(0);
-
-		Expect(0);
-	}
-
-	static readonly bool[,]/*!*/ set = {
-		{T,T,T,T, T,x,T,T, x,T,T,x, x,T,x,T, T,T,T,T, T,x,T,x, x,x,x,x, x,x,x,x, x,x,x,T, x,T,T,x, T,T,T,x, x,x,x,T, x,x,T,x, x,T,T,T, T,T,T,T, T,x,x,x, T,T,x,x, x,x,x,x, x,x,x,x, x,T,T,x, x,T,x,x, x,x,T,x, T,T,T,T, T,T,T,T, x,x,x,x, x,x,x,x, x,x,x,x, x,x,x,x, x,x,x,x, x,x,x,x, T,T,T,T, T,T,x,x, x,x,x,x, x,x,x},
-		{x,x,x,x, x,x,x,x, x,x,x,x, x,x,x,x, x,x,x,x, x,x,x,x, x,x,x,T, T,x,T,x, x,x,x,T, x,T,T,T, T,T,T,x, T,T,x,T, x,x,x,x, x,T,T,T, T,T,x,x, x,x,x,x, x,x,x,x, x,x,x,x, x,T,T,T, x,x,x,x, x,x,x,x, x,x,x,x, x,x,x,x, x,x,x,x, x,x,x,x, x,x,x,x, x,x,x,x, x,x,x,x, x,x,x,x, x,x,x,x, x,x,x,x, x,x,x,x, x,x,x,x, x,x,x},
-		{x,x,x,x, x,x,x,x, x,x,x,x, x,x,x,x, x,x,x,x, x,x,x,x, x,x,x,x, x,x,x,x, x,x,x,x, x,x,T,T, x,x,T,x, x,x,x,x, x,x,x,x, x,T,T,T, T,T,x,x, x,x,x,x, x,x,x,x, x,x,x,x, x,T,T,T, x,x,x,x, x,x,x,x, x,x,x,x, x,x,x,x, x,x,x,x, x,x,x,x, x,x,x,x, x,x,x,x, x,x,x,x, x,x,x,x, x,x,x,x, x,x,x,x, x,x,x,x, x,x,x,x, x,x,x},
-		{x,T,x,x, x,T,x,x, x,x,x,x, x,x,x,x, x,x,x,x, x,x,T,x, x,x,x,x, x,x,x,x, x,x,x,x, x,x,x,x, x,x,x,x, x,x,x,x, x,x,x,x, x,x,x,x, x,x,x,x, x,T,T,T, T,T,T,T, T,T,T,T, x,x,x,x, x,x,x,x, x,x,x,x, x,x,x,x, x,x,x,x, x,x,x,x, x,x,x,x, x,x,x,x, x,x,x,x, x,x,x,x, x,x,x,x, x,x,x,x, x,x,x,x, x,x,x,x, x,x,x,x, x,x,x},
-		{T,x,x,x, x,x,x,x, x,x,T,x, x,x,x,x, x,x,x,x, x,T,x,x, x,x,x,T, T,x,T,x, T,x,x,T, x,T,T,T, T,T,T,x, T,T,x,T, x,x,x,T, x,T,T,T, T,T,x,x, x,x,x,x, x,x,x,x, x,x,x,x, x,T,T,T, x,x,x,x, x,x,x,x, x,x,x,x, x,x,x,x, x,x,x,x, x,x,x,x, x,x,x,x, x,x,x,x, x,x,x,x, x,x,x,x, x,x,x,x, x,x,x,x, x,x,x,x, x,x,x,x, x,x,x},
-		{x,x,x,x, x,x,x,x, x,x,x,x, x,x,x,T, x,T,T,T, x,x,x,x, x,x,x,x, x,x,x,x, x,x,x,x, x,x,x,x, x,x,x,x, x,x,x,x, x,x,x,x, x,x,x,x, x,x,T,T, T,x,x,x, x,x,x,x, x,x,x,x, x,x,x,x, x,x,x,x, x,x,x,x, x,x,x,x, x,x,x,x, x,x,x,x, x,x,x,x, x,x,x,x, x,x,x,x, x,x,x,x, x,x,x,x, x,x,x,x, x,x,x,x, x,x,x,x, x,x,x,x, x,x,x},
-		{x,x,x,x, x,x,x,x, x,x,x,x, x,x,x,x, x,x,x,x, x,x,x,x, x,x,x,x, x,x,x,x, x,x,x,x, x,x,x,x, x,x,x,x, x,x,x,x, x,x,x,x, x,T,T,T, T,T,x,x, x,x,x,x, x,x,x,x, x,x,x,x, x,x,x,x, x,x,x,x, x,x,x,x, x,x,x,x, x,x,x,x, x,x,x,x, x,x,x,x, x,x,x,x, x,x,x,x, x,x,x,x, x,x,x,x, x,x,x,x, x,x,x,x, x,x,x,x, x,x,x,x, x,x,x},
-		{T,x,x,x, x,x,x,x, T,x,x,x, x,x,x,T, x,x,T,T, T,T,T,x, x,x,x,T, T,x,T,x, x,x,x,T, x,T,T,T, T,T,T,x, T,T,x,T, x,x,x,T, x,T,T,T, T,T,x,T, x,x,x,x, x,x,x,x, x,x,x,x, x,T,T,T, x,x,x,x, x,x,x,x, x,x,x,x, x,x,x,x, x,x,x,x, x,x,x,x, x,x,x,x, x,x,x,x, x,x,x,x, x,x,x,x, x,x,x,x, x,x,x,x, x,x,x,x, x,x,x,x, x,x,x},
-		{x,x,x,x, x,x,x,x, x,x,x,x, x,x,x,T, x,x,T,T, x,x,x,x, x,x,x,x, x,x,x,x, x,x,x,x, x,x,x,x, x,x,x,x, x,x,x,x, x,x,x,x, x,x,x,x, x,x,x,T, x,x,x,x, x,x,x,x, x,x,x,x, x,x,x,x, x,x,x,x, x,x,x,x, x,x,x,x, x,x,x,x, x,x,x,x, x,x,x,x, x,x,x,x, x,x,x,x, x,x,x,x, x,x,x,x, x,x,x,x, x,x,x,x, x,x,x,x, x,x,x,x, x,x,x},
-		{T,x,x,x, x,x,x,x, x,x,x,x, x,x,x,x, x,x,x,x, x,x,x,x, x,x,x,x, x,x,x,x, x,x,x,x, x,x,x,x, x,x,x,x, x,x,x,x, x,x,x,x, x,T,T,T, T,T,x,x, x,x,x,x, x,x,x,x, x,x,x,x, x,x,x,x, x,x,x,x, x,x,x,x, x,x,x,x, x,x,x,x, x,x,x,x, x,x,x,x, x,x,x,x, x,x,x,x, x,x,x,x, x,x,x,x, x,x,x,x, x,x,x,x, x,x,x,x, x,x,x,x, x,x,x},
-		{x,x,x,x, x,x,x,x, x,x,x,x, x,x,x,T, x,T,x,T, x,x,x,x, x,x,x,x, x,x,x,x, x,x,x,x, x,x,x,x, x,x,x,x, x,x,x,x, x,x,x,x, x,x,x,x, x,x,T,T, x,x,x,x, x,x,x,x, x,x,x,x, x,x,x,x, x,x,x,x, x,x,x,x, x,x,x,x, x,x,x,x, x,x,x,x, x,x,x,x, x,x,x,x, x,x,x,x, x,x,x,x, x,x,x,x, x,x,x,x, x,x,x,x, x,x,x,x, x,x,x,x, x,x,x},
-		{x,T,T,x, x,T,x,x, x,x,x,x, x,x,x,x, x,x,x,x, x,x,T,x, x,x,x,x, x,x,x,x, x,x,x,x, x,x,T,x, x,x,x,x, x,x,x,x, x,x,x,x, x,x,x,x, x,x,x,x, x,T,T,T, T,T,T,T, T,T,T,T, x,x,x,x, x,x,x,x, x,x,x,x, x,x,x,x, x,x,x,x, x,x,x,x, x,x,x,x, x,x,x,x, x,x,x,x, x,x,x,x, x,x,x,x, x,x,x,x, x,x,x,x, x,x,x,x, x,x,x,x, x,x,x},
-		{T,x,x,x, x,x,x,x, x,x,x,x, x,x,x,T, x,T,T,T, x,x,x,x, x,x,x,x, x,x,x,x, x,x,x,x, x,x,x,x, x,x,x,x, x,x,x,x, x,x,x,x, x,x,x,x, x,x,T,T, T,x,x,x, x,x,x,x, x,x,x,x, x,x,x,x, x,x,x,x, x,x,x,x, x,x,x,x, x,x,x,x, x,x,x,x, x,x,x,x, x,x,x,x, x,x,x,x, x,x,x,x, x,x,x,x, x,x,x,x, x,x,x,x, x,x,x,x, x,x,x,x, x,x,x},
-		{x,x,x,x, x,x,x,x, x,x,x,x, x,x,x,x, x,x,x,T, x,x,x,x, x,x,x,x, x,x,x,x, x,x,x,x, x,x,x,x, x,x,x,x, x,x,x,x, x,x,x,x, x,x,x,x, x,x,T,T, T,x,x,x, x,x,x,x, x,x,x,x, x,x,x,x, x,x,x,x, x,x,x,x, x,x,x,x, x,x,x,x, x,x,x,x, x,x,x,x, x,x,x,x, x,x,x,x, x,x,x,x, x,x,x,x, x,x,x,x, x,x,x,x, x,x,x,x, x,x,x,x, x,x,x},
-		{x,T,T,T, T,x,T,T, x,T,x,x, x,T,x,x, x,x,x,x, T,x,T,x, x,x,x,x, x,x,x,x, x,x,x,x, x,x,T,x, x,x,T,x, x,x,x,x, x,x,T,x, x,x,x,x, x,x,x,x, T,x,x,x, T,T,x,x, x,x,x,x, x,x,x,x, x,T,T,x, x,T,x,x, x,x,T,x, T,T,T,T, T,T,T,T, x,x,x,x, x,x,x,x, x,x,x,x, x,x,x,x, x,x,x,x, x,x,x,x, T,T,T,T, T,T,x,x, x,x,x,x, x,x,x},
-		{T,x,x,x, x,x,x,x, x,x,x,x, x,x,x,T, x,T,x,T, x,x,x,x, x,x,x,x, x,x,x,x, x,x,x,x, x,x,x,x, x,x,x,x, x,x,x,x, x,x,x,x, x,x,x,x, x,x,T,T, x,x,x,x, x,x,x,x, x,x,x,x, x,x,x,x, x,x,x,x, x,x,x,x, x,x,x,x, x,x,x,x, x,x,x,x, x,x,x,x, x,x,x,x, x,x,x,x, x,x,x,x, x,x,x,x, x,x,x,x, x,x,x,x, x,x,x,x, x,x,x,x, x,x,x},
-		{x,T,T,T, T,x,T,T, x,T,x,x, x,T,x,x, x,x,x,x, T,x,T,x, x,x,x,x, x,x,x,x, x,x,x,x, x,x,T,x, x,x,T,x, x,x,x,x, x,x,x,x, x,x,x,x, x,x,x,x, x,x,x,x, T,T,T,T, x,x,T,x, x,x,x,x, x,T,x,x, x,x,x,x, T,x,T,x, x,T,T,x, T,x,x,T, x,x,x,x, x,x,x,x, x,x,x,x, x,x,x,x, x,x,T,x, T,x,x,T, T,T,T,T, T,T,x,x, T,T,T,x, x,x,x},
-		{x,T,T,T, T,x,T,T, x,T,x,x, x,T,x,x, x,x,x,x, T,x,T,x, x,x,x,x, x,x,x,x, x,x,x,x, x,x,T,x, x,x,T,x, x,x,x,x, x,x,x,x, x,x,x,x, x,x,x,x, x,x,x,x, T,T,T,T, x,x,T,x, x,x,x,x, T,T,x,x, x,x,x,x, T,x,T,x, x,T,T,x, T,x,x,T, x,x,x,x, x,x,x,x, x,x,x,x, x,x,x,x, x,x,T,x, T,x,x,T, T,T,T,T, T,T,x,x, T,T,T,x, x,x,x},
-		{T,T,T,T, T,x,T,T, x,T,x,x, x,T,x,x, x,x,x,x, T,x,T,x, x,x,x,x, x,x,x,x, x,x,x,x, x,x,T,x, x,x,T,x, x,x,x,x, x,x,T,x, x,x,x,x, x,x,x,x, T,x,x,x, T,T,x,x, x,x,x,x, x,x,x,x, x,T,T,x, x,T,x,x, x,x,T,x, T,T,T,T, T,T,T,T, x,x,x,x, x,x,x,x, x,x,x,x, x,x,x,x, x,x,x,x, x,x,x,x, T,T,T,T, T,T,x,x, x,x,x,x, x,x,x},
-		{x,T,T,T, T,x,T,T, x,T,x,x, x,T,x,x, x,x,x,x, T,x,T,x, T,x,x,x, x,x,x,x, x,x,x,x, x,x,T,x, x,x,T,x, x,x,x,x, x,x,T,x, x,x,x,x, x,x,x,x, x,x,x,x, T,T,T,T, x,x,T,x, x,x,x,x, x,T,x,x, x,x,x,x, T,x,T,x, x,T,T,x, T,x,x,T, x,x,x,x, x,x,x,x, x,x,x,x, x,x,x,x, x,x,T,x, T,x,x,T, T,T,T,T, T,T,x,x, T,T,T,x, x,x,x},
-		{x,T,T,T, T,x,T,T, x,T,x,x, x,T,x,x, x,x,x,x, T,x,T,x, T,x,x,x, x,x,x,x, x,x,x,x, x,x,T,x, x,x,T,x, x,x,x,x, x,x,x,x, x,x,x,x, x,x,x,x, x,x,x,x, T,T,T,T, x,x,T,x, x,x,x,x, x,T,x,x, x,x,x,x, T,x,T,x, x,T,T,x, T,x,x,T, x,x,x,x, x,x,x,x, x,x,x,x, x,x,x,x, x,x,T,x, T,x,x,T, T,T,T,T, T,T,x,x, T,T,T,x, x,x,x},
-		{x,T,T,T, T,x,T,T, x,T,x,x, x,T,T,x, x,x,x,x, T,T,T,x, x,x,x,x, x,x,x,x, x,x,x,x, x,x,T,x, x,x,T,x, x,x,x,x, x,x,T,x, x,x,x,x, x,x,x,x, T,x,x,x, T,T,x,x, x,x,x,x, x,x,x,x, x,T,T,x, x,T,x,x, x,x,T,x, T,T,T,T, T,T,T,T, x,x,x,x, x,x,x,x, x,x,x,x, x,x,x,x, x,x,x,x, x,x,x,x, T,T,T,T, T,T,x,x, x,x,x,x, x,x,x},
-		{x,T,T,T, T,x,T,T, x,T,x,x, x,T,T,x, x,x,x,x, T,T,T,x, x,x,x,x, x,x,x,x, x,x,x,x, x,x,T,x, x,x,T,x, x,x,x,x, x,x,T,x, x,x,x,x, x,x,T,T, T,x,x,x, T,T,x,x, x,x,x,x, x,x,x,x, x,T,T,x, x,T,x,x, x,x,T,x, T,T,T,T, T,T,T,T, x,x,x,x, x,x,x,x, x,x,x,x, x,x,x,x, x,x,x,x, x,x,x,x, T,T,T,T, T,T,x,x, x,x,x,x, x,x,x},
-		{x,x,x,x, x,x,x,x, x,x,x,x, x,x,x,x, x,x,x,x, x,x,x,x, x,x,x,x, x,x,x,x, x,x,x,x, x,x,x,x, x,x,x,x, x,x,T,x, x,x,x,T, T,x,x,x, x,x,x,x, x,x,x,x, x,x,x,x, x,x,x,x, x,x,x,x, x,x,x,x, x,x,x,x, x,x,x,x, x,x,x,x, x,x,x,x, x,T,T,T, T,T,T,T, T,T,T,T, T,x,x,x, x,x,x,x, x,x,x,x, x,x,x,x, x,x,x,x, x,x,x,x, x,x,x},
-		{x,T,T,T, T,x,T,T, x,T,x,x, x,T,x,x, x,x,x,x, T,x,T,x, T,x,x,x, x,x,x,x, x,x,x,x, x,x,T,x, x,x,T,x, x,x,x,x, x,x,x,x, x,x,x,x, x,x,x,x, x,x,x,x, T,T,T,T, x,x,T,x, x,x,x,x, x,T,x,x, x,x,x,T, T,x,T,x, x,T,T,x, T,x,x,T, x,x,x,x, x,x,x,x, x,x,x,x, x,x,x,x, x,x,T,x, T,x,x,T, T,T,T,T, T,T,x,x, T,T,T,x, x,x,x},
-		{x,x,T,T, T,x,T,T, x,T,x,x, x,x,x,x, x,x,x,x, x,x,T,x, x,x,x,x, x,x,x,x, x,x,x,x, x,x,x,x, x,x,x,x, x,x,x,x, x,x,x,x, x,x,x,x, x,x,x,x, x,x,x,x, T,T,x,x, x,x,x,x, x,x,x,x, x,x,x,x, x,x,x,x, x,x,x,x, x,x,x,x, x,x,x,x, x,x,x,x, x,x,x,x, x,x,x,x, x,x,x,x, x,x,x,x, x,x,x,x, T,T,T,T, T,T,x,x, x,x,x,x, x,x,x},
-		{x,x,x,x, x,x,x,x, x,x,x,x, x,x,x,T, T,T,x,x, x,x,x,x, x,x,x,x, x,x,x,x, x,x,x,x, x,x,x,x, x,x,x,x, x,x,x,x, x,x,x,x, x,x,x,x, x,x,T,x, x,x,x,x, x,x,x,x, x,x,x,x, x,x,x,x, x,x,x,x, x,x,x,x, x,x,x,x, x,x,x,x, x,x,x,x, x,x,x,x, x,x,x,x, x,x,x,x, x,x,x,x, x,x,x,x, x,x,x,x, x,x,x,x, x,x,x,x, x,x,x,x, x,x,x},
-		{x,x,x,x, x,x,x,x, x,x,x,x, x,x,x,x, x,x,x,x, x,x,x,x, x,x,x,x, x,x,x,x, x,x,x,x, x,x,x,x, x,x,x,x, x,x,x,x, x,x,x,x, x,x,x,x, x,x,x,x, x,x,x,x, x,x,x,x, x,x,x,x, x,x,x,x, x,x,x,x, x,x,x,x, x,x,x,x, x,x,x,x, x,x,x,x, x,x,x,x, x,x,x,x, x,T,T,T, T,x,x,x, x,x,x,x, x,x,x,x, x,x,x,x, x,x,x,x, x,x,x,x, x,x,x},
-		{x,x,x,x, x,x,x,x, x,x,x,x, x,x,x,x, x,x,x,x, x,x,x,x, x,x,x,x, x,x,x,x, x,x,x,x, x,x,x,x, x,x,x,x, x,x,x,x, x,x,x,x, x,x,x,x, x,x,x,x, x,x,x,x, x,x,x,x, x,x,x,x, x,x,x,x, x,x,x,x, x,x,x,x, x,x,x,x, x,x,x,x, x,x,x,x, x,x,x,x, x,x,x,x, x,x,x,x, x,T,T,T, T,x,x,x, x,x,x,x, x,x,x,x, x,x,x,x, x,x,x,x, x,x,x},
-		{x,x,x,x, x,x,x,x, x,x,x,x, x,x,x,x, x,x,x,x, x,x,x,x, x,T,x,x, x,x,x,x, x,x,x,x, x,x,x,x, x,x,x,x, x,x,T,x, x,x,x,T, T,x,x,x, x,x,x,x, x,x,x,x, x,x,x,x, x,x,x,x, x,x,x,x, x,x,x,x, x,x,x,x, x,x,x,x, x,x,x,x, x,x,x,x, x,T,T,T, T,T,T,x, x,x,x,x, x,x,x,x, x,T,T,x, x,x,x,x, x,x,x,x, x,x,x,x, x,x,x,x, x,x,x},
-		{T,T,T,T, T,x,T,T, T,T,T,T, T,T,T,T, T,T,T,T, T,T,T,T, T,T,x,T, T,x,T,x, x,x,x,T, x,T,T,T, T,T,T,T, T,T,T,T, x,x,T,T, T,T,T,T, T,T,T,T, T,x,x,x, T,T,x,x, x,x,x,x, T,T,T,T, T,T,T,x, T,T,T,x, T,T,T,T, T,T,T,T, T,T,T,T, x,T,T,T, T,T,T,T, T,T,T,T, T,T,T,T, T,T,T,T, T,T,T,x, T,T,T,T, T,T,T,T, x,x,x,T, T,x,x}
-
-	};
-} // end Parser
-
-
-public class Errors {
-	public int count = 0;                                    // number of errors detected
-	public System.IO.TextWriter/*!*/ errorStream = Console.Out;   // error messages go to this stream
-	public string errMsgFormat = "{0}({1},{2}): error: {3}"; // 0=filename, 1=line, 2=column, 3=text
-	public string warningMsgFormat = "{0}({1},{2}): warning: {3}"; // 0=filename, 1=line, 2=column, 3=text
-
-	public void SynErr(string filename, int line, int col, int n) {
-		SynErr(filename, line, col, GetSyntaxErrorString(n));
-	}
-
-	public virtual void SynErr(string filename, int line, int col, string/*!*/ msg) {
-		Contract.Requires(msg != null);
-		errorStream.WriteLine(errMsgFormat, filename, line, col, msg);
-		count++;
-	}
-
-	string GetSyntaxErrorString(int n) {
-		string s;
-		switch (n) {
-			case 0: s = "EOF expected"; break;
-			case 1: s = "ident expected"; break;
-			case 2: s = "digits expected"; break;
-			case 3: s = "hexdigits expected"; break;
-			case 4: s = "decimaldigits expected"; break;
-			case 5: s = "arrayToken expected"; break;
-			case 6: s = "charToken expected"; break;
-			case 7: s = "stringToken expected"; break;
-			case 8: s = "colon expected"; break;
-			case 9: s = "verticalbar expected"; break;
-			case 10: s = "semi expected"; break;
-			case 11: s = "darrow expected"; break;
-			case 12: s = "arrow expected"; break;
-			case 13: s = "assume expected"; break;
-			case 14: s = "case expected"; break;
-			case 15: s = "decreases expected"; break;
-			case 16: s = "invariant expected"; break;
-			case 17: s = "modifies expected"; break;
-			case 18: s = "reads expected"; break;
-			case 19: s = "requires expected"; break;
-			case 20: s = "lbrace expected"; break;
-			case 21: s = "rbrace expected"; break;
-			case 22: s = "openparen expected"; break;
-			case 23: s = "closeparen expected"; break;
-			case 24: s = "star expected"; break;
-			case 25: s = "notIn expected"; break;
-			case 26: s = "\"include\" expected"; break;
-			case 27: s = "\"abstract\" expected"; break;
-			case 28: s = "\"module\" expected"; break;
-			case 29: s = "\"refines\" expected"; break;
-			case 30: s = "\"import\" expected"; break;
-			case 31: s = "\"opened\" expected"; break;
-			case 32: s = "\"=\" expected"; break;
-			case 33: s = "\"as\" expected"; break;
-			case 34: s = "\"default\" expected"; break;
-			case 35: s = "\"class\" expected"; break;
-			case 36: s = "\"extends\" expected"; break;
-			case 37: s = "\"trait\" expected"; break;
-			case 38: s = "\"ghost\" expected"; break;
-			case 39: s = "\"static\" expected"; break;
-			case 40: s = "\"datatype\" expected"; break;
-			case 41: s = "\"codatatype\" expected"; break;
-			case 42: s = "\"var\" expected"; break;
-			case 43: s = "\",\" expected"; break;
-			case 44: s = "\"newtype\" expected"; break;
-			case 45: s = "\"type\" expected"; break;
-			case 46: s = "\"==\" expected"; break;
-			case 47: s = "\"iterator\" expected"; break;
-			case 48: s = "\"yields\" expected"; break;
-			case 49: s = "\"returns\" expected"; break;
-			case 50: s = "\"...\" expected"; break;
-			case 51: s = "\"<\" expected"; break;
-			case 52: s = "\">\" expected"; break;
-			case 53: s = "\"method\" expected"; break;
-			case 54: s = "\"lemma\" expected"; break;
-			case 55: s = "\"colemma\" expected"; break;
-			case 56: s = "\"comethod\" expected"; break;
-			case 57: s = "\"constructor\" expected"; break;
-			case 58: s = "\"free\" expected"; break;
-			case 59: s = "\"ensures\" expected"; break;
-			case 60: s = "\"yield\" expected"; break;
-			case 61: s = "\"bool\" expected"; break;
-			case 62: s = "\"char\" expected"; break;
-			case 63: s = "\"nat\" expected"; break;
-			case 64: s = "\"int\" expected"; break;
-			case 65: s = "\"real\" expected"; break;
-			case 66: s = "\"set\" expected"; break;
-			case 67: s = "\"multiset\" expected"; break;
-			case 68: s = "\"seq\" expected"; break;
-			case 69: s = "\"string\" expected"; break;
-			case 70: s = "\"map\" expected"; break;
-			case 71: s = "\"object\" expected"; break;
-			case 72: s = "\".\" expected"; break;
-			case 73: s = "\"function\" expected"; break;
-			case 74: s = "\"predicate\" expected"; break;
-			case 75: s = "\"copredicate\" expected"; break;
-			case 76: s = "\"`\" expected"; break;
-			case 77: s = "\"label\" expected"; break;
-			case 78: s = "\"break\" expected"; break;
-			case 79: s = "\"where\" expected"; break;
-			case 80: s = "\":=\" expected"; break;
-			case 81: s = "\"return\" expected"; break;
-			case 82: s = "\":|\" expected"; break;
-			case 83: s = "\"new\" expected"; break;
-			case 84: s = "\"[\" expected"; break;
-			case 85: s = "\"]\" expected"; break;
-			case 86: s = "\"if\" expected"; break;
-			case 87: s = "\"else\" expected"; break;
-			case 88: s = "\"while\" expected"; break;
-			case 89: s = "\"match\" expected"; break;
-			case 90: s = "\"assert\" expected"; break;
-			case 91: s = "\"print\" expected"; break;
-			case 92: s = "\"forall\" expected"; break;
-			case 93: s = "\"parallel\" expected"; break;
-			case 94: s = "\"modify\" expected"; break;
-			case 95: s = "\"calc\" expected"; break;
-			case 96: s = "\"#\" expected"; break;
-			case 97: s = "\"<=\" expected"; break;
-			case 98: s = "\">=\" expected"; break;
-			case 99: s = "\"!=\" expected"; break;
-			case 100: s = "\"\\u2260\" expected"; break;
-			case 101: s = "\"\\u2264\" expected"; break;
-			case 102: s = "\"\\u2265\" expected"; break;
-			case 103: s = "\"<==>\" expected"; break;
-			case 104: s = "\"\\u21d4\" expected"; break;
-			case 105: s = "\"==>\" expected"; break;
-			case 106: s = "\"\\u21d2\" expected"; break;
-			case 107: s = "\"<==\" expected"; break;
-			case 108: s = "\"\\u21d0\" expected"; break;
-			case 109: s = "\"&&\" expected"; break;
-			case 110: s = "\"\\u2227\" expected"; break;
-			case 111: s = "\"||\" expected"; break;
-			case 112: s = "\"\\u2228\" expected"; break;
-			case 113: s = "\"in\" expected"; break;
-			case 114: s = "\"!\" expected"; break;
-			case 115: s = "\"+\" expected"; break;
-			case 116: s = "\"-\" expected"; break;
-			case 117: s = "\"/\" expected"; break;
-			case 118: s = "\"%\" expected"; break;
-			case 119: s = "\"\\u00ac\" expected"; break;
-			case 120: s = "\"false\" expected"; break;
-			case 121: s = "\"true\" expected"; break;
-			case 122: s = "\"null\" expected"; break;
-			case 123: s = "\"this\" expected"; break;
-			case 124: s = "\"fresh\" expected"; break;
-			case 125: s = "\"old\" expected"; break;
-			case 126: s = "\"then\" expected"; break;
-			case 127: s = "\"..\" expected"; break;
-			case 128: s = "\"\\u2200\" expected"; break;
-			case 129: s = "\"exists\" expected"; break;
-			case 130: s = "\"\\u2203\" expected"; break;
-			case 131: s = "\"::\" expected"; break;
-			case 132: s = "\"\\u2022\" expected"; break;
-			case 133: s = "??? expected"; break;
-			case 134: s = "this symbol not expected in SubModuleDecl"; break;
-			case 135: s = "invalid SubModuleDecl"; break;
-			case 136: s = "this symbol not expected in ClassDecl"; break;
-			case 137: s = "this symbol not expected in DatatypeDecl"; break;
-			case 138: s = "invalid DatatypeDecl"; break;
-			case 139: s = "this symbol not expected in DatatypeDecl"; break;
-			case 140: s = "invalid NewtypeDecl"; break;
-			case 141: s = "invalid OtherTypeDecl"; break;
-			case 142: s = "this symbol not expected in OtherTypeDecl"; break;
-			case 143: s = "this symbol not expected in IteratorDecl"; break;
-			case 144: s = "invalid IteratorDecl"; break;
-			case 145: s = "this symbol not expected in TraitDecl"; break;
-			case 146: s = "invalid ClassMemberDecl"; break;
-			case 147: s = "invalid IdentOrDigitsSuffix"; break;
-			case 148: s = "this symbol not expected in FieldDecl"; break;
-			case 149: s = "invalid FunctionDecl"; break;
-			case 150: s = "invalid FunctionDecl"; break;
-			case 151: s = "invalid FunctionDecl"; break;
-			case 152: s = "invalid FunctionDecl"; break;
-			case 153: s = "this symbol not expected in MethodDecl"; break;
-			case 154: s = "invalid MethodDecl"; break;
-			case 155: s = "invalid MethodDecl"; break;
-			case 156: s = "invalid FIdentType"; break;
-			case 157: s = "this symbol not expected in OldSemi"; break;
-			case 158: s = "invalid TypeIdentOptional"; break;
-			case 159: s = "invalid TypeAndToken"; break;
-			case 160: s = "this symbol not expected in IteratorSpec"; break;
-			case 161: s = "invalid IteratorSpec"; break;
-			case 162: s = "invalid IteratorSpec"; break;
-			case 163: s = "this symbol not expected in MethodSpec"; break;
-			case 164: s = "invalid MethodSpec"; break;
-			case 165: s = "invalid MethodSpec"; break;
-			case 166: s = "invalid FrameExpression"; break;
-			case 167: s = "invalid ReferenceType"; break;
-			case 168: s = "this symbol not expected in FunctionSpec"; break;
-			case 169: s = "invalid FunctionSpec"; break;
-			case 170: s = "invalid PossiblyWildFrameExpression"; break;
-			case 171: s = "invalid PossiblyWildExpression"; break;
-			case 172: s = "this symbol not expected in OneStmt"; break;
-			case 173: s = "invalid OneStmt"; break;
-			case 174: s = "this symbol not expected in OneStmt"; break;
-			case 175: s = "invalid OneStmt"; break;
-			case 176: s = "invalid AssertStmt"; break;
-			case 177: s = "invalid AssumeStmt"; break;
-			case 178: s = "invalid UpdateStmt"; break;
-			case 179: s = "invalid UpdateStmt"; break;
-			case 180: s = "invalid IfStmt"; break;
-			case 181: s = "invalid IfStmt"; break;
-			case 182: s = "invalid WhileStmt"; break;
-			case 183: s = "invalid MatchStmt"; break;
-			case 184: s = "invalid ForallStmt"; break;
-			case 185: s = "invalid ForallStmt"; break;
-			case 186: s = "invalid ModifyStmt"; break;
-			case 187: s = "this symbol not expected in ModifyStmt"; break;
-			case 188: s = "invalid ModifyStmt"; break;
-			case 189: s = "invalid ReturnStmt"; break;
-			case 190: s = "invalid Rhs"; break;
-			case 191: s = "invalid Lhs"; break;
-			case 192: s = "invalid Guard"; break;
-			case 193: s = "this symbol not expected in LoopSpec"; break;
-			case 194: s = "this symbol not expected in LoopSpec"; break;
-			case 195: s = "this symbol not expected in Invariant"; break;
-			case 196: s = "invalid CalcOp"; break;
-			case 197: s = "invalid EquivOp"; break;
-			case 198: s = "invalid ImpliesOp"; break;
-			case 199: s = "invalid ExpliesOp"; break;
-			case 200: s = "invalid AndOp"; break;
-			case 201: s = "invalid OrOp"; break;
-			case 202: s = "invalid RelOp"; break;
-			case 203: s = "invalid AddOp"; break;
-			case 204: s = "invalid UnaryExpression"; break;
-			case 205: s = "invalid UnaryExpression"; break;
-			case 206: s = "invalid MulOp"; break;
-			case 207: s = "invalid NegOp"; break;
-			case 208: s = "invalid EndlessExpression"; break;
-			case 209: s = "invalid Suffix"; break;
-			case 210: s = "invalid Suffix"; break;
-			case 211: s = "invalid Suffix"; break;
-			case 212: s = "invalid DisplayExpr"; break;
-			case 213: s = "invalid MultiSetExpr"; break;
-			case 214: s = "invalid ConstAtomExpression"; break;
-			case 215: s = "invalid Nat"; break;
-			case 216: s = "invalid LambdaArrow"; break;
-			case 217: s = "invalid QSep"; break;
-			case 218: s = "invalid MatchExpression"; break;
-			case 219: s = "invalid QuantifierGuts"; break;
-			case 220: s = "invalid StmtInExpr"; break;
-			case 221: s = "invalid LetExpr"; break;
-			case 222: s = "invalid CasePattern"; break;
-			case 223: s = "invalid Forall"; break;
-			case 224: s = "invalid Exists"; break;
-
-			default: s = "error " + n; break;
-		}
-		return s;
-	}
-
-	public void SemErr(IToken/*!*/ tok, string/*!*/ msg) {  // semantic errors
-		Contract.Requires(tok != null);
-		Contract.Requires(msg != null);
-		SemErr(tok.filename, tok.line, tok.col, msg);
-	}
-
-	public virtual void SemErr(string filename, int line, int col, string/*!*/ msg) {
-		Contract.Requires(msg != null);
-		errorStream.WriteLine(errMsgFormat, filename, line, col, msg);
-		count++;
-	}
-
-	public void Warning(IToken/*!*/ tok, string/*!*/ msg) {  // warnings
-		Contract.Requires(tok != null);
-		Contract.Requires(msg != null);
-		Warning(tok.filename, tok.line, tok.col, msg);
-	}
-
-	public virtual void Warning(string filename, int line, int col, string msg) {
-		Contract.Requires(msg != null);
-		errorStream.WriteLine(warningMsgFormat, filename, line, col, msg);
-	}
-} // Errors
-
-
-public class FatalError: Exception {
-	public FatalError(string m): base(m) {}
-}
-
-
+using System.Collections.Generic;
+using System.Numerics;
+using Microsoft.Boogie;
+using System.IO;
+using System.Text;
+
+
+using System;
+using System.Diagnostics.Contracts;
+
+namespace Microsoft.Dafny {
+
+
+
+public class Parser {
+	public const int _EOF = 0;
+	public const int _ident = 1;
+	public const int _digits = 2;
+	public const int _hexdigits = 3;
+	public const int _decimaldigits = 4;
+	public const int _arrayToken = 5;
+	public const int _charToken = 6;
+	public const int _stringToken = 7;
+	public const int _colon = 8;
+	public const int _verticalbar = 9;
+	public const int _semi = 10;
+	public const int _darrow = 11;
+	public const int _arrow = 12;
+	public const int _assume = 13;
+	public const int _case = 14;
+	public const int _decreases = 15;
+	public const int _invariant = 16;
+	public const int _modifies = 17;
+	public const int _reads = 18;
+	public const int _requires = 19;
+	public const int _lbrace = 20;
+	public const int _rbrace = 21;
+	public const int _openparen = 22;
+	public const int _closeparen = 23;
+	public const int _star = 24;
+	public const int _notIn = 25;
+	public const int maxT = 133;
+
+	const bool T = true;
+	const bool x = false;
+	const int minErrDist = 2;
+
+	public Scanner/*!*/ scanner;
+	public Errors/*!*/  errors;
+
+	public Token/*!*/ t;    // last recognized token
+	public Token/*!*/ la;   // lookahead token
+	int errDist = minErrDist;
+
+readonly Expression/*!*/ dummyExpr;
+readonly AssignmentRhs/*!*/ dummyRhs;
+readonly FrameExpression/*!*/ dummyFrameExpr;
+readonly Statement/*!*/ dummyStmt;
+readonly ModuleDecl theModule;
+readonly BuiltIns theBuiltIns;
+readonly bool theVerifyThisFile;
+int anonymousIds = 0;
+
+struct MemberModifiers {
+  public bool IsGhost;
+  public bool IsStatic;
+}
+
+///<summary>
+/// Parses top-level things (modules, classes, datatypes, class members) from "filename"
+/// and appends them in appropriate form to "module".
+/// Returns the number of parsing errors encountered.
+/// Note: first initialize the Scanner.
+///</summary>
+public static int Parse (string/*!*/ filename, ModuleDecl module, BuiltIns builtIns, Errors/*!*/ errors, bool verifyThisFile=true) /* throws System.IO.IOException */ {
+  Contract.Requires(filename != null);
+  Contract.Requires(module != null);
+  string s;
+  if (filename == "stdin.dfy") {
+    s = Microsoft.Boogie.ParserHelper.Fill(System.Console.In, new List<string>());
+    return Parse(s, filename, module, builtIns, errors, verifyThisFile);
+  } else {
+    using (System.IO.StreamReader reader = new System.IO.StreamReader(filename)) {
+      s = Microsoft.Boogie.ParserHelper.Fill(reader, new List<string>());
+      return Parse(s, DafnyOptions.Clo.UseBaseNameForFileName ? Path.GetFileName(filename) : filename, module, builtIns, errors, verifyThisFile);
+    }
+  }
+}
+///<summary>
+/// Parses top-level things (modules, classes, datatypes, class members)
+/// and appends them in appropriate form to "module".
+/// Returns the number of parsing errors encountered.
+/// Note: first initialize the Scanner.
+///</summary>
+public static int Parse (string/*!*/ s, string/*!*/ filename, ModuleDecl module, BuiltIns builtIns, bool verifyThisFile=true) {
+  Contract.Requires(s != null);
+  Contract.Requires(filename != null);
+  Contract.Requires(module != null);
+  Errors errors = new Errors();
+  return Parse(s, filename, module, builtIns, errors, verifyThisFile);
+}
+///<summary>
+/// Parses top-level things (modules, classes, datatypes, class members)
+/// and appends them in appropriate form to "module".
+/// Returns the number of parsing errors encountered.
+/// Note: first initialize the Scanner with the given Errors sink.
+///</summary>
+public static int Parse (string/*!*/ s, string/*!*/ filename, ModuleDecl module, BuiltIns builtIns,
+                         Errors/*!*/ errors, bool verifyThisFile=true) {
+  Contract.Requires(s != null);
+  Contract.Requires(filename != null);
+  Contract.Requires(module != null);
+  Contract.Requires(errors != null);
+  byte[]/*!*/ buffer = cce.NonNull( UTF8Encoding.Default.GetBytes(s));
+  MemoryStream ms = new MemoryStream(buffer,false);
+  Scanner scanner = new Scanner(ms, errors, filename);
+  Parser parser = new Parser(scanner, errors, module, builtIns, verifyThisFile);
+  parser.Parse();
+  return parser.errors.count;
+}
+public Parser(Scanner/*!*/ scanner, Errors/*!*/ errors, ModuleDecl module, BuiltIns builtIns, bool verifyThisFile=true)
+  : this(scanner, errors)  // the real work
+{
+  // initialize readonly fields
+  dummyExpr = new LiteralExpr(Token.NoToken);
+  dummyRhs = new ExprRhs(dummyExpr, null);
+  dummyFrameExpr = new FrameExpression(dummyExpr.tok, dummyExpr, null);
+  dummyStmt = new ReturnStmt(Token.NoToken, Token.NoToken, null);
+  theModule = module;
+  theBuiltIns = builtIns;
+  theVerifyThisFile = verifyThisFile;
+}
+
+bool IsAttribute() {
+  Token x = scanner.Peek();
+  return la.kind == _lbrace && x.kind == _colon;
+}
+
+bool IsAlternative() {
+  Token x = scanner.Peek();
+  return la.kind == _lbrace && x.kind == _case;
+}
+
+bool IsLoopSpec() {
+  return la.kind == _invariant | la.kind == _decreases | la.kind == _modifies;
+}
+
+bool IsLoopSpecOrAlternative() {
+  Token x = scanner.Peek();
+  return IsLoopSpec() || (la.kind == _lbrace && x.kind == _case);
+}
+
+bool IsParenStar() {
+  scanner.ResetPeek();
+  Token x = scanner.Peek();
+  return la.kind == _openparen && x.kind == _star;
+}
+
+string UnwildIdent(string x, bool allowWildcardId) {
+  if (x.StartsWith("_")) {
+    if (allowWildcardId && x.Length == 1) {
+      return "_v" + anonymousIds++;
+    } else {
+      SemErr("cannot declare identifier beginning with underscore");
+    }
+  }
+  return x;
+}
+
+bool IsLambda(bool allowLambda)
+{
+  return allowLambda &&
+    (la.kind == _darrow || la.kind == _arrow
+    || la.kind == _reads || la.kind == _requires);
+}
+
+bool IsIdentParen() {
+  Token x = scanner.Peek();
+  return la.kind == _ident && x.kind == _openparen;
+}
+
+bool IsIdentColonOrBar() {
+  Token x = scanner.Peek();
+  return la.kind == _ident && (x.kind == _colon || x.kind == _verticalbar);
+}
+
+bool SemiFollowsCall(bool allowSemi, Expression e) {
+  return allowSemi && la.kind == _semi &&
+    (e is FunctionCallExpr || e is ApplyExpr ||
+     (e is IdentifierSequence && ((IdentifierSequence)e).OpenParen != null));
+}
+
+bool CloseOptionalBrace(bool usesOptionalBrace) {
+  return usesOptionalBrace && la.kind == _rbrace;
+}
+
+/*--------------------------------------------------------------------------*/
+
+
+	public Parser(Scanner/*!*/ scanner, Errors/*!*/ errors) {
+		this.scanner = scanner;
+		this.errors = errors;
+		Token/*!*/ tok = new Token();
+		tok.val = "";
+		this.la = tok;
+		this.t = new Token(); // just to satisfy its non-null constraint
+	}
+
+	void SynErr (int n) {
+		if (errDist >= minErrDist) errors.SynErr(la.filename, la.line, la.col, n);
+		errDist = 0;
+	}
+
+	public void SemErr (string/*!*/ msg) {
+		Contract.Requires(msg != null);
+		if (errDist >= minErrDist) errors.SemErr(t, msg);
+		errDist = 0;
+	}
+
+	public void SemErr(IToken/*!*/ tok, string/*!*/ msg) {
+	  Contract.Requires(tok != null);
+	  Contract.Requires(msg != null);
+	  errors.SemErr(tok, msg);
+	}
+
+	void Get () {
+		for (;;) {
+			t = la;
+			la = scanner.Scan();
+			if (la.kind <= maxT) { ++errDist; break; }
+
+			la = t;
+		}
+	}
+
+	void Expect (int n) {
+		if (la.kind==n) Get(); else { SynErr(n); }
+	}
+
+	bool StartOf (int s) {
+		return set[s, la.kind];
+	}
+
+	void ExpectWeak (int n, int follow) {
+		if (la.kind == n) Get();
+		else {
+			SynErr(n);
+			while (!StartOf(follow)) Get();
+		}
+	}
+
+
+	bool WeakSeparator(int n, int syFol, int repFol) {
+		int kind = la.kind;
+		if (kind == n) {Get(); return true;}
+		else if (StartOf(repFol)) {return false;}
+		else {
+			SynErr(n);
+			while (!(set[syFol, kind] || set[repFol, kind] || set[0, kind])) {
+				Get();
+				kind = la.kind;
+			}
+			return StartOf(syFol);
+		}
+	}
+
+
+	void Dafny() {
+		ClassDecl/*!*/ c; DatatypeDecl/*!*/ dt; TopLevelDecl td; IteratorDecl iter;
+		List<MemberDecl/*!*/> membersDefaultClass = new List<MemberDecl/*!*/>();
+		ModuleDecl submodule;
+		// to support multiple files, create a default module only if theModule is null
+		DefaultModuleDecl defaultModule = (DefaultModuleDecl)((LiteralModuleDecl)theModule).ModuleDef;
+		// theModule should be a DefaultModuleDecl (actually, the singular DefaultModuleDecl)
+		TraitDecl/*!*/ trait;
+		Contract.Assert(defaultModule != null);
+		
+		while (la.kind == 26) {
+			Get();
+			Expect(7);
+			{
+			 string parsedFile = t.filename;
+			 bool isVerbatimString;
+			 string includedFile = Util.RemoveParsedStringQuotes(t.val, out isVerbatimString);
+			 includedFile = Util.RemoveEscaping(includedFile, isVerbatimString);
+			 string fullPath = includedFile;
+			 if (!Path.IsPathRooted(includedFile)) {
+			   string basePath = Path.GetDirectoryName(parsedFile);
+			   includedFile = Path.Combine(basePath, includedFile);
+			   fullPath = Path.GetFullPath(includedFile);
+			 }
+			 defaultModule.Includes.Add(new Include(t, includedFile, fullPath));
+			}
+			
+		}
+		while (StartOf(1)) {
+			switch (la.kind) {
+			case 27: case 28: case 30: {
+				SubModuleDecl(defaultModule, out submodule);
+				defaultModule.TopLevelDecls.Add(submodule); 
+				break;
+			}
+			case 35: {
+				ClassDecl(defaultModule, out c);
+				defaultModule.TopLevelDecls.Add(c); 
+				break;
+			}
+			case 40: case 41: {
+				DatatypeDecl(defaultModule, out dt);
+				defaultModule.TopLevelDecls.Add(dt); 
+				break;
+			}
+			case 44: {
+				NewtypeDecl(defaultModule, out td);
+				defaultModule.TopLevelDecls.Add(td); 
+				break;
+			}
+			case 45: {
+				OtherTypeDecl(defaultModule, out td);
+				defaultModule.TopLevelDecls.Add(td); 
+				break;
+			}
+			case 47: {
+				IteratorDecl(defaultModule, out iter);
+				defaultModule.TopLevelDecls.Add(iter); 
+				break;
+			}
+			case 37: {
+				TraitDecl(defaultModule, out trait);
+				defaultModule.TopLevelDecls.Add(trait); 
+				break;
+			}
+			case 38: case 39: case 42: case 53: case 54: case 55: case 56: case 57: case 73: case 74: case 75: {
+				ClassMemberDecl(membersDefaultClass, false);
+				break;
+			}
+			}
+		}
+		DefaultClassDecl defaultClass = null;
+		foreach (TopLevelDecl topleveldecl in defaultModule.TopLevelDecls) {
+		 defaultClass = topleveldecl as DefaultClassDecl;
+		 if (defaultClass != null) {
+		   defaultClass.Members.AddRange(membersDefaultClass);
+		   break;
+		 }
+		}
+		if (defaultClass == null) { // create the default class here, because it wasn't found
+		 defaultClass = new DefaultClassDecl(defaultModule, membersDefaultClass);
+		 defaultModule.TopLevelDecls.Add(defaultClass);
+		} 
+		Expect(0);
+	}
+
+	void SubModuleDecl(ModuleDefinition parent, out ModuleDecl submodule) {
+		ClassDecl/*!*/ c; DatatypeDecl/*!*/ dt; TopLevelDecl td; IteratorDecl iter;
+		Attributes attrs = null;  IToken/*!*/ id;
+		TraitDecl/*!*/ trait;
+		List<MemberDecl/*!*/> namedModuleDefaultClassMembers = new List<MemberDecl>();;
+		List<IToken> idRefined = null, idPath = null, idAssignment = null;
+		ModuleDefinition module;
+		ModuleDecl sm;
+		submodule = null; // appease compiler
+		bool isAbstract = false;
+		bool opened = false;
+		
+		if (la.kind == 27 || la.kind == 28) {
+			if (la.kind == 27) {
+				Get();
+				isAbstract = true; 
+			}
+			Expect(28);
+			while (la.kind == 20) {
+				Attribute(ref attrs);
+			}
+			NoUSIdent(out id);
+			if (la.kind == 29) {
+				Get();
+				QualifiedName(out idRefined);
+			}
+			module = new ModuleDefinition(id, id.val, isAbstract, false, idRefined == null ? null : idRefined, parent, attrs, false); 
+			Expect(20);
+			module.BodyStartTok = t; 
+			while (StartOf(1)) {
+				switch (la.kind) {
+				case 27: case 28: case 30: {
+					SubModuleDecl(module, out sm);
+					module.TopLevelDecls.Add(sm); 
+					break;
+				}
+				case 35: {
+					ClassDecl(module, out c);
+					module.TopLevelDecls.Add(c); 
+					break;
+				}
+				case 37: {
+					TraitDecl(module, out trait);
+					module.TopLevelDecls.Add(trait); 
+					break;
+				}
+				case 40: case 41: {
+					DatatypeDecl(module, out dt);
+					module.TopLevelDecls.Add(dt); 
+					break;
+				}
+				case 44: {
+					NewtypeDecl(module, out td);
+					module.TopLevelDecls.Add(td); 
+					break;
+				}
+				case 45: {
+					OtherTypeDecl(module, out td);
+					module.TopLevelDecls.Add(td); 
+					break;
+				}
+				case 47: {
+					IteratorDecl(module, out iter);
+					module.TopLevelDecls.Add(iter); 
+					break;
+				}
+				case 38: case 39: case 42: case 53: case 54: case 55: case 56: case 57: case 73: case 74: case 75: {
+					ClassMemberDecl(namedModuleDefaultClassMembers, false);
+					break;
+				}
+				}
+			}
+			Expect(21);
+			module.BodyEndTok = t;
+			module.TopLevelDecls.Add(new DefaultClassDecl(module, namedModuleDefaultClassMembers));
+			submodule = new LiteralModuleDecl(module, parent); 
+		} else if (la.kind == 30) {
+			Get();
+			if (la.kind == 31) {
+				Get();
+				opened = true;
+			}
+			NoUSIdent(out id);
+			if (la.kind == 32 || la.kind == 33) {
+				if (la.kind == 32) {
+					Get();
+					QualifiedName(out idPath);
+					submodule = new AliasModuleDecl(idPath, id, parent, opened); 
+				} else {
+					Get();
+					QualifiedName(out idPath);
+					if (la.kind == 34) {
+						Get();
+						QualifiedName(out idAssignment);
+					}
+					submodule = new ModuleFacadeDecl(idPath, id, parent, idAssignment, opened); 
+				}
+			}
+			if (la.kind == 10) {
+				while (!(la.kind == 0 || la.kind == 10)) {SynErr(134); Get();}
+				Get();
+			}
+			if (submodule == null) {
+			 idPath = new List<IToken>();
+			 idPath.Add(id);
+			 submodule = new AliasModuleDecl(idPath, id, parent, opened);
+			}
+			
+		} else SynErr(135);
+	}
+
+	void ClassDecl(ModuleDefinition/*!*/ module, out ClassDecl/*!*/ c) {
+		Contract.Requires(module != null);
+		Contract.Ensures(Contract.ValueAtReturn(out c) != null);
+		IToken/*!*/ id;
+		Type/*!*/ trait = null;
+		Attributes attrs = null;
+		List<TypeParameter/*!*/> typeArgs = new List<TypeParameter/*!*/>();
+		List<MemberDecl/*!*/> members = new List<MemberDecl/*!*/>();
+		IToken bodyStart;
+		
+		while (!(la.kind == 0 || la.kind == 35)) {SynErr(136); Get();}
+		Expect(35);
+		while (la.kind == 20) {
+			Attribute(ref attrs);
+		}
+		NoUSIdent(out id);
+		if (la.kind == 51) {
+			GenericParameters(typeArgs);
+		}
+		if (la.kind == 36) {
+			Get();
+			Type(out trait);
+		}
+		Expect(20);
+		bodyStart = t;  
+		while (StartOf(2)) {
+			ClassMemberDecl(members, true);
+		}
+		Expect(21);
+		c = new ClassDecl(id, id.val, module, typeArgs, members, attrs, trait);
+		c.BodyStartTok = bodyStart;
+		c.BodyEndTok = t;
+		
+	}
+
+	void DatatypeDecl(ModuleDefinition/*!*/ module, out DatatypeDecl/*!*/ dt) {
+		Contract.Requires(module != null);
+		Contract.Ensures(Contract.ValueAtReturn(out dt)!=null);
+		IToken/*!*/ id;
+		Attributes attrs = null;
+		List<TypeParameter/*!*/> typeArgs = new List<TypeParameter/*!*/>();
+		List<DatatypeCtor/*!*/> ctors = new List<DatatypeCtor/*!*/>();
+		IToken bodyStart = Token.NoToken;  // dummy assignment
+		bool co = false;
+		
+		while (!(la.kind == 0 || la.kind == 40 || la.kind == 41)) {SynErr(137); Get();}
+		if (la.kind == 40) {
+			Get();
+		} else if (la.kind == 41) {
+			Get();
+			co = true; 
+		} else SynErr(138);
+		while (la.kind == 20) {
+			Attribute(ref attrs);
+		}
+		NoUSIdent(out id);
+		if (la.kind == 51) {
+			GenericParameters(typeArgs);
+		}
+		Expect(32);
+		bodyStart = t; 
+		DatatypeMemberDecl(ctors);
+		while (la.kind == 9) {
+			Get();
+			DatatypeMemberDecl(ctors);
+		}
+		if (la.kind == 10) {
+			while (!(la.kind == 0 || la.kind == 10)) {SynErr(139); Get();}
+			Get();
+		}
+		if (co) {
+		 dt = new CoDatatypeDecl(id, id.val, module, typeArgs, ctors, attrs);
+		} else {
+		 dt = new IndDatatypeDecl(id, id.val, module, typeArgs, ctors, attrs);
+		}
+		dt.BodyStartTok = bodyStart;
+		dt.BodyEndTok = t;
+		
+	}
+
+	void NewtypeDecl(ModuleDefinition module, out TopLevelDecl td) {
+		IToken id, bvId;
+		Attributes attrs = null;
+		td = null;
+		Type baseType = null;
+		Expression wh;
+		
+		Expect(44);
+		while (la.kind == 20) {
+			Attribute(ref attrs);
+		}
+		NoUSIdent(out id);
+		Expect(32);
+		if (IsIdentColonOrBar()) {
+			NoUSIdent(out bvId);
+			if (la.kind == 8) {
+				Get();
+				Type(out baseType);
+			}
+			if (baseType == null) { baseType = new OperationTypeProxy(true, true, false, false, false); } 
+			Expect(9);
+			Expression(out wh, false, true);
+			td = new NewtypeDecl(id, id.val, module, new BoundVar(bvId, bvId.val, baseType), wh, attrs); 
+		} else if (StartOf(3)) {
+			Type(out baseType);
+			td = new NewtypeDecl(id, id.val, module, baseType, attrs); 
+		} else SynErr(140);
+	}
+
+	void OtherTypeDecl(ModuleDefinition module, out TopLevelDecl td) {
+		IToken id;
+		Attributes attrs = null;
+		var eqSupport = TypeParameter.EqualitySupportValue.Unspecified;
+		var typeArgs = new List<TypeParameter>();
+		td = null;
+		Type ty;
+		
+		Expect(45);
+		while (la.kind == 20) {
+			Attribute(ref attrs);
+		}
+		NoUSIdent(out id);
+		if (la.kind == 22) {
+			Get();
+			Expect(46);
+			Expect(23);
+			eqSupport = TypeParameter.EqualitySupportValue.Required; 
+			if (la.kind == 51) {
+				GenericParameters(typeArgs);
+			}
+		} else if (StartOf(4)) {
+			if (la.kind == 51) {
+				GenericParameters(typeArgs);
+			}
+			if (la.kind == 32) {
+				Get();
+				Type(out ty);
+				td = new TypeSynonymDecl(id, id.val, typeArgs, module, ty, attrs); 
+			}
+		} else SynErr(141);
+		if (td == null) {
+		 td = new OpaqueTypeDecl(id, id.val, module, eqSupport, typeArgs, attrs);
+		}
+		
+		if (la.kind == 10) {
+			while (!(la.kind == 0 || la.kind == 10)) {SynErr(142); Get();}
+			Get();
+		}
+	}
+
+	void IteratorDecl(ModuleDefinition module, out IteratorDecl/*!*/ iter) {
+		Contract.Ensures(Contract.ValueAtReturn(out iter) != null);
+		IToken/*!*/ id;
+		Attributes attrs = null;
+		List<TypeParameter/*!*/>/*!*/ typeArgs = new List<TypeParameter/*!*/>();
+		List<Formal/*!*/> ins = new List<Formal/*!*/>();
+		List<Formal/*!*/> outs = new List<Formal/*!*/>();
+		List<FrameExpression/*!*/> reads = new List<FrameExpression/*!*/>();
+		List<FrameExpression/*!*/> mod = new List<FrameExpression/*!*/>();
+		List<Expression/*!*/> decreases = new List<Expression>();
+		List<MaybeFreeExpression/*!*/> req = new List<MaybeFreeExpression/*!*/>();
+		List<MaybeFreeExpression/*!*/> ens = new List<MaybeFreeExpression/*!*/>();
+		List<MaybeFreeExpression/*!*/> yieldReq = new List<MaybeFreeExpression/*!*/>();
+		List<MaybeFreeExpression/*!*/> yieldEns = new List<MaybeFreeExpression/*!*/>();
+		List<Expression/*!*/> dec = new List<Expression/*!*/>();
+		Attributes readsAttrs = null;
+		Attributes modAttrs = null;
+		Attributes decrAttrs = null;
+		BlockStmt body = null;
+		IToken signatureEllipsis = null;
+		IToken bodyStart = Token.NoToken;
+		IToken bodyEnd = Token.NoToken;
+		
+		while (!(la.kind == 0 || la.kind == 47)) {SynErr(143); Get();}
+		Expect(47);
+		while (la.kind == 20) {
+			Attribute(ref attrs);
+		}
+		NoUSIdent(out id);
+		if (la.kind == 22 || la.kind == 51) {
+			if (la.kind == 51) {
+				GenericParameters(typeArgs);
+			}
+			Formals(true, true, ins);
+			if (la.kind == 48 || la.kind == 49) {
+				if (la.kind == 48) {
+					Get();
+				} else {
+					Get();
+					SemErr(t, "iterators don't have a 'returns' clause; did you mean 'yields'?"); 
+				}
+				Formals(false, true, outs);
+			}
+		} else if (la.kind == 50) {
+			Get();
+			signatureEllipsis = t; 
+		} else SynErr(144);
+		while (StartOf(5)) {
+			IteratorSpec(reads, mod, decreases, req, ens, yieldReq, yieldEns, ref readsAttrs, ref modAttrs, ref decrAttrs);
+		}
+		if (la.kind == 20) {
+			BlockStmt(out body, out bodyStart, out bodyEnd);
+		}
+		iter = new IteratorDecl(id, id.val, module, typeArgs, ins, outs,
+		                       new Specification<FrameExpression>(reads, readsAttrs),
+		                       new Specification<FrameExpression>(mod, modAttrs),
+		                       new Specification<Expression>(decreases, decrAttrs),
+		                       req, ens, yieldReq, yieldEns,
+		                       body, attrs, signatureEllipsis);
+		iter.BodyStartTok = bodyStart;
+		iter.BodyEndTok = bodyEnd;
+		
+	}
+
+	void TraitDecl(ModuleDefinition/*!*/ module, out TraitDecl/*!*/ trait) {
+		Contract.Requires(module != null);
+		Contract.Ensures(Contract.ValueAtReturn(out trait) != null);
+		IToken/*!*/ id;
+		Attributes attrs = null;
+		List<TypeParameter/*!*/> typeArgs = new List<TypeParameter/*!*/>(); //traits should not support type parameters at the moment
+		List<MemberDecl/*!*/> members = new List<MemberDecl/*!*/>();
+		IToken bodyStart;
+		
+		while (!(la.kind == 0 || la.kind == 37)) {SynErr(145); Get();}
+		Expect(37);
+		while (la.kind == 20) {
+			Attribute(ref attrs);
+		}
+		NoUSIdent(out id);
+		if (la.kind == 51) {
+			GenericParameters(typeArgs);
+		}
+		Expect(20);
+		bodyStart = t; 
+		while (StartOf(2)) {
+			ClassMemberDecl(members, true);
+		}
+		Expect(21);
+		trait = new TraitDecl(id, id.val, module, typeArgs, members, attrs);
+		trait.BodyStartTok = bodyStart;
+		trait.BodyEndTok = t;
+		
+	}
+
+	void ClassMemberDecl(List<MemberDecl/*!*/>/*!*/ mm, bool allowConstructors) {
+		Contract.Requires(cce.NonNullElements(mm));
+		Method/*!*/ m;
+		Function/*!*/ f;
+		MemberModifiers mmod = new MemberModifiers();
+		
+		while (la.kind == 38 || la.kind == 39) {
+			if (la.kind == 38) {
+				Get();
+				mmod.IsGhost = true; 
+			} else {
+				Get();
+				mmod.IsStatic = true; 
+			}
+		}
+		if (la.kind == 42) {
+			FieldDecl(mmod, mm);
+		} else if (la.kind == 73 || la.kind == 74 || la.kind == 75) {
+			FunctionDecl(mmod, out f);
+			mm.Add(f); 
+		} else if (StartOf(6)) {
+			MethodDecl(mmod, allowConstructors, out m);
+			mm.Add(m); 
+		} else SynErr(146);
+	}
+
+	void Attribute(ref Attributes attrs) {
+		Expect(20);
+		AttributeBody(ref attrs);
+		Expect(21);
+	}
+
+	void NoUSIdent(out IToken/*!*/ x) {
+		Contract.Ensures(Contract.ValueAtReturn(out x) != null); 
+		Expect(1);
+		x = t;
+		if (x.val.StartsWith("_")) {
+		 SemErr("cannot declare identifier beginning with underscore");
+		}
+		
+	}
+
+	void QualifiedName(out List<IToken> ids) {
+		IToken id; IToken idPrime; ids = new List<IToken>(); 
+		Ident(out id);
+		ids.Add(id); 
+		while (la.kind == 72) {
+			IdentOrDigitsSuffix(out id, out idPrime);
+			ids.Add(id);
+			if (idPrime != null) { ids.Add(idPrime); }
+			
+		}
+	}
+
+	void Ident(out IToken/*!*/ x) {
+		Contract.Ensures(Contract.ValueAtReturn(out x) != null); 
+		Expect(1);
+		x = t; 
+	}
+
+	void IdentOrDigitsSuffix(out IToken x, out IToken y) {
+		Contract.Ensures(Contract.ValueAtReturn(out x) != null);
+		x = Token.NoToken;
+		y = null;
+		
+		Expect(72);
+		if (la.kind == 1) {
+			Get();
+			x = t; 
+		} else if (la.kind == 2) {
+			Get();
+			x = t; 
+		} else if (la.kind == 4) {
+			Get();
+			x = t;
+			int exponent = x.val.IndexOf('e');
+			if (0 <= exponent) {
+			 // this is not a legal field/destructor name
+			 SemErr(x, "invalid IdentOrDigitsSuffix");
+			} else {
+			 int dot = x.val.IndexOf('.');
+			 if (0 <= dot) {
+			   y = new Token();
+			   y.pos = x.pos + dot + 1;
+			   y.val = x.val.Substring(dot + 1);
+			   x.val = x.val.Substring(0, dot);
+			   y.col = x.col + dot + 1;
+			   y.line = x.line;
+			   y.filename = x.filename;
+			   y.kind = x.kind;
+			 }
+			}
+			
+		} else if (la.kind == 19) {
+			Get();
+			x = t; 
+		} else if (la.kind == 18) {
+			Get();
+			x = t; 
+		} else SynErr(147);
+	}
+
+	void GenericParameters(List<TypeParameter/*!*/>/*!*/ typeArgs) {
+		Contract.Requires(cce.NonNullElements(typeArgs));
+		IToken/*!*/ id;
+		TypeParameter.EqualitySupportValue eqSupport;
+		
+		Expect(51);
+		NoUSIdent(out id);
+		eqSupport = TypeParameter.EqualitySupportValue.Unspecified; 
+		if (la.kind == 22) {
+			Get();
+			Expect(46);
+			Expect(23);
+			eqSupport = TypeParameter.EqualitySupportValue.Required; 
+		}
+		typeArgs.Add(new TypeParameter(id, id.val, eqSupport)); 
+		while (la.kind == 43) {
+			Get();
+			NoUSIdent(out id);
+			eqSupport = TypeParameter.EqualitySupportValue.Unspecified; 
+			if (la.kind == 22) {
+				Get();
+				Expect(46);
+				Expect(23);
+				eqSupport = TypeParameter.EqualitySupportValue.Required; 
+			}
+			typeArgs.Add(new TypeParameter(id, id.val, eqSupport)); 
+		}
+		Expect(52);
+	}
+
+	void Type(out Type ty) {
+		Contract.Ensures(Contract.ValueAtReturn(out ty) != null); IToken/*!*/ tok; 
+		TypeAndToken(out tok, out ty);
+	}
+
+	void FieldDecl(MemberModifiers mmod, List<MemberDecl/*!*/>/*!*/ mm) {
+		Contract.Requires(cce.NonNullElements(mm));
+		Attributes attrs = null;
+		IToken/*!*/ id;  Type/*!*/ ty;
+		
+		while (!(la.kind == 0 || la.kind == 42)) {SynErr(148); Get();}
+		Expect(42);
+		if (mmod.IsStatic) { SemErr(t, "fields cannot be declared 'static'"); }
+		
+		while (la.kind == 20) {
+			Attribute(ref attrs);
+		}
+		FIdentType(out id, out ty);
+		mm.Add(new Field(id, id.val, mmod.IsGhost, ty, attrs)); 
+		while (la.kind == 43) {
+			Get();
+			FIdentType(out id, out ty);
+			mm.Add(new Field(id, id.val, mmod.IsGhost, ty, attrs)); 
+		}
+		OldSemi();
+	}
+
+	void FunctionDecl(MemberModifiers mmod, out Function/*!*/ f) {
+		Contract.Ensures(Contract.ValueAtReturn(out f)!=null);
+		Attributes attrs = null;
+		IToken/*!*/ id = Token.NoToken;  // to please compiler
+		List<TypeParameter/*!*/> typeArgs = new List<TypeParameter/*!*/>();
+		List<Formal/*!*/> formals = new List<Formal/*!*/>();
+		Type/*!*/ returnType = new BoolType();
+		List<Expression/*!*/> reqs = new List<Expression/*!*/>();
+		List<Expression/*!*/> ens = new List<Expression/*!*/>();
+		List<FrameExpression/*!*/> reads = new List<FrameExpression/*!*/>();
+		List<Expression/*!*/> decreases;
+		Expression body = null;
+		bool isPredicate = false;  bool isCoPredicate = false;
+		bool isFunctionMethod = false;
+		IToken bodyStart = Token.NoToken;
+		IToken bodyEnd = Token.NoToken;
+		IToken signatureEllipsis = null;
+		bool missingOpenParen;
+		
+		if (la.kind == 73) {
+			Get();
+			if (la.kind == 53) {
+				Get();
+				isFunctionMethod = true; 
+			}
+			if (mmod.IsGhost) { SemErr(t, "functions cannot be declared 'ghost' (they are ghost by default)"); }
+			
+			while (la.kind == 20) {
+				Attribute(ref attrs);
+			}
+			NoUSIdent(out id);
+			if (la.kind == 22 || la.kind == 51) {
+				if (la.kind == 51) {
+					GenericParameters(typeArgs);
+				}
+				Formals(true, isFunctionMethod, formals);
+				Expect(8);
+				Type(out returnType);
+			} else if (la.kind == 50) {
+				Get();
+				signatureEllipsis = t; 
+			} else SynErr(149);
+		} else if (la.kind == 74) {
+			Get();
+			isPredicate = true; 
+			if (la.kind == 53) {
+				Get();
+				isFunctionMethod = true; 
+			}
+			if (mmod.IsGhost) { SemErr(t, "predicates cannot be declared 'ghost' (they are ghost by default)"); }
+			
+			while (la.kind == 20) {
+				Attribute(ref attrs);
+			}
+			NoUSIdent(out id);
+			if (StartOf(7)) {
+				if (la.kind == 51) {
+					GenericParameters(typeArgs);
+				}
+				missingOpenParen = true; 
+				if (la.kind == 22) {
+					Formals(true, isFunctionMethod, formals);
+					missingOpenParen = false; 
+				}
+				if (missingOpenParen) { errors.Warning(t, "with the new support of higher-order functions in Dafny, parentheses-less predicates are no longer supported; in the new syntax, parentheses are required for the declaration and uses of predicates, even if the predicate takes no additional arguments"); } 
+				if (la.kind == 8) {
+					Get();
+					SemErr(t, "predicates do not have an explicitly declared return type; it is always bool"); 
+				}
+			} else if (la.kind == 50) {
+				Get();
+				signatureEllipsis = t; 
+			} else SynErr(150);
+		} else if (la.kind == 75) {
+			Get();
+			isCoPredicate = true; 
+			if (mmod.IsGhost) { SemErr(t, "copredicates cannot be declared 'ghost' (they are ghost by default)"); }
+			
+			while (la.kind == 20) {
+				Attribute(ref attrs);
+			}
+			NoUSIdent(out id);
+			if (StartOf(7)) {
+				if (la.kind == 51) {
+					GenericParameters(typeArgs);
+				}
+				missingOpenParen = true; 
+				if (la.kind == 22) {
+					Formals(true, isFunctionMethod, formals);
+					missingOpenParen = false; 
+				}
+				if (missingOpenParen) { errors.Warning(t, "with the new support of higher-order functions in Dafny, parentheses-less co-predicates are no longer supported; in the new syntax, parentheses are required for the declaration and uses of predicates, even if the co-predicate takes no additional arguments"); } 
+				if (la.kind == 8) {
+					Get();
+					SemErr(t, "copredicates do not have an explicitly declared return type; it is always bool"); 
+				}
+			} else if (la.kind == 50) {
+				Get();
+				signatureEllipsis = t; 
+			} else SynErr(151);
+		} else SynErr(152);
+		decreases = isCoPredicate ? null : new List<Expression/*!*/>(); 
+		while (StartOf(8)) {
+			FunctionSpec(reqs, reads, ens, decreases);
+		}
+		if (la.kind == 20) {
+			FunctionBody(out body, out bodyStart, out bodyEnd);
+		}
+		if (DafnyOptions.O.DisallowSoundnessCheating && body == null && ens.Count > 0 && !Attributes.Contains(attrs, "axiom") && !Attributes.Contains(attrs, "imported")) {
+		  SemErr(t, "a function with an ensures clause must have a body, unless given the :axiom attribute");
+		}
+		
+		IToken tok = theVerifyThisFile ? id : new IncludeToken(id);
+		if (isPredicate) {
+		  f = new Predicate(tok, id.val, mmod.IsStatic, !isFunctionMethod, typeArgs, formals,
+		                    reqs, reads, ens, new Specification<Expression>(decreases, null), body, Predicate.BodyOriginKind.OriginalOrInherited, attrs, signatureEllipsis);
+		} else if (isCoPredicate) {
+		  f = new CoPredicate(tok, id.val, mmod.IsStatic, typeArgs, formals,
+		                    reqs, reads, ens, body, attrs, signatureEllipsis);
+		} else {
+		  f = new Function(tok, id.val, mmod.IsStatic, !isFunctionMethod, typeArgs, formals, returnType,
+		                   reqs, reads, ens, new Specification<Expression>(decreases, null), body, attrs, signatureEllipsis);
+		}
+		f.BodyStartTok = bodyStart;
+		f.BodyEndTok = bodyEnd;
+		theBuiltIns.CreateArrowTypeDecl(formals.Count);
+		if (isCoPredicate) {
+		 // also create an arrow type for the corresponding prefix predicate
+		 theBuiltIns.CreateArrowTypeDecl(formals.Count);
+		}
+		
+	}
+
+	void MethodDecl(MemberModifiers mmod, bool allowConstructor, out Method/*!*/ m) {
+		Contract.Ensures(Contract.ValueAtReturn(out m) !=null);
+		IToken/*!*/ id = Token.NoToken;
+		bool hasName = false;  IToken keywordToken;
+		Attributes attrs = null;
+		List<TypeParameter/*!*/>/*!*/ typeArgs = new List<TypeParameter/*!*/>();
+		List<Formal/*!*/> ins = new List<Formal/*!*/>();
+		List<Formal/*!*/> outs = new List<Formal/*!*/>();
+		List<MaybeFreeExpression/*!*/> req = new List<MaybeFreeExpression/*!*/>();
+		List<FrameExpression/*!*/> mod = new List<FrameExpression/*!*/>();
+		List<MaybeFreeExpression/*!*/> ens = new List<MaybeFreeExpression/*!*/>();
+		List<Expression/*!*/> dec = new List<Expression/*!*/>();
+		Attributes decAttrs = null;
+		Attributes modAttrs = null;
+		BlockStmt body = null;
+		bool isLemma = false;
+		bool isConstructor = false;
+		bool isCoLemma = false;
+		IToken signatureEllipsis = null;
+		IToken bodyStart = Token.NoToken;
+		IToken bodyEnd = Token.NoToken;
+		
+		while (!(StartOf(9))) {SynErr(153); Get();}
+		if (la.kind == 53) {
+			Get();
+		} else if (la.kind == 54) {
+			Get();
+			isLemma = true; 
+		} else if (la.kind == 55) {
+			Get();
+			isCoLemma = true; 
+		} else if (la.kind == 56) {
+			Get();
+			isCoLemma = true;
+			errors.Warning(t, "the 'comethod' keyword has been deprecated; it has been renamed to 'colemma'");
+			
+		} else if (la.kind == 57) {
+			Get();
+			if (allowConstructor) {
+			 isConstructor = true;
+			} else {
+			 SemErr(t, "constructors are allowed only in classes");
+			}
+			
+		} else SynErr(154);
+		keywordToken = t; 
+		if (isLemma) {
+		 if (mmod.IsGhost) {
+		   SemErr(t, "lemmas cannot be declared 'ghost' (they are automatically 'ghost')");
+		 }
+		} else if (isConstructor) {
+		 if (mmod.IsGhost) {
+		   SemErr(t, "constructors cannot be declared 'ghost'");
+		 }
+		 if (mmod.IsStatic) {
+		   SemErr(t, "constructors cannot be declared 'static'");
+		 }
+		} else if (isCoLemma) {
+		 if (mmod.IsGhost) {
+		   SemErr(t, "colemmas cannot be declared 'ghost' (they are automatically 'ghost')");
+		 }
+		}
+		
+		while (la.kind == 20) {
+			Attribute(ref attrs);
+		}
+		if (la.kind == 1) {
+			NoUSIdent(out id);
+			hasName = true; 
+		}
+		if (!hasName) {
+		 id = keywordToken;
+		 if (!isConstructor) {
+		   SemErr(la, "a method must be given a name (expecting identifier)");
+		 }
+		}
+		
+		if (la.kind == 22 || la.kind == 51) {
+			if (la.kind == 51) {
+				GenericParameters(typeArgs);
+			}
+			Formals(true, !mmod.IsGhost, ins);
+			if (la.kind == 49) {
+				Get();
+				if (isConstructor) { SemErr(t, "constructors cannot have out-parameters"); } 
+				Formals(false, !mmod.IsGhost, outs);
+			}
+		} else if (la.kind == 50) {
+			Get();
+			signatureEllipsis = t; 
+		} else SynErr(155);
+		while (StartOf(10)) {
+			MethodSpec(req, mod, ens, dec, ref decAttrs, ref modAttrs);
+		}
+		if (la.kind == 20) {
+			BlockStmt(out body, out bodyStart, out bodyEnd);
+		}
+		if (DafnyOptions.O.DisallowSoundnessCheating && body == null && ens.Count > 0 && !Attributes.Contains(attrs, "axiom") && !Attributes.Contains(attrs, "imported") && !Attributes.Contains(attrs, "decl") && theVerifyThisFile) {
+		  SemErr(t, "a method with an ensures clause must have a body, unless given the :axiom attribute");
+		}
+		
+		IToken tok = theVerifyThisFile ? id : new IncludeToken(id);
+		if (isConstructor) {
+		 m = new Constructor(tok, hasName ? id.val : "_ctor", typeArgs, ins,
+		                     req, new Specification<FrameExpression>(mod, modAttrs), ens, new Specification<Expression>(dec, decAttrs), body, attrs, signatureEllipsis);
+		} else if (isCoLemma) {
+		 m = new CoLemma(tok, id.val, mmod.IsStatic, typeArgs, ins, outs,
+		                 req, new Specification<FrameExpression>(mod, modAttrs), ens, new Specification<Expression>(dec, decAttrs), body, attrs, signatureEllipsis);
+		} else if (isLemma) {
+		 m = new Lemma(tok, id.val, mmod.IsStatic, typeArgs, ins, outs,
+		               req, new Specification<FrameExpression>(mod, modAttrs), ens, new Specification<Expression>(dec, decAttrs), body, attrs, signatureEllipsis);
+		} else {
+		 m = new Method(tok, id.val, mmod.IsStatic, mmod.IsGhost, typeArgs, ins, outs,
+		                req, new Specification<FrameExpression>(mod, modAttrs), ens, new Specification<Expression>(dec, decAttrs), body, attrs, signatureEllipsis);
+		}
+		m.BodyStartTok = bodyStart;
+		m.BodyEndTok = bodyEnd;
+		
+	}
+
+	void DatatypeMemberDecl(List<DatatypeCtor/*!*/>/*!*/ ctors) {
+		Contract.Requires(cce.NonNullElements(ctors));
+		Attributes attrs = null;
+		IToken/*!*/ id;
+		List<Formal/*!*/> formals = new List<Formal/*!*/>();
+		
+		while (la.kind == 20) {
+			Attribute(ref attrs);
+		}
+		NoUSIdent(out id);
+		if (la.kind == 22) {
+			FormalsOptionalIds(formals);
+		}
+		ctors.Add(new DatatypeCtor(id, id.val, formals, attrs)); 
+	}
+
+	void FormalsOptionalIds(List<Formal/*!*/>/*!*/ formals) {
+		Contract.Requires(cce.NonNullElements(formals)); IToken/*!*/ id;  Type/*!*/ ty;  string/*!*/ name;  bool isGhost; 
+		Expect(22);
+		if (StartOf(11)) {
+			TypeIdentOptional(out id, out name, out ty, out isGhost);
+			formals.Add(new Formal(id, name, ty, true, isGhost)); 
+			while (la.kind == 43) {
+				Get();
+				TypeIdentOptional(out id, out name, out ty, out isGhost);
+				formals.Add(new Formal(id, name, ty, true, isGhost)); 
+			}
+		}
+		Expect(23);
+	}
+
+	void FIdentType(out IToken/*!*/ id, out Type/*!*/ ty) {
+		Contract.Ensures(Contract.ValueAtReturn(out id) != null); Contract.Ensures(Contract.ValueAtReturn(out ty) != null);
+		id = Token.NoToken;
+		
+		if (la.kind == 1) {
+			WildIdent(out id, false);
+		} else if (la.kind == 2) {
+			Get();
+			id = t; 
+		} else SynErr(156);
+		Expect(8);
+		Type(out ty);
+	}
+
+	void OldSemi() {
+		if (la.kind == 10) {
+			while (!(la.kind == 0 || la.kind == 10)) {SynErr(157); Get();}
+			Get();
+		}
+	}
+
+	void Expression(out Expression e, bool allowSemi, bool allowLambda) {
+		Expression e0; IToken endTok; 
+		EquivExpression(out e, allowSemi, allowLambda);
+		if (SemiFollowsCall(allowSemi, e)) {
+			Expect(10);
+			endTok = t; 
+			Expression(out e0, allowSemi, allowLambda);
+			e = new StmtExpr(e.tok,
+			     new UpdateStmt(e.tok, endTok, new List<Expression>(), new List<AssignmentRhs>() { new ExprRhs(e, null) }),
+			     e0);
+			
+		}
+	}
+
+	void GIdentType(bool allowGhostKeyword, out IToken/*!*/ id, out Type/*!*/ ty, out bool isGhost) {
+		Contract.Ensures(Contract.ValueAtReturn(out id)!=null);
+		Contract.Ensures(Contract.ValueAtReturn(out ty)!=null);
+		isGhost = false; 
+		if (la.kind == 38) {
+			Get();
+			if (allowGhostKeyword) { isGhost = true; } else { SemErr(t, "formal cannot be declared 'ghost' in this context"); } 
+		}
+		IdentType(out id, out ty, true);
+	}
+
+	void IdentType(out IToken/*!*/ id, out Type/*!*/ ty, bool allowWildcardId) {
+		Contract.Ensures(Contract.ValueAtReturn(out id) != null); Contract.Ensures(Contract.ValueAtReturn(out ty) != null);
+		WildIdent(out id, allowWildcardId);
+		Expect(8);
+		Type(out ty);
+	}
+
+	void WildIdent(out IToken/*!*/ x, bool allowWildcardId) {
+		Contract.Ensures(Contract.ValueAtReturn(out x) != null); 
+		Expect(1);
+		x = t;
+		t.val = UnwildIdent(x.val, allowWildcardId);
+		
+	}
+
+	void LocalIdentTypeOptional(out LocalVariable var, bool isGhost) {
+		IToken id;  Type ty;  Type optType = null;
+		
+		WildIdent(out id, true);
+		if (la.kind == 8) {
+			Get();
+			Type(out ty);
+			optType = ty; 
+		}
+		var = new LocalVariable(id, id, id.val, optType == null ? new InferredTypeProxy() : optType, isGhost); 
+	}
+
+	void IdentTypeOptional(out BoundVar var) {
+		Contract.Ensures(Contract.ValueAtReturn(out var) != null);
+		IToken id;  Type ty;  Type optType = null;
+		
+		WildIdent(out id, true);
+		if (la.kind == 8) {
+			Get();
+			Type(out ty);
+			optType = ty; 
+		}
+		var = new BoundVar(id, id.val, optType == null ? new InferredTypeProxy() : optType); 
+	}
+
+	void TypeIdentOptional(out IToken/*!*/ id, out string/*!*/ identName, out Type/*!*/ ty, out bool isGhost) {
+		Contract.Ensures(Contract.ValueAtReturn(out id)!=null);
+		Contract.Ensures(Contract.ValueAtReturn(out ty)!=null);
+		Contract.Ensures(Contract.ValueAtReturn(out identName)!=null);
+		string name = null; id = Token.NoToken; ty = new BoolType()/*dummy*/; isGhost = false; 
+		if (la.kind == 38) {
+			Get();
+			isGhost = true; 
+		}
+		if (StartOf(3)) {
+			TypeAndToken(out id, out ty);
+			if (la.kind == 8) {
+				Get();
+				UserDefinedType udt = ty as UserDefinedType;
+				if (udt != null && udt.TypeArgs.Count == 0) {
+				 name = udt.Name;
+				} else {
+				 SemErr(id, "invalid formal-parameter name in datatype constructor");
+				}
+				
+				Type(out ty);
+			}
+		} else if (la.kind == 2) {
+			Get();
+			id = t; name = id.val;
+			Expect(8);
+			Type(out ty);
+		} else SynErr(158);
+		if (name != null) {
+		 identName = name;
+		} else {
+		 identName = "#" + anonymousIds++;
+		}
+		
+	}
+
+	void TypeAndToken(out IToken tok, out Type ty) {
+		Contract.Ensures(Contract.ValueAtReturn(out tok)!=null); Contract.Ensures(Contract.ValueAtReturn(out ty) != null);
+		tok = Token.NoToken;  ty = new BoolType();  /*keep compiler happy*/
+		List<Type> gt = null;
+		
+		switch (la.kind) {
+		case 61: {
+			Get();
+			tok = t; 
+			break;
+		}
+		case 62: {
+			Get();
+			tok = t;  ty = new CharType(); 
+			break;
+		}
+		case 63: {
+			Get();
+			tok = t;  ty = new NatType(); 
+			break;
+		}
+		case 64: {
+			Get();
+			tok = t;  ty = new IntType(); 
+			break;
+		}
+		case 65: {
+			Get();
+			tok = t;  ty = new RealType(); 
+			break;
+		}
+		case 66: {
+			Get();
+			tok = t;  gt = new List<Type/*!*/>(); 
+			if (la.kind == 51) {
+				GenericInstantiation(gt);
+			}
+			if (gt.Count > 1) {
+			 SemErr("set type expects only one type argument");
+			}
+			ty = new SetType(gt.Count == 1 ? gt[0] : null);
+			
+			break;
+		}
+		case 67: {
+			Get();
+			tok = t;  gt = new List<Type/*!*/>(); 
+			if (la.kind == 51) {
+				GenericInstantiation(gt);
+			}
+			if (gt.Count > 1) {
+			 SemErr("multiset type expects only one type argument");
+			}
+			ty = new MultiSetType(gt.Count == 1 ? gt[0] : null);
+			
+			break;
+		}
+		case 68: {
+			Get();
+			tok = t;  gt = new List<Type/*!*/>(); 
+			if (la.kind == 51) {
+				GenericInstantiation(gt);
+			}
+			if (gt.Count > 1) {
+			 SemErr("seq type expects only one type argument");
+			}
+			ty = new SeqType(gt.Count == 1 ? gt[0] : null);
+			
+			break;
+		}
+		case 69: {
+			Get();
+			tok = t;  ty = new UserDefinedType(tok, tok.val, new List<Type>(), new List<IToken>()); 
+			break;
+		}
+		case 70: {
+			Get();
+			tok = t;  gt = new List<Type/*!*/>(); 
+			if (la.kind == 51) {
+				GenericInstantiation(gt);
+			}
+			if (gt.Count == 0) {
+			 ty = new MapType(null, null);
+			} else if (gt.Count != 2) {
+			 SemErr("map type expects two type arguments");
+			 ty = new MapType(gt[0], gt.Count == 1 ? new InferredTypeProxy() : gt[1]);
+			} else {
+			 ty = new MapType(gt[0], gt[1]);
+			}
+			
+			break;
+		}
+		case 22: {
+			Get();
+			tok = t; gt = new List<Type>(); 
+			if (StartOf(3)) {
+				Type(out ty);
+				gt.Add(ty); 
+				while (la.kind == 43) {
+					Get();
+					Type(out ty);
+					gt.Add(ty); 
+				}
+			}
+			Expect(23);
+			if (gt.Count == 1) {
+			 // just return the type 'ty'
+			} else {
+			 // make sure the nullary tuple type exists
+			 var dims = gt.Count;
+			 var tmp = theBuiltIns.TupleType(tok, dims, true);
+			 ty = new UserDefinedType(tok, BuiltIns.TupleTypeName(dims), gt, new List<IToken>());
+			}
+			
+			break;
+		}
+		case 1: case 5: case 71: {
+			ReferenceType(out tok, out ty);
+			break;
+		}
+		default: SynErr(159); break;
+		}
+		if (la.kind == 12) {
+			Type t2; 
+			Get();
+			tok = t; 
+			Type(out t2);
+			if (gt == null) {
+			 gt = new List<Type>{ ty };
+			}
+			ty = new ArrowType(tok, gt, t2);
+			theBuiltIns.CreateArrowTypeDecl(gt.Count);
+			
+		}
+	}
+
+	void Formals(bool incoming, bool allowGhostKeyword, List<Formal> formals) {
+		Contract.Requires(cce.NonNullElements(formals)); IToken id;  Type ty;  bool isGhost; 
+		Expect(22);
+		if (la.kind == 1 || la.kind == 38) {
+			GIdentType(allowGhostKeyword, out id, out ty, out isGhost);
+			formals.Add(new Formal(id, id.val, ty, incoming, isGhost)); 
+			while (la.kind == 43) {
+				Get();
+				GIdentType(allowGhostKeyword, out id, out ty, out isGhost);
+				formals.Add(new Formal(id, id.val, ty, incoming, isGhost)); 
+			}
+		}
+		Expect(23);
+	}
+
+	void IteratorSpec(List<FrameExpression/*!*/>/*!*/ reads, List<FrameExpression/*!*/>/*!*/ mod, List<Expression/*!*/> decreases,
+List<MaybeFreeExpression/*!*/>/*!*/ req, List<MaybeFreeExpression/*!*/>/*!*/ ens,
+List<MaybeFreeExpression/*!*/>/*!*/ yieldReq, List<MaybeFreeExpression/*!*/>/*!*/ yieldEns,
+ref Attributes readsAttrs, ref Attributes modAttrs, ref Attributes decrAttrs) {
+		Expression/*!*/ e; FrameExpression/*!*/ fe; bool isFree = false; bool isYield = false; Attributes ensAttrs = null;
+		
+		while (!(StartOf(12))) {SynErr(160); Get();}
+		if (la.kind == 18) {
+			Get();
+			while (IsAttribute()) {
+				Attribute(ref readsAttrs);
+			}
+			FrameExpression(out fe);
+			reads.Add(fe); 
+			while (la.kind == 43) {
+				Get();
+				FrameExpression(out fe);
+				reads.Add(fe); 
+			}
+			OldSemi();
+		} else if (la.kind == 17) {
+			Get();
+			while (IsAttribute()) {
+				Attribute(ref modAttrs);
+			}
+			FrameExpression(out fe);
+			mod.Add(fe); 
+			while (la.kind == 43) {
+				Get();
+				FrameExpression(out fe);
+				mod.Add(fe); 
+			}
+			OldSemi();
+		} else if (StartOf(13)) {
+			if (la.kind == 58) {
+				Get();
+				isFree = true;
+				errors.Warning(t, "the 'free' keyword is soon to be deprecated");
+				
+			}
+			if (la.kind == 60) {
+				Get();
+				isYield = true; 
+			}
+			if (la.kind == 19) {
+				Get();
+				Expression(out e, false, true);
+				OldSemi();
+				if (isYield) {
+				 yieldReq.Add(new MaybeFreeExpression(e, isFree));
+				} else {
+				 req.Add(new MaybeFreeExpression(e, isFree));
+				}
+				
+			} else if (la.kind == 59) {
+				Get();
+				while (IsAttribute()) {
+					Attribute(ref ensAttrs);
+				}
+				Expression(out e, false, true);
+				OldSemi();
+				if (isYield) {
+				 yieldEns.Add(new MaybeFreeExpression(e, isFree, ensAttrs));
+				} else {
+				 ens.Add(new MaybeFreeExpression(e, isFree, ensAttrs));
+				}
+				
+			} else SynErr(161);
+		} else if (la.kind == 15) {
+			Get();
+			while (IsAttribute()) {
+				Attribute(ref decrAttrs);
+			}
+			DecreasesList(decreases, false);
+			OldSemi();
+		} else SynErr(162);
+	}
+
+	void BlockStmt(out BlockStmt/*!*/ block, out IToken bodyStart, out IToken bodyEnd) {
+		Contract.Ensures(Contract.ValueAtReturn(out block) != null);
+		List<Statement/*!*/> body = new List<Statement/*!*/>();
+		
+		Expect(20);
+		bodyStart = t; 
+		while (StartOf(14)) {
+			Stmt(body);
+		}
+		Expect(21);
+		bodyEnd = t;
+		block = new BlockStmt(bodyStart, bodyEnd, body); 
+	}
+
+	void MethodSpec(List<MaybeFreeExpression/*!*/>/*!*/ req, List<FrameExpression/*!*/>/*!*/ mod, List<MaybeFreeExpression/*!*/>/*!*/ ens,
+List<Expression/*!*/>/*!*/ decreases, ref Attributes decAttrs, ref Attributes modAttrs) {
+		Contract.Requires(cce.NonNullElements(req)); Contract.Requires(cce.NonNullElements(mod)); Contract.Requires(cce.NonNullElements(ens)); Contract.Requires(cce.NonNullElements(decreases));
+		Expression/*!*/ e;  FrameExpression/*!*/ fe;  bool isFree = false; Attributes ensAttrs = null;
+		
+		while (!(StartOf(15))) {SynErr(163); Get();}
+		if (la.kind == 17) {
+			Get();
+			while (IsAttribute()) {
+				Attribute(ref modAttrs);
+			}
+			FrameExpression(out fe);
+			mod.Add(fe); 
+			while (la.kind == 43) {
+				Get();
+				FrameExpression(out fe);
+				mod.Add(fe); 
+			}
+			OldSemi();
+		} else if (la.kind == 19 || la.kind == 58 || la.kind == 59) {
+			if (la.kind == 58) {
+				Get();
+				isFree = true;
+				errors.Warning(t, "the 'free' keyword is soon to be deprecated");
+				
+			}
+			if (la.kind == 19) {
+				Get();
+				Expression(out e, false, true);
+				OldSemi();
+				req.Add(new MaybeFreeExpression(e, isFree)); 
+			} else if (la.kind == 59) {
+				Get();
+				while (IsAttribute()) {
+					Attribute(ref ensAttrs);
+				}
+				Expression(out e, false, true);
+				OldSemi();
+				ens.Add(new MaybeFreeExpression(e, isFree, ensAttrs)); 
+			} else SynErr(164);
+		} else if (la.kind == 15) {
+			Get();
+			while (IsAttribute()) {
+				Attribute(ref decAttrs);
+			}
+			DecreasesList(decreases, true);
+			OldSemi();
+		} else SynErr(165);
+	}
+
+	void FrameExpression(out FrameExpression/*!*/ fe) {
+		Contract.Ensures(Contract.ValueAtReturn(out fe) != null);
+		Expression/*!*/ e;
+		IToken/*!*/ id;
+		string fieldName = null;  IToken feTok = null;
+		fe = null;
+		
+		if (StartOf(16)) {
+			Expression(out e, false, false);
+			feTok = e.tok; 
+			if (la.kind == 76) {
+				Get();
+				Ident(out id);
+				fieldName = id.val;  feTok = id; 
+			}
+			fe = new FrameExpression(feTok, e, fieldName); 
+		} else if (la.kind == 76) {
+			Get();
+			Ident(out id);
+			fieldName = id.val; 
+			fe = new FrameExpression(id, new ImplicitThisExpr(id), fieldName); 
+		} else SynErr(166);
+	}
+
+	void DecreasesList(List<Expression/*!*/> decreases, bool allowWildcard) {
+		Expression/*!*/ e; 
+		PossiblyWildExpression(out e);
+		if (!allowWildcard && e is WildcardExpr) {
+		 SemErr(e.tok, "'decreases *' is allowed only on loops and tail-recursive methods");
+		} else {
+		 decreases.Add(e);
+		}
+		
+		while (la.kind == 43) {
+			Get();
+			PossiblyWildExpression(out e);
+			if (!allowWildcard && e is WildcardExpr) {
+			 SemErr(e.tok, "'decreases *' is allowed only on loops and tail-recursive methods");
+			} else {
+			 decreases.Add(e);
+			}
+			
+		}
+	}
+
+	void GenericInstantiation(List<Type/*!*/>/*!*/ gt) {
+		Contract.Requires(cce.NonNullElements(gt)); Type/*!*/ ty; 
+		Expect(51);
+		Type(out ty);
+		gt.Add(ty); 
+		while (la.kind == 43) {
+			Get();
+			Type(out ty);
+			gt.Add(ty); 
+		}
+		Expect(52);
+	}
+
+	void ReferenceType(out IToken/*!*/ tok, out Type/*!*/ ty) {
+		Contract.Ensures(Contract.ValueAtReturn(out tok) != null); Contract.Ensures(Contract.ValueAtReturn(out ty) != null);
+		tok = Token.NoToken;  ty = new BoolType();  /*keep compiler happy*/
+		List<Type> gt;
+		List<IToken> path;
+		
+		if (la.kind == 71) {
+			Get();
+			tok = t;  ty = new ObjectType(); 
+		} else if (la.kind == 5) {
+			Get();
+			tok = t;  gt = new List<Type>(); 
+			if (la.kind == 51) {
+				GenericInstantiation(gt);
+			}
+			int dims = tok.val.Length == 5 ? 1 : int.Parse(tok.val.Substring(5));
+			ty = theBuiltIns.ArrayType(tok, dims, gt, true);
+			
+		} else if (la.kind == 1) {
+			Ident(out tok);
+			gt = new List<Type>();
+			path = new List<IToken>(); 
+			while (la.kind == 72) {
+				path.Add(tok); 
+				Get();
+				Ident(out tok);
+			}
+			if (la.kind == 51) {
+				GenericInstantiation(gt);
+			}
+			ty = new UserDefinedType(tok, tok.val, gt, path); 
+		} else SynErr(167);
+	}
+
+	void FunctionSpec(List<Expression/*!*/>/*!*/ reqs, List<FrameExpression/*!*/>/*!*/ reads, List<Expression/*!*/>/*!*/ ens, List<Expression/*!*/> decreases) {
+		Contract.Requires(cce.NonNullElements(reqs));
+		Contract.Requires(cce.NonNullElements(reads));
+		Contract.Requires(decreases == null || cce.NonNullElements(decreases));
+		Expression/*!*/ e;  FrameExpression/*!*/ fe; 
+		if (la.kind == 19) {
+			while (!(la.kind == 0 || la.kind == 19)) {SynErr(168); Get();}
+			Get();
+			Expression(out e, false, true);
+			OldSemi();
+			reqs.Add(e); 
+		} else if (la.kind == 18) {
+			Get();
+			PossiblyWildFrameExpression(out fe);
+			reads.Add(fe); 
+			while (la.kind == 43) {
+				Get();
+				PossiblyWildFrameExpression(out fe);
+				reads.Add(fe); 
+			}
+			OldSemi();
+		} else if (la.kind == 59) {
+			Get();
+			Expression(out e, false, true);
+			OldSemi();
+			ens.Add(e); 
+		} else if (la.kind == 15) {
+			Get();
+			if (decreases == null) {
+			 SemErr(t, "'decreases' clauses are meaningless for copredicates, so they are not allowed");
+			 decreases = new List<Expression/*!*/>();
+			}
+			
+			DecreasesList(decreases, false);
+			OldSemi();
+		} else SynErr(169);
+	}
+
+	void FunctionBody(out Expression/*!*/ e, out IToken bodyStart, out IToken bodyEnd) {
+		Contract.Ensures(Contract.ValueAtReturn(out e) != null); e = dummyExpr; 
+		Expect(20);
+		bodyStart = t; 
+		Expression(out e, true, true);
+		Expect(21);
+		bodyEnd = t; 
+	}
+
+	void PossiblyWildFrameExpression(out FrameExpression/*!*/ fe) {
+		Contract.Ensures(Contract.ValueAtReturn(out fe) != null); fe = dummyFrameExpr; 
+		if (la.kind == 24) {
+			Get();
+			fe = new FrameExpression(t, new WildcardExpr(t), null); 
+		} else if (StartOf(17)) {
+			FrameExpression(out fe);
+		} else SynErr(170);
+	}
+
+	void LambdaSpec(out Expression req, List<FrameExpression> reads) {
+		Contract.Requires(reads != null);
+		Expression e; req = null;  FrameExpression fe; 
+		while (la.kind == 18 || la.kind == 19) {
+			if (la.kind == 19) {
+				Get();
+				Expression(out e, false, false);
+				if (req == null) {
+				 req = e;
+				} else {
+				 req = new BinaryExpr(req.tok, BinaryExpr.Opcode.And, req, e);
+				}
+				
+			} else {
+				Get();
+				PossiblyWildFrameExpression(out fe);
+				reads.Add(fe); 
+			}
+		}
+	}
+
+	void PossiblyWildExpression(out Expression/*!*/ e) {
+		Contract.Ensures(Contract.ValueAtReturn(out e)!=null);
+		e = dummyExpr; 
+		if (la.kind == 24) {
+			Get();
+			e = new WildcardExpr(t); 
+		} else if (StartOf(16)) {
+			Expression(out e, false, false);
+		} else SynErr(171);
+	}
+
+	void Stmt(List<Statement/*!*/>/*!*/ ss) {
+		Statement/*!*/ s;
+		
+		OneStmt(out s);
+		ss.Add(s); 
+	}
+
+	void OneStmt(out Statement/*!*/ s) {
+		Contract.Ensures(Contract.ValueAtReturn(out s) != null); IToken/*!*/ x;  IToken/*!*/ id;  string label = null;
+		s = dummyStmt;  /* to please the compiler */
+		BlockStmt bs;
+		IToken bodyStart, bodyEnd;
+		int breakCount;
+		
+		while (!(StartOf(18))) {SynErr(172); Get();}
+		switch (la.kind) {
+		case 20: {
+			BlockStmt(out bs, out bodyStart, out bodyEnd);
+			s = bs; 
+			break;
+		}
+		case 90: {
+			AssertStmt(out s);
+			break;
+		}
+		case 13: {
+			AssumeStmt(out s);
+			break;
+		}
+		case 91: {
+			PrintStmt(out s);
+			break;
+		}
+		case 1: case 2: case 3: case 4: case 6: case 7: case 9: case 22: case 64: case 65: case 120: case 121: case 122: case 123: case 124: case 125: {
+			UpdateStmt(out s);
+			break;
+		}
+		case 38: case 42: {
+			VarDeclStatement(out s);
+			break;
+		}
+		case 86: {
+			IfStmt(out s);
+			break;
+		}
+		case 88: {
+			WhileStmt(out s);
+			break;
+		}
+		case 89: {
+			MatchStmt(out s);
+			break;
+		}
+		case 92: case 93: {
+			ForallStmt(out s);
+			break;
+		}
+		case 95: {
+			CalcStmt(out s);
+			break;
+		}
+		case 94: {
+			ModifyStmt(out s);
+			break;
+		}
+		case 77: {
+			Get();
+			x = t; 
+			NoUSIdent(out id);
+			Expect(8);
+			OneStmt(out s);
+			s.Labels = new LList<Label>(new Label(x, id.val), s.Labels); 
+			break;
+		}
+		case 78: {
+			Get();
+			x = t; breakCount = 1; label = null; 
+			if (la.kind == 1) {
+				NoUSIdent(out id);
+				label = id.val; 
+			} else if (la.kind == 10 || la.kind == 78) {
+				while (la.kind == 78) {
+					Get();
+					breakCount++; 
+				}
+			} else SynErr(173);
+			while (!(la.kind == 0 || la.kind == 10)) {SynErr(174); Get();}
+			Expect(10);
+			s = label != null ? new BreakStmt(x, t, label) : new BreakStmt(x, t, breakCount); 
+			break;
+		}
+		case 60: case 81: {
+			ReturnStmt(out s);
+			break;
+		}
+		case 50: {
+			SkeletonStmt(out s);
+			break;
+		}
+		default: SynErr(175); break;
+		}
+	}
+
+	void AssertStmt(out Statement/*!*/ s) {
+		Contract.Ensures(Contract.ValueAtReturn(out s) != null); IToken/*!*/ x;
+		Expression e = dummyExpr; Attributes attrs = null;
+		IToken dotdotdot = null;
+		
+		Expect(90);
+		x = t; 
+		while (IsAttribute()) {
+			Attribute(ref attrs);
+		}
+		if (StartOf(16)) {
+			Expression(out e, false, true);
+		} else if (la.kind == 50) {
+			Get();
+			dotdotdot = t; 
+		} else SynErr(176);
+		Expect(10);
+		if (dotdotdot != null) {
+		 s = new SkeletonStatement(new AssertStmt(x, t, new LiteralExpr(x, true), attrs), dotdotdot, null);
+		} else {
+		 s = new AssertStmt(x, t, e, attrs);
+		}
+		
+	}
+
+	void AssumeStmt(out Statement/*!*/ s) {
+		Contract.Ensures(Contract.ValueAtReturn(out s) != null); IToken/*!*/ x;
+		Expression e = dummyExpr; Attributes attrs = null;
+		IToken dotdotdot = null;
+		
+		Expect(13);
+		x = t; 
+		while (IsAttribute()) {
+			Attribute(ref attrs);
+		}
+		if (StartOf(16)) {
+			Expression(out e, false, true);
+		} else if (la.kind == 50) {
+			Get();
+			dotdotdot = t; 
+		} else SynErr(177);
+		Expect(10);
+		if (dotdotdot != null) {
+		 s = new SkeletonStatement(new AssumeStmt(x, t, new LiteralExpr(x, true), attrs), dotdotdot, null);
+		} else {
+		 s = new AssumeStmt(x, t, e, attrs);
+		}
+		
+	}
+
+	void PrintStmt(out Statement/*!*/ s) {
+		Contract.Ensures(Contract.ValueAtReturn(out s) != null); IToken/*!*/ x;  Expression arg;
+		List<Expression> args = new List<Expression>();
+		
+		Expect(91);
+		x = t; 
+		AttributeArg(out arg, false);
+		args.Add(arg); 
+		while (la.kind == 43) {
+			Get();
+			AttributeArg(out arg, false);
+			args.Add(arg); 
+		}
+		Expect(10);
+		s = new PrintStmt(x, t, args); 
+	}
+
+	void UpdateStmt(out Statement/*!*/ s) {
+		List<Expression> lhss = new List<Expression>();
+		List<AssignmentRhs> rhss = new List<AssignmentRhs>();
+		Expression e;  AssignmentRhs r;
+		Expression lhs0;
+		IToken x, endTok = Token.NoToken;
+		Attributes attrs = null;
+		IToken suchThatAssume = null;
+		Expression suchThat = null;
+		
+		Lhs(out e);
+		x = e.tok; 
+		if (la.kind == 10 || la.kind == 20) {
+			while (la.kind == 20) {
+				Attribute(ref attrs);
+			}
+			Expect(10);
+			endTok = t; rhss.Add(new ExprRhs(e, attrs)); 
+		} else if (la.kind == 43 || la.kind == 80 || la.kind == 82) {
+			lhss.Add(e);  lhs0 = e; 
+			while (la.kind == 43) {
+				Get();
+				Lhs(out e);
+				lhss.Add(e); 
+			}
+			if (la.kind == 80) {
+				Get();
+				x = t; 
+				Rhs(out r, lhs0);
+				rhss.Add(r); 
+				while (la.kind == 43) {
+					Get();
+					Rhs(out r, lhs0);
+					rhss.Add(r); 
+				}
+			} else if (la.kind == 82) {
+				Get();
+				x = t; 
+				if (la.kind == _assume) {
+					Expect(13);
+					suchThatAssume = t; 
+				}
+				Expression(out suchThat, false, true);
+			} else SynErr(178);
+			Expect(10);
+			endTok = t; 
+		} else if (la.kind == 8) {
+			Get();
+			SemErr(t, "invalid statement (did you forget the 'label' keyword?)"); 
+		} else SynErr(179);
+		if (suchThat != null) {
+		 s = new AssignSuchThatStmt(x, endTok, lhss, suchThat, suchThatAssume);
+		} else {
+		 if (lhss.Count == 0 && rhss.Count == 0) {
+		   s = new BlockStmt(x, endTok, new List<Statement>()); // error, give empty statement
+		 } else {
+		   s = new UpdateStmt(x, endTok, lhss, rhss);
+		 }
+		}
+		
+	}
+
+	void VarDeclStatement(out Statement/*!*/ s) {
+		IToken x = null, assignTok = null;  bool isGhost = false;
+		LocalVariable d;
+		AssignmentRhs r;  IdentifierExpr lhs0;
+		List<LocalVariable> lhss = new List<LocalVariable>();
+		List<AssignmentRhs> rhss = new List<AssignmentRhs>();
+		IToken suchThatAssume = null;
+		Expression suchThat = null;
+		Attributes attrs = null;
+		IToken endTok;
+		
+		if (la.kind == 38) {
+			Get();
+			isGhost = true;  x = t; 
+		}
+		Expect(42);
+		if (!isGhost) { x = t; } 
+		while (la.kind == 20) {
+			Attribute(ref attrs);
+		}
+		LocalIdentTypeOptional(out d, isGhost);
+		lhss.Add(d); d.Attributes = attrs; attrs = null; 
+		while (la.kind == 43) {
+			Get();
+			while (la.kind == 20) {
+				Attribute(ref attrs);
+			}
+			LocalIdentTypeOptional(out d, isGhost);
+			lhss.Add(d); d.Attributes = attrs; attrs = null; 
+		}
+		if (la.kind == 80 || la.kind == 82) {
+			if (la.kind == 80) {
+				Get();
+				assignTok = t;
+				lhs0 = new IdentifierExpr(lhss[0].Tok, lhss[0].Name);
+				
+				Rhs(out r, lhs0);
+				rhss.Add(r); 
+				while (la.kind == 43) {
+					Get();
+					Rhs(out r, lhs0);
+					rhss.Add(r); 
+				}
+			} else {
+				Get();
+				assignTok = t; 
+				if (la.kind == _assume) {
+					Expect(13);
+					suchThatAssume = t; 
+				}
+				Expression(out suchThat, false, true);
+			}
+		}
+		Expect(10);
+		endTok = t; 
+		ConcreteUpdateStatement update;
+		if (suchThat != null) {
+		 var ies = new List<Expression>();
+		 foreach (var lhs in lhss) {
+		   ies.Add(new IdentifierExpr(lhs.Tok, lhs.Name));
+		 }
+		 update = new AssignSuchThatStmt(assignTok, endTok, ies, suchThat, suchThatAssume);
+		} else if (rhss.Count == 0) {
+		 update = null;
+		} else {
+		 var ies = new List<Expression>();
+		 foreach (var lhs in lhss) {
+		   ies.Add(new AutoGhostIdentifierExpr(lhs.Tok, lhs.Name));
+		 }
+		 update = new UpdateStmt(assignTok, endTok, ies, rhss);
+		}
+		s = new VarDeclStmt(x, endTok, lhss, update);
+		
+	}
+
+	void IfStmt(out Statement/*!*/ ifStmt) {
+		Contract.Ensures(Contract.ValueAtReturn(out ifStmt) != null); IToken/*!*/ x;
+		Expression guard = null;  IToken guardEllipsis = null;
+		BlockStmt/*!*/ thn;
+		BlockStmt/*!*/ bs;
+		Statement/*!*/ s;
+		Statement els = null;
+		IToken bodyStart, bodyEnd, endTok;
+		List<GuardedAlternative> alternatives;
+		ifStmt = dummyStmt;  // to please the compiler
+		
+		Expect(86);
+		x = t; 
+		if (IsAlternative()) {
+			AlternativeBlock(out alternatives, out endTok);
+			ifStmt = new AlternativeStmt(x, endTok, alternatives); 
+		} else if (StartOf(19)) {
+			if (StartOf(20)) {
+				Guard(out guard);
+			} else {
+				Get();
+				guardEllipsis = t; 
+			}
+			BlockStmt(out thn, out bodyStart, out bodyEnd);
+			endTok = thn.EndTok; 
+			if (la.kind == 87) {
+				Get();
+				if (la.kind == 86) {
+					IfStmt(out s);
+					els = s; endTok = s.EndTok; 
+				} else if (la.kind == 20) {
+					BlockStmt(out bs, out bodyStart, out bodyEnd);
+					els = bs; endTok = bs.EndTok; 
+				} else SynErr(180);
+			}
+			if (guardEllipsis != null) {
+			 ifStmt = new SkeletonStatement(new IfStmt(x, endTok, guard, thn, els), guardEllipsis, null);
+			} else {
+			 ifStmt = new IfStmt(x, endTok, guard, thn, els);
+			}
+			
+		} else SynErr(181);
+	}
+
+	void WhileStmt(out Statement/*!*/ stmt) {
+		Contract.Ensures(Contract.ValueAtReturn(out stmt) != null); IToken/*!*/ x;
+		Expression guard = null;  IToken guardEllipsis = null;
+		List<MaybeFreeExpression/*!*/> invariants = new List<MaybeFreeExpression/*!*/>();
+		List<Expression/*!*/> decreases = new List<Expression/*!*/>();
+		Attributes decAttrs = null;
+		Attributes modAttrs = null;
+		List<FrameExpression/*!*/> mod = null;
+		BlockStmt/*!*/ body = null;  IToken bodyEllipsis = null;
+		IToken bodyStart = null, bodyEnd = null, endTok = Token.NoToken;
+		List<GuardedAlternative> alternatives;
+		stmt = dummyStmt;  // to please the compiler
+		bool isDirtyLoop = true;
+		
+		Expect(88);
+		x = t; 
+		if (IsLoopSpecOrAlternative()) {
+			LoopSpec(out invariants, out decreases, out mod, ref decAttrs, ref modAttrs);
+			AlternativeBlock(out alternatives, out endTok);
+			stmt = new AlternativeLoopStmt(x, endTok, invariants, new Specification<Expression>(decreases, decAttrs), new Specification<FrameExpression>(mod, modAttrs), alternatives); 
+		} else if (StartOf(19)) {
+			if (StartOf(20)) {
+				Guard(out guard);
+				Contract.Assume(guard == null || cce.Owner.None(guard)); 
+			} else {
+				Get();
+				guardEllipsis = t; 
+			}
+			LoopSpec(out invariants, out decreases, out mod, ref decAttrs, ref modAttrs);
+			if (la.kind == 20 || la.kind == 50) {
+				if (la.kind == 20) {
+					BlockStmt(out body, out bodyStart, out bodyEnd);
+					endTok = body.EndTok; isDirtyLoop = false; 
+				} else {
+					Get();
+					bodyEllipsis = t; endTok = t; isDirtyLoop = false; 
+				}
+			}
+			if (guardEllipsis != null || bodyEllipsis != null) {
+			 if (mod != null) {
+			   SemErr(mod[0].E.tok, "'modifies' clauses are not allowed on refining loops");
+			 }
+			 if (body == null && !isDirtyLoop) {
+			   body = new BlockStmt(x, endTok, new List<Statement>());
+			 }
+			 stmt = new WhileStmt(x, endTok, guard, invariants, new Specification<Expression>(decreases, decAttrs), new Specification<FrameExpression>(null, null), body);
+			 stmt = new SkeletonStatement(stmt, guardEllipsis, bodyEllipsis);
+			} else {
+			 // The following statement protects against crashes in case of parsing errors
+			 if (body == null && !isDirtyLoop) {
+			   body = new BlockStmt(x, endTok, new List<Statement>());
+			 }
+			 stmt = new WhileStmt(x, endTok, guard, invariants, new Specification<Expression>(decreases, decAttrs), new Specification<FrameExpression>(mod, modAttrs), body);
+			}
+			
+		} else SynErr(182);
+	}
+
+	void MatchStmt(out Statement/*!*/ s) {
+		Contract.Ensures(Contract.ValueAtReturn(out s) != null);
+		Token x;  Expression/*!*/ e;  MatchCaseStmt/*!*/ c;
+		List<MatchCaseStmt/*!*/> cases = new List<MatchCaseStmt/*!*/>();
+		bool usesOptionalBrace = false;
+		
+		Expect(89);
+		x = t; 
+		Expression(out e, true, true);
+		if (la.kind == _lbrace) {
+			Expect(20);
+			while (la.kind == 14) {
+				CaseStatement(out c);
+				cases.Add(c); 
+			}
+			Expect(21);
+			usesOptionalBrace = true; 
+		} else if (StartOf(21)) {
+			while (la.kind == _case) {
+				CaseStatement(out c);
+				cases.Add(c); 
+			}
+		} else SynErr(183);
+		s = new MatchStmt(x, t, e, cases, usesOptionalBrace); 
+	}
+
+	void ForallStmt(out Statement/*!*/ s) {
+		Contract.Ensures(Contract.ValueAtReturn(out s) != null);
+		IToken/*!*/ x = Token.NoToken;
+		List<BoundVar> bvars = null;
+		Attributes attrs = null;
+		Expression range = null;
+		var ens = new List<MaybeFreeExpression/*!*/>();
+		bool isFree;
+		Expression/*!*/ e;
+		BlockStmt block = null;
+		IToken bodyStart, bodyEnd;
+		IToken tok = Token.NoToken;
+		
+		if (la.kind == 92) {
+			Get();
+			x = t; tok = x; 
+		} else if (la.kind == 93) {
+			Get();
+			x = t;
+			errors.Warning(t, "the 'parallel' keyword has been deprecated; the comprehension statement now uses the keyword 'forall' (and the parentheses around the bound variables are now optional)");
+			
+		} else SynErr(184);
+		if (la.kind == _openparen) {
+			Expect(22);
+			if (la.kind == 1) {
+				QuantifierDomain(out bvars, out attrs, out range);
+			}
+			Expect(23);
+		} else if (StartOf(22)) {
+			if (la.kind == _ident) {
+				QuantifierDomain(out bvars, out attrs, out range);
+			}
+		} else SynErr(185);
+		if (bvars == null) { bvars = new List<BoundVar>(); }
+		if (range == null) { range = new LiteralExpr(x, true); }
+		
+		while (la.kind == 58 || la.kind == 59) {
+			isFree = false; 
+			if (la.kind == 58) {
+				Get();
+				isFree = true;
+				errors.Warning(t, "the 'free' keyword is soon to be deprecated");
+				
+			}
+			Expect(59);
+			Expression(out e, false, true);
+			ens.Add(new MaybeFreeExpression(e, isFree)); 
+			OldSemi();
+			tok = t; 
+		}
+		if (la.kind == _lbrace) {
+			BlockStmt(out block, out bodyStart, out bodyEnd);
+		}
+		if (DafnyOptions.O.DisallowSoundnessCheating && block == null && 0 < ens.Count) {
+		  SemErr(t, "a forall statement with an ensures clause must have a body");
+		}
+		
+		if (block != null) {
+		  tok = block.EndTok;
+		}
+		s = new ForallStmt(x, tok, bvars, attrs, range, ens, block);
+		
+	}
+
+	void CalcStmt(out Statement/*!*/ s) {
+		Contract.Ensures(Contract.ValueAtReturn(out s) != null);
+		Token x;
+		CalcStmt.CalcOp/*!*/ op, calcOp = Microsoft.Dafny.CalcStmt.DefaultOp, resOp = Microsoft.Dafny.CalcStmt.DefaultOp;
+		var lines = new List<Expression/*!*/>();
+		var hints = new List<BlockStmt/*!*/>();
+		CalcStmt.CalcOp stepOp;
+		var stepOps = new List<CalcStmt.CalcOp>();
+		CalcStmt.CalcOp maybeOp;
+		Expression/*!*/ e;
+		BlockStmt/*!*/ h;
+		IToken opTok;
+		IToken danglingOperator = null;
+		
+		Expect(95);
+		x = t; 
+		if (StartOf(23)) {
+			CalcOp(out opTok, out calcOp);
+			maybeOp = calcOp.ResultOp(calcOp); // guard against non-transitive calcOp (like !=)
+			if (maybeOp == null) {
+			 SemErr(opTok, "the main operator of a calculation must be transitive");
+			}
+			resOp = calcOp;
+			
+		}
+		Expect(20);
+		while (StartOf(16)) {
+			Expression(out e, false, true);
+			lines.Add(e); stepOp = calcOp; danglingOperator = null; 
+			Expect(10);
+			if (StartOf(23)) {
+				CalcOp(out opTok, out op);
+				maybeOp = resOp.ResultOp(op);
+				if (maybeOp == null) {
+				 SemErr(opTok, "this operator cannot continue this calculation");
+				} else {
+				 stepOp = op;
+				 resOp = maybeOp;
+				 danglingOperator = opTok;
+				}
+				
+			}
+			stepOps.Add(stepOp); 
+			Hint(out h);
+			hints.Add(h);
+			if (h.Body.Count != 0) { danglingOperator = null; }
+			
+		}
+		Expect(21);
+		if (danglingOperator != null) {
+		 SemErr(danglingOperator, "a calculation cannot end with an operator");
+		}
+		if (lines.Count > 0) {
+		 // Repeat the last line to create a dummy line for the dangling hint
+		 lines.Add(lines[lines.Count - 1]);
+		}
+		s = new CalcStmt(x, t, calcOp, lines, hints, stepOps, resOp);
+		
+	}
+
+	void ModifyStmt(out Statement s) {
+		IToken tok;  IToken endTok = Token.NoToken;
+		Attributes attrs = null;
+		FrameExpression fe;  var mod = new List<FrameExpression>();
+		BlockStmt body = null;  IToken bodyStart;
+		IToken ellipsisToken = null;
+		
+		Expect(94);
+		tok = t; 
+		while (IsAttribute()) {
+			Attribute(ref attrs);
+		}
+		if (StartOf(17)) {
+			FrameExpression(out fe);
+			mod.Add(fe); 
+			while (la.kind == 43) {
+				Get();
+				FrameExpression(out fe);
+				mod.Add(fe); 
+			}
+		} else if (la.kind == 50) {
+			Get();
+			ellipsisToken = t; 
+		} else SynErr(186);
+		if (la.kind == 20) {
+			BlockStmt(out body, out bodyStart, out endTok);
+		} else if (la.kind == 10) {
+			while (!(la.kind == 0 || la.kind == 10)) {SynErr(187); Get();}
+			Get();
+			endTok = t; 
+		} else SynErr(188);
+		s = new ModifyStmt(tok, endTok, mod, attrs, body);
+		if (ellipsisToken != null) {
+		 s = new SkeletonStatement(s, ellipsisToken, null);
+		}
+		
+	}
+
+	void ReturnStmt(out Statement/*!*/ s) {
+		IToken returnTok = null;
+		List<AssignmentRhs> rhss = null;
+		AssignmentRhs r;
+		bool isYield = false;
+		
+		if (la.kind == 81) {
+			Get();
+			returnTok = t; 
+		} else if (la.kind == 60) {
+			Get();
+			returnTok = t; isYield = true; 
+		} else SynErr(189);
+		if (StartOf(24)) {
+			Rhs(out r, null);
+			rhss = new List<AssignmentRhs>(); rhss.Add(r); 
+			while (la.kind == 43) {
+				Get();
+				Rhs(out r, null);
+				rhss.Add(r); 
+			}
+		}
+		Expect(10);
+		if (isYield) {
+		 s = new YieldStmt(returnTok, t, rhss);
+		} else {
+		 s = new ReturnStmt(returnTok, t, rhss);
+		}
+		
+	}
+
+	void SkeletonStmt(out Statement s) {
+		List<IToken> names = null;
+		List<Expression> exprs = null;
+		IToken tok, dotdotdot, whereTok;
+		Expression e; 
+		Expect(50);
+		dotdotdot = t; 
+		if (la.kind == 79) {
+			Get();
+			names = new List<IToken>(); exprs = new List<Expression>(); whereTok = t;
+			Ident(out tok);
+			names.Add(tok); 
+			while (la.kind == 43) {
+				Get();
+				Ident(out tok);
+				names.Add(tok); 
+			}
+			Expect(80);
+			Expression(out e, false, true);
+			exprs.Add(e); 
+			while (la.kind == 43) {
+				Get();
+				Expression(out e, false, true);
+				exprs.Add(e); 
+			}
+			if (exprs.Count != names.Count) {
+			 SemErr(whereTok, exprs.Count < names.Count ? "not enough expressions" : "too many expressions");
+			 names = null; exprs = null;
+			}
+			
+		}
+		Expect(10);
+		s = new SkeletonStatement(dotdotdot, t, names, exprs); 
+	}
+
+	void Rhs(out AssignmentRhs r, Expression receiverForInitCall) {
+		Contract.Ensures(Contract.ValueAtReturn<AssignmentRhs>(out r) != null);
+		IToken/*!*/ x, newToken;  Expression/*!*/ e;
+		Type ty = null;
+		List<Expression> ee = null;
+		List<Expression> args = null;
+		r = dummyRhs;  // to please compiler
+		Attributes attrs = null;
+		
+		if (la.kind == 83) {
+			Get();
+			newToken = t; 
+			TypeAndToken(out x, out ty);
+			if (la.kind == 22 || la.kind == 72 || la.kind == 84) {
+				if (la.kind == 84) {
+					Get();
+					ee = new List<Expression>(); 
+					Expressions(ee);
+					Expect(85);
+					var tmp = theBuiltIns.ArrayType(ee.Count, new IntType(), true);
+					
+				} else {
+					x = null; args = new List<Expression/*!*/>(); 
+					if (la.kind == 72) {
+						Get();
+						Ident(out x);
+					}
+					Expect(22);
+					if (StartOf(16)) {
+						Expressions(args);
+					}
+					Expect(23);
+				}
+			}
+			if (ee != null) {
+			 r = new TypeRhs(newToken, ty, ee);
+			} else if (args != null) {
+			 r = new TypeRhs(newToken, ty, x == null ? null : x.val, receiverForInitCall, args);
+			} else {
+			 r = new TypeRhs(newToken, ty);
+			}
+			
+		} else if (la.kind == 24) {
+			Get();
+			r = new HavocRhs(t); 
+		} else if (StartOf(16)) {
+			Expression(out e, false, true);
+			r = new ExprRhs(e); 
+		} else SynErr(190);
+		while (la.kind == 20) {
+			Attribute(ref attrs);
+		}
+		r.Attributes = attrs; 
+	}
+
+	void Lhs(out Expression e) {
+		e = dummyExpr;  // the assignment is to please the compiler, the dummy value to satisfy contracts in the event of a parse error
+		
+		if (la.kind == 1) {
+			DottedIdentifiersAndFunction(out e, false, false);
+			while (la.kind == 72 || la.kind == 84) {
+				Suffix(ref e);
+			}
+			ApplySuffix(ref e);
+		} else if (StartOf(25)) {
+			ConstAtomExpression(out e, false, false);
+			Suffix(ref e);
+			while (la.kind == 72 || la.kind == 84) {
+				Suffix(ref e);
+			}
+		} else SynErr(191);
+	}
+
+	void Expressions(List<Expression/*!*/>/*!*/ args) {
+		Contract.Requires(cce.NonNullElements(args)); Expression/*!*/ e; 
+		Expression(out e, true, true);
+		args.Add(e); 
+		while (la.kind == 43) {
+			Get();
+			Expression(out e, true, true);
+			args.Add(e); 
+		}
+	}
+
+	void AlternativeBlock(out List<GuardedAlternative> alternatives, out IToken endTok) {
+		alternatives = new List<GuardedAlternative>();
+		IToken x;
+		Expression e;
+		List<Statement> body;
+		
+		Expect(20);
+		while (la.kind == 14) {
+			Get();
+			x = t; 
+			Expression(out e, true, false);
+			Expect(11);
+			body = new List<Statement>(); 
+			while (StartOf(14)) {
+				Stmt(body);
+			}
+			alternatives.Add(new GuardedAlternative(x, e, body)); 
+		}
+		Expect(21);
+		endTok = t; 
+	}
+
+	void Guard(out Expression e) {
+		Expression/*!*/ ee;  e = null; 
+		if (la.kind == 24) {
+			Get();
+			e = null; 
+		} else if (IsParenStar()) {
+			Expect(22);
+			Expect(24);
+			Expect(23);
+			e = null; 
+		} else if (StartOf(16)) {
+			Expression(out ee, true, true);
+			e = ee; 
+		} else SynErr(192);
+	}
+
+	void LoopSpec(out List<MaybeFreeExpression/*!*/> invariants, out List<Expression/*!*/> decreases, out List<FrameExpression/*!*/> mod, ref Attributes decAttrs, ref Attributes modAttrs) {
+		FrameExpression/*!*/ fe;
+		invariants = new List<MaybeFreeExpression/*!*/>();
+		MaybeFreeExpression invariant = null;
+		decreases = new List<Expression/*!*/>();
+		mod = null;
+		
+		while (StartOf(26)) {
+			if (la.kind == 16 || la.kind == 58) {
+				Invariant(out invariant);
+				OldSemi();
+				invariants.Add(invariant); 
+			} else if (la.kind == 15) {
+				while (!(la.kind == 0 || la.kind == 15)) {SynErr(193); Get();}
+				Get();
+				while (IsAttribute()) {
+					Attribute(ref decAttrs);
+				}
+				DecreasesList(decreases, true);
+				OldSemi();
+			} else {
+				while (!(la.kind == 0 || la.kind == 17)) {SynErr(194); Get();}
+				Get();
+				while (IsAttribute()) {
+					Attribute(ref modAttrs);
+				}
+				mod = mod ?? new List<FrameExpression>(); 
+				if (StartOf(17)) {
+					FrameExpression(out fe);
+					mod.Add(fe); 
+					while (la.kind == 43) {
+						Get();
+						FrameExpression(out fe);
+						mod.Add(fe); 
+					}
+				}
+				OldSemi();
+			}
+		}
+	}
+
+	void Invariant(out MaybeFreeExpression/*!*/ invariant) {
+		bool isFree = false; Expression/*!*/ e; List<string> ids = new List<string>(); invariant = null; Attributes attrs = null; 
+		while (!(la.kind == 0 || la.kind == 16 || la.kind == 58)) {SynErr(195); Get();}
+		if (la.kind == 58) {
+			Get();
+			isFree = true;
+			errors.Warning(t, "the 'free' keyword is soon to be deprecated");
+			
+		}
+		Expect(16);
+		while (IsAttribute()) {
+			Attribute(ref attrs);
+		}
+		Expression(out e, false, true);
+		invariant = new MaybeFreeExpression(e, isFree, attrs); 
+	}
+
+	void CaseStatement(out MatchCaseStmt/*!*/ c) {
+		Contract.Ensures(Contract.ValueAtReturn(out c) != null);
+		IToken/*!*/ x, id;
+		List<BoundVar/*!*/> arguments = new List<BoundVar/*!*/>();
+		BoundVar/*!*/ bv;
+		List<Statement/*!*/> body = new List<Statement/*!*/>();
+		
+		Expect(14);
+		x = t; 
+		Ident(out id);
+		if (la.kind == 22) {
+			Get();
+			IdentTypeOptional(out bv);
+			arguments.Add(bv); 
+			while (la.kind == 43) {
+				Get();
+				IdentTypeOptional(out bv);
+				arguments.Add(bv); 
+			}
+			Expect(23);
+		}
+		Expect(11);
+		while (StartOf(14)) {
+			Stmt(body);
+		}
+		c = new MatchCaseStmt(x, id.val, arguments, body); 
+	}
+
+	void AttributeArg(out Expression arg, bool allowSemi) {
+		Contract.Ensures(Contract.ValueAtReturn(out arg) != null); Expression/*!*/ e;  arg = dummyExpr; 
+		Expression(out e, allowSemi, true);
+		arg = e; 
+	}
+
+	void QuantifierDomain(out List<BoundVar> bvars, out Attributes attrs, out Expression range) {
+		bvars = new List<BoundVar>();
+		BoundVar/*!*/ bv;
+		attrs = null;
+		range = null;
+		
+		IdentTypeOptional(out bv);
+		bvars.Add(bv); 
+		while (la.kind == 43) {
+			Get();
+			IdentTypeOptional(out bv);
+			bvars.Add(bv); 
+		}
+		while (IsAttribute()) {
+			Attribute(ref attrs);
+		}
+		if (la.kind == _verticalbar) {
+			Expect(9);
+			Expression(out range, true, true);
+		}
+	}
+
+	void CalcOp(out IToken x, out CalcStmt.CalcOp/*!*/ op) {
+		var binOp = BinaryExpr.Opcode.Eq; // Returns Eq if parsing fails because it is compatible with any other operator
+		Expression k = null;
+		x = null;
+		
+		switch (la.kind) {
+		case 46: {
+			Get();
+			x = t;  binOp = BinaryExpr.Opcode.Eq; 
+			if (la.kind == 96) {
+				Get();
+				Expect(84);
+				Expression(out k, true, true);
+				Expect(85);
+			}
+			break;
+		}
+		case 51: {
+			Get();
+			x = t;  binOp = BinaryExpr.Opcode.Lt; 
+			break;
+		}
+		case 52: {
+			Get();
+			x = t;  binOp = BinaryExpr.Opcode.Gt; 
+			break;
+		}
+		case 97: {
+			Get();
+			x = t;  binOp = BinaryExpr.Opcode.Le; 
+			break;
+		}
+		case 98: {
+			Get();
+			x = t;  binOp = BinaryExpr.Opcode.Ge; 
+			break;
+		}
+		case 99: {
+			Get();
+			x = t;  binOp = BinaryExpr.Opcode.Neq; 
+			break;
+		}
+		case 100: {
+			Get();
+			x = t;  binOp = BinaryExpr.Opcode.Neq; 
+			break;
+		}
+		case 101: {
+			Get();
+			x = t;  binOp = BinaryExpr.Opcode.Le; 
+			break;
+		}
+		case 102: {
+			Get();
+			x = t;  binOp = BinaryExpr.Opcode.Ge; 
+			break;
+		}
+		case 103: case 104: {
+			EquivOp();
+			x = t;  binOp = BinaryExpr.Opcode.Iff; 
+			break;
+		}
+		case 105: case 106: {
+			ImpliesOp();
+			x = t;  binOp = BinaryExpr.Opcode.Imp; 
+			break;
+		}
+		case 107: case 108: {
+			ExpliesOp();
+			x = t;  binOp = BinaryExpr.Opcode.Exp; 
+			break;
+		}
+		default: SynErr(196); break;
+		}
+		if (k == null) {
+		 op = new Microsoft.Dafny.CalcStmt.BinaryCalcOp(binOp);
+		} else {
+		 op = new Microsoft.Dafny.CalcStmt.TernaryCalcOp(k);
+		}
+		
+	}
+
+	void Hint(out BlockStmt s) {
+		Contract.Ensures(Contract.ValueAtReturn(out s) != null); // returns an empty block statement if the hint is empty
+		var subhints = new List<Statement/*!*/>();
+		IToken bodyStart, bodyEnd;
+		BlockStmt/*!*/ block;
+		Statement/*!*/ calc;
+		Token x = la;
+		IToken endTok = x;
+		
+		while (la.kind == 20 || la.kind == 95) {
+			if (la.kind == 20) {
+				BlockStmt(out block, out bodyStart, out bodyEnd);
+				endTok = block.EndTok; subhints.Add(block); 
+			} else {
+				CalcStmt(out calc);
+				endTok = calc.EndTok; subhints.Add(calc); 
+			}
+		}
+		s = new BlockStmt(x, endTok, subhints); // if the hint is empty x is the first token of the next line, but it doesn't matter cause the block statement is just used as a container
+		
+	}
+
+	void EquivOp() {
+		if (la.kind == 103) {
+			Get();
+		} else if (la.kind == 104) {
+			Get();
+		} else SynErr(197);
+	}
+
+	void ImpliesOp() {
+		if (la.kind == 105) {
+			Get();
+		} else if (la.kind == 106) {
+			Get();
+		} else SynErr(198);
+	}
+
+	void ExpliesOp() {
+		if (la.kind == 107) {
+			Get();
+		} else if (la.kind == 108) {
+			Get();
+		} else SynErr(199);
+	}
+
+	void EquivExpression(out Expression e0, bool allowSemi, bool allowLambda) {
+		Contract.Ensures(Contract.ValueAtReturn(out e0) != null); IToken/*!*/ x;  Expression/*!*/ e1; 
+		ImpliesExpliesExpression(out e0, allowSemi, allowLambda);
+		while (la.kind == 103 || la.kind == 104) {
+			EquivOp();
+			x = t; 
+			ImpliesExpliesExpression(out e1, allowSemi, allowLambda);
+			e0 = new BinaryExpr(x, BinaryExpr.Opcode.Iff, e0, e1); 
+		}
+	}
+
+	void ImpliesExpliesExpression(out Expression e0, bool allowSemi, bool allowLambda) {
+		Contract.Ensures(Contract.ValueAtReturn(out e0) != null); IToken/*!*/ x;  Expression/*!*/ e1; 
+		LogicalExpression(out e0, allowSemi, allowLambda);
+		if (StartOf(27)) {
+			if (la.kind == 105 || la.kind == 106) {
+				ImpliesOp();
+				x = t; 
+				ImpliesExpression(out e1, allowSemi, allowLambda);
+				e0 = new BinaryExpr(x, BinaryExpr.Opcode.Imp, e0, e1); 
+			} else {
+				ExpliesOp();
+				x = t; 
+				LogicalExpression(out e1, allowSemi, allowLambda);
+				e0 = new BinaryExpr(x, BinaryExpr.Opcode.Exp, e0, e1); 
+				while (la.kind == 107 || la.kind == 108) {
+					ExpliesOp();
+					x = t; 
+					LogicalExpression(out e1, allowSemi, allowLambda);
+					e0 = new BinaryExpr(x, BinaryExpr.Opcode.Exp, e0, e1); 
+				}
+			}
+		}
+	}
+
+	void LogicalExpression(out Expression e0, bool allowSemi, bool allowLambda) {
+		Contract.Ensures(Contract.ValueAtReturn(out e0) != null); IToken/*!*/ x;  Expression/*!*/ e1; 
+		RelationalExpression(out e0, allowSemi, allowLambda);
+		if (StartOf(28)) {
+			if (la.kind == 109 || la.kind == 110) {
+				AndOp();
+				x = t; 
+				RelationalExpression(out e1, allowSemi, allowLambda);
+				e0 = new BinaryExpr(x, BinaryExpr.Opcode.And, e0, e1); 
+				while (la.kind == 109 || la.kind == 110) {
+					AndOp();
+					x = t; 
+					RelationalExpression(out e1, allowSemi, allowLambda);
+					e0 = new BinaryExpr(x, BinaryExpr.Opcode.And, e0, e1); 
+				}
+			} else {
+				OrOp();
+				x = t; 
+				RelationalExpression(out e1, allowSemi, allowLambda);
+				e0 = new BinaryExpr(x, BinaryExpr.Opcode.Or, e0, e1); 
+				while (la.kind == 111 || la.kind == 112) {
+					OrOp();
+					x = t; 
+					RelationalExpression(out e1, allowSemi, allowLambda);
+					e0 = new BinaryExpr(x, BinaryExpr.Opcode.Or, e0, e1); 
+				}
+			}
+		}
+	}
+
+	void ImpliesExpression(out Expression e0, bool allowSemi, bool allowLambda) {
+		Contract.Ensures(Contract.ValueAtReturn(out e0) != null); IToken/*!*/ x;  Expression/*!*/ e1; 
+		LogicalExpression(out e0, allowSemi, allowLambda);
+		if (la.kind == 105 || la.kind == 106) {
+			ImpliesOp();
+			x = t; 
+			ImpliesExpression(out e1, allowSemi, allowLambda);
+			e0 = new BinaryExpr(x, BinaryExpr.Opcode.Imp, e0, e1); 
+		}
+	}
+
+	void RelationalExpression(out Expression e, bool allowSemi, bool allowLambda) {
+		Contract.Ensures(Contract.ValueAtReturn(out e) != null);
+		IToken x, firstOpTok = null;  Expression e0, e1, acc = null;  BinaryExpr.Opcode op;
+		List<Expression> chain = null;
+		List<BinaryExpr.Opcode> ops = null;
+		List<Expression/*?*/> prefixLimits = null;
+		Expression k;
+		int kind = 0;  // 0 ("uncommitted") indicates chain of ==, possibly with one !=
+		              // 1 ("ascending")   indicates chain of ==, <, <=, possibly with one !=
+		              // 2 ("descending")  indicates chain of ==, >, >=, possibly with one !=
+		              // 3 ("illegal")     indicates illegal chain
+		              // 4 ("disjoint")    indicates chain of disjoint set operators
+		bool hasSeenNeq = false;
+		
+		Term(out e0, allowSemi, allowLambda);
+		e = e0; 
+		if (StartOf(29)) {
+			RelOp(out x, out op, out k);
+			firstOpTok = x; 
+			Term(out e1, allowSemi, allowLambda);
+			if (k == null) {
+			 e = new BinaryExpr(x, op, e0, e1);
+			 if (op == BinaryExpr.Opcode.Disjoint)
+			   acc = new BinaryExpr(x, BinaryExpr.Opcode.Add, e0, e1); // accumulate first two operands.
+			} else {
+			 Contract.Assert(op == BinaryExpr.Opcode.Eq || op == BinaryExpr.Opcode.Neq);
+			 e = new TernaryExpr(x, op == BinaryExpr.Opcode.Eq ? TernaryExpr.Opcode.PrefixEqOp : TernaryExpr.Opcode.PrefixNeqOp, k, e0, e1);
+			}
+			
+			while (StartOf(29)) {
+				if (chain == null) {
+				 chain = new List<Expression>();
+				 ops = new List<BinaryExpr.Opcode>();
+				 prefixLimits = new List<Expression>();
+				 chain.Add(e0);  ops.Add(op);  prefixLimits.Add(k);  chain.Add(e1);
+				 switch (op) {
+				   case BinaryExpr.Opcode.Eq:
+				     kind = 0;  break;
+				   case BinaryExpr.Opcode.Neq:
+				     kind = 0;  hasSeenNeq = true;  break;
+				   case BinaryExpr.Opcode.Lt:
+				   case BinaryExpr.Opcode.Le:
+				     kind = 1;  break;
+				   case BinaryExpr.Opcode.Gt:
+				   case BinaryExpr.Opcode.Ge:
+				     kind = 2;  break;
+				   case BinaryExpr.Opcode.Disjoint:
+				     kind = 4;  break;
+				   default:
+				     kind = 3;  break;
+				 }
+				}
+				e0 = e1;
+				
+				RelOp(out x, out op, out k);
+				switch (op) {
+				 case BinaryExpr.Opcode.Eq:
+				   if (kind != 0 && kind != 1 && kind != 2) { SemErr(x, "chaining not allowed from the previous operator"); }
+				   break;
+				 case BinaryExpr.Opcode.Neq:
+				   if (hasSeenNeq) { SemErr(x, "a chain cannot have more than one != operator"); }
+				   if (kind != 0 && kind != 1 && kind != 2) { SemErr(x, "this operator cannot continue this chain"); }
+				   hasSeenNeq = true;  break;
+				 case BinaryExpr.Opcode.Lt:
+				 case BinaryExpr.Opcode.Le:
+				   if (kind == 0) { kind = 1; }
+				   else if (kind != 1) { SemErr(x, "this operator chain cannot continue with an ascending operator"); }
+				   break;
+				 case BinaryExpr.Opcode.Gt:
+				 case BinaryExpr.Opcode.Ge:
+				   if (kind == 0) { kind = 2; }
+				   else if (kind != 2) { SemErr(x, "this operator chain cannot continue with a descending operator"); }
+				   break;
+				 case BinaryExpr.Opcode.Disjoint:
+				   if (kind != 4) { SemErr(x, "can only chain disjoint (!!) with itself."); kind = 3; }
+				   break;
+				 default:
+				   SemErr(x, "this operator cannot be part of a chain");
+				   kind = 3;  break;
+				}
+				
+				Term(out e1, allowSemi, allowLambda);
+				ops.Add(op); prefixLimits.Add(k); chain.Add(e1);
+				if (k != null) {
+				 Contract.Assert(op == BinaryExpr.Opcode.Eq || op == BinaryExpr.Opcode.Neq);
+				 e = new TernaryExpr(x, op == BinaryExpr.Opcode.Eq ? TernaryExpr.Opcode.PrefixEqOp : TernaryExpr.Opcode.PrefixNeqOp, k, e0, e1);
+				} else if (op == BinaryExpr.Opcode.Disjoint && acc != null) {  // the second conjunct always holds for legal programs
+				 e = new BinaryExpr(x, BinaryExpr.Opcode.And, e, new BinaryExpr(x, op, acc, e1));
+				 acc = new BinaryExpr(x, BinaryExpr.Opcode.Add, acc, e1); //e0 has already been added.
+				} else {
+				 e = new BinaryExpr(x, BinaryExpr.Opcode.And, e, new BinaryExpr(x, op, e0, e1));
+				}
+				
+			}
+		}
+		if (chain != null) {
+		 e = new ChainingExpression(firstOpTok, chain, ops, prefixLimits, e);
+		}
+		
+	}
+
+	void AndOp() {
+		if (la.kind == 109) {
+			Get();
+		} else if (la.kind == 110) {
+			Get();
+		} else SynErr(200);
+	}
+
+	void OrOp() {
+		if (la.kind == 111) {
+			Get();
+		} else if (la.kind == 112) {
+			Get();
+		} else SynErr(201);
+	}
+
+	void Term(out Expression e0, bool allowSemi, bool allowLambda) {
+		Contract.Ensures(Contract.ValueAtReturn(out e0) != null); IToken/*!*/ x;  Expression/*!*/ e1;  BinaryExpr.Opcode op; 
+		Factor(out e0, allowSemi, allowLambda);
+		while (la.kind == 115 || la.kind == 116) {
+			AddOp(out x, out op);
+			Factor(out e1, allowSemi, allowLambda);
+			e0 = new BinaryExpr(x, op, e0, e1); 
+		}
+	}
+
+	void RelOp(out IToken/*!*/ x, out BinaryExpr.Opcode op, out Expression k) {
+		Contract.Ensures(Contract.ValueAtReturn(out x) != null);
+		x = Token.NoToken;  op = BinaryExpr.Opcode.Add/*(dummy)*/;
+		IToken y;
+		k = null;
+		
+		switch (la.kind) {
+		case 46: {
+			Get();
+			x = t;  op = BinaryExpr.Opcode.Eq; 
+			if (la.kind == 96) {
+				Get();
+				Expect(84);
+				Expression(out k, true, true);
+				Expect(85);
+			}
+			break;
+		}
+		case 51: {
+			Get();
+			x = t;  op = BinaryExpr.Opcode.Lt; 
+			break;
+		}
+		case 52: {
+			Get();
+			x = t;  op = BinaryExpr.Opcode.Gt; 
+			break;
+		}
+		case 97: {
+			Get();
+			x = t;  op = BinaryExpr.Opcode.Le; 
+			break;
+		}
+		case 98: {
+			Get();
+			x = t;  op = BinaryExpr.Opcode.Ge; 
+			break;
+		}
+		case 99: {
+			Get();
+			x = t;  op = BinaryExpr.Opcode.Neq; 
+			if (la.kind == 96) {
+				Get();
+				Expect(84);
+				Expression(out k, true, true);
+				Expect(85);
+			}
+			break;
+		}
+		case 113: {
+			Get();
+			x = t;  op = BinaryExpr.Opcode.In; 
+			break;
+		}
+		case 25: {
+			Get();
+			x = t;  op = BinaryExpr.Opcode.NotIn; 
+			break;
+		}
+		case 114: {
+			Get();
+			x = t;  y = Token.NoToken; 
+			if (la.kind == 114) {
+				Get();
+				y = t; 
+			}
+			if (y == Token.NoToken) {
+			 SemErr(x, "invalid RelOp");
+			} else if (y.pos != x.pos + 1) {
+			 SemErr(x, "invalid RelOp (perhaps you intended \"!!\" with no intervening whitespace?)");
+			} else {
+			 x.val = "!!";
+			 op = BinaryExpr.Opcode.Disjoint;
+			}
+			
+			break;
+		}
+		case 100: {
+			Get();
+			x = t;  op = BinaryExpr.Opcode.Neq; 
+			break;
+		}
+		case 101: {
+			Get();
+			x = t;  op = BinaryExpr.Opcode.Le; 
+			break;
+		}
+		case 102: {
+			Get();
+			x = t;  op = BinaryExpr.Opcode.Ge; 
+			break;
+		}
+		default: SynErr(202); break;
+		}
+	}
+
+	void Factor(out Expression e0, bool allowSemi, bool allowLambda) {
+		Contract.Ensures(Contract.ValueAtReturn(out e0) != null); IToken/*!*/ x;  Expression/*!*/ e1;  BinaryExpr.Opcode op; 
+		UnaryExpression(out e0, allowSemi, allowLambda);
+		while (la.kind == 24 || la.kind == 117 || la.kind == 118) {
+			MulOp(out x, out op);
+			UnaryExpression(out e1, allowSemi, allowLambda);
+			e0 = new BinaryExpr(x, op, e0, e1); 
+		}
+	}
+
+	void AddOp(out IToken x, out BinaryExpr.Opcode op) {
+		Contract.Ensures(Contract.ValueAtReturn(out x) != null); x = Token.NoToken;  op=BinaryExpr.Opcode.Add/*(dummy)*/; 
+		if (la.kind == 115) {
+			Get();
+			x = t;  op = BinaryExpr.Opcode.Add; 
+		} else if (la.kind == 116) {
+			Get();
+			x = t;  op = BinaryExpr.Opcode.Sub; 
+		} else SynErr(203);
+	}
+
+	void UnaryExpression(out Expression e, bool allowSemi, bool allowLambda) {
+		Contract.Ensures(Contract.ValueAtReturn(out e) != null); IToken/*!*/ x;  e = dummyExpr; 
+		switch (la.kind) {
+		case 116: {
+			Get();
+			x = t; 
+			UnaryExpression(out e, allowSemi, allowLambda);
+			e = new NegationExpression(x, e); 
+			break;
+		}
+		case 114: case 119: {
+			NegOp();
+			x = t; 
+			UnaryExpression(out e, allowSemi, allowLambda);
+			e = new UnaryOpExpr(x, UnaryOpExpr.Opcode.Not, e); 
+			break;
+		}
+		case 13: case 38: case 42: case 66: case 77: case 86: case 89: case 90: case 92: case 95: case 128: case 129: case 130: {
+			EndlessExpression(out e, allowSemi, allowLambda);
+			break;
+		}
+		case 1: {
+			DottedIdentifiersAndFunction(out e, allowSemi, allowLambda);
+			while (la.kind == 72 || la.kind == 84) {
+				Suffix(ref e);
+			}
+			ApplySuffix(ref e);
+			break;
+		}
+		case 20: case 84: {
+			DisplayExpr(out e);
+			while (la.kind == 72 || la.kind == 84) {
+				Suffix(ref e);
+			}
+			break;
+		}
+		case 67: {
+			MultiSetExpr(out e);
+			while (la.kind == 72 || la.kind == 84) {
+				Suffix(ref e);
+			}
+			break;
+		}
+		case 70: {
+			Get();
+			x = t; 
+			if (la.kind == 84) {
+				MapDisplayExpr(x, out e);
+				while (la.kind == 72 || la.kind == 84) {
+					Suffix(ref e);
+				}
+			} else if (la.kind == 1) {
+				MapComprehensionExpr(x, out e, allowSemi);
+			} else if (StartOf(30)) {
+				SemErr("map must be followed by literal in brackets or comprehension."); 
+			} else SynErr(204);
+			break;
+		}
+		case 2: case 3: case 4: case 6: case 7: case 9: case 22: case 64: case 65: case 120: case 121: case 122: case 123: case 124: case 125: {
+			ConstAtomExpression(out e, allowSemi, allowLambda);
+			while (la.kind == 72 || la.kind == 84) {
+				Suffix(ref e);
+			}
+			break;
+		}
+		default: SynErr(205); break;
+		}
+	}
+
+	void MulOp(out IToken x, out BinaryExpr.Opcode op) {
+		Contract.Ensures(Contract.ValueAtReturn(out x) != null); x = Token.NoToken;  op = BinaryExpr.Opcode.Add/*(dummy)*/; 
+		if (la.kind == 24) {
+			Get();
+			x = t;  op = BinaryExpr.Opcode.Mul; 
+		} else if (la.kind == 117) {
+			Get();
+			x = t;  op = BinaryExpr.Opcode.Div; 
+		} else if (la.kind == 118) {
+			Get();
+			x = t;  op = BinaryExpr.Opcode.Mod; 
+		} else SynErr(206);
+	}
+
+	void NegOp() {
+		if (la.kind == 114) {
+			Get();
+		} else if (la.kind == 119) {
+			Get();
+		} else SynErr(207);
+	}
+
+	void EndlessExpression(out Expression e, bool allowSemi, bool allowLambda) {
+		IToken/*!*/ x;
+		Expression e0, e1;
+		Statement s;
+		e = dummyExpr;
+		
+		switch (la.kind) {
+		case 86: {
+			Get();
+			x = t; 
+			Expression(out e, true, true);
+			Expect(126);
+			Expression(out e0, true, true);
+			Expect(87);
+			Expression(out e1, allowSemi, allowLambda);
+			e = new ITEExpr(x, e, e0, e1); 
+			break;
+		}
+		case 89: {
+			MatchExpression(out e, allowSemi, allowLambda);
+			break;
+		}
+		case 92: case 128: case 129: case 130: {
+			QuantifierGuts(out e, allowSemi, allowLambda);
+			break;
+		}
+		case 66: {
+			ComprehensionExpr(out e, allowSemi, allowLambda);
+			break;
+		}
+		case 13: case 90: case 95: {
+			StmtInExpr(out s);
+			Expression(out e, allowSemi, allowLambda);
+			e = new StmtExpr(s.Tok, s, e); 
+			break;
+		}
+		case 38: case 42: {
+			LetExpr(out e, allowSemi, allowLambda);
+			break;
+		}
+		case 77: {
+			NamedExpr(out e, allowSemi, allowLambda);
+			break;
+		}
+		default: SynErr(208); break;
+		}
+	}
+
+	void DottedIdentifiersAndFunction(out Expression e, bool allowSemi, bool allowLambda) {
+		IToken id, idPrime;  IToken openParen = null;
+		List<Expression> args = null;
+		List<IToken> idents = new List<IToken>();
+		e = null;
+		var applyArgLists = new List<List<Expression>>();
+		
+		Ident(out id);
+		idents.Add(id); 
+		while (la.kind == 72) {
+			IdentOrDigitsSuffix(out id, out idPrime);
+			idents.Add(id);
+			if (idPrime != null) { idents.Add(idPrime); id = idPrime; }
+			
+		}
+		if (la.kind == 22 || la.kind == 96) {
+			args = new List<Expression>(); 
+			if (la.kind == 96) {
+				Get();
+				id.val = id.val + "#";  Expression k; 
+				Expect(84);
+				Expression(out k, true, true);
+				Expect(85);
+				args.Add(k); 
+			}
+			Expect(22);
+			openParen = t; 
+			if (StartOf(16)) {
+				Expressions(args);
+			}
+			Expect(23);
+		}
+		if (IsLambda(allowLambda)) {
+			Expression body = null;
+			Expression req = null;
+			bool oneShot;
+			var reads = new List<FrameExpression>();
+			
+			LambdaSpec(out req, reads);
+			LambdaArrow(out oneShot);
+			Expression(out body, allowSemi, true);
+			if (idents.Count != 1) {
+			 SemErr(id, "Invalid variable binding in lambda.");
+			}
+			if (args != null) {
+			 SemErr(openParen, "Expected variable binding.");
+			}
+			BoundVar bv = new BoundVar(id, UnwildIdent(id.val, true),  new InferredTypeProxy());
+			e = new LambdaExpr(id, oneShot, new List<BoundVar>{ bv }, req, reads, body);
+			theBuiltIns.CreateArrowTypeDecl(1);
+			
+		}
+		if (e == null) {
+		 e = new IdentifierSequence(idents, openParen, args);
+		 foreach (var args_ in applyArgLists) {
+		   e = new ApplyExpr(id, openParen, e, args_);
+		 }
+		}
+		
+	}
+
+	void Suffix(ref Expression e) {
+		Contract.Requires(e != null); Contract.Ensures(e!=null); IToken/*!*/ id, x;  List<Expression/*!*/>/*!*/ args;
+		Expression e0 = null;  Expression e1 = null;  Expression/*!*/ ee;  bool anyDots = false; List<Expression> multipleLengths = null; bool takeRest = false;
+		List<Expression> multipleIndices = null;
+		bool func = false;
+		
+		if (la.kind == 72) {
+			IdentOrDigitsSuffix(out id, out x);
+			if (x != null) {
+			 // process id as a Suffix in its own right
+			 e = new ExprDotName(id, e, id.val);
+			 id = x;  // move to the next Suffix
+			}
+			
+			if (la.kind == 22 || la.kind == 96) {
+				args = new List<Expression/*!*/>();  func = true; 
+				if (la.kind == 96) {
+					Get();
+					id.val = id.val + "#";  Expression k; 
+					Expect(84);
+					Expression(out k, true, true);
+					Expect(85);
+					args.Add(k); 
+				}
+				Expect(22);
+				IToken openParen = t; 
+				if (StartOf(16)) {
+					Expressions(args);
+				}
+				Expect(23);
+				e = new FunctionCallExpr(id, id.val, e, openParen, args); 
+			}
+			if (!func) { e = new ExprDotName(id, e, id.val); } 
+		} else if (la.kind == 84) {
+			Get();
+			x = t; 
+			if (StartOf(16)) {
+				Expression(out ee, true, true);
+				e0 = ee; 
+				if (la.kind == 127) {
+					Get();
+					anyDots = true; 
+					if (StartOf(16)) {
+						Expression(out ee, true, true);
+						e1 = ee; 
+					}
+				} else if (la.kind == 80) {
+					Get();
+					Expression(out ee, true, true);
+					e1 = ee; 
+				} else if (la.kind == 8 || la.kind == 85) {
+					while (la.kind == 8) {
+						Get();
+						if (multipleLengths == null) {
+						 multipleLengths = new List<Expression>();
+						 multipleLengths.Add(e0);
+						}
+						takeRest = true;
+						
+						if (StartOf(16)) {
+							Expression(out ee, true, true);
+							multipleLengths.Add(ee);
+							takeRest = false;
+							
+						}
+					}
+				} else if (la.kind == 43 || la.kind == 85) {
+					while (la.kind == 43) {
+						Get();
+						Expression(out ee, true, true);
+						if (multipleIndices == null) {
+						multipleIndices = new List<Expression>();
+						multipleIndices.Add(e0);
+						}
+						multipleIndices.Add(ee);
+						
+					}
+				} else SynErr(209);
+			} else if (la.kind == 127) {
+				Get();
+				anyDots = true; 
+				if (StartOf(16)) {
+					Expression(out ee, true, true);
+					e1 = ee; 
+				}
+			} else SynErr(210);
+			if (multipleIndices != null) {
+			 e = new MultiSelectExpr(x, e, multipleIndices);
+			 // make sure an array class with this dimensionality exists
+			 var tmp = theBuiltIns.ArrayType(multipleIndices.Count, new IntType(), true);
+			} else {
+			 if (!anyDots && e0 == null) {
+			   /* a parsing error occurred */
+			   e0 = dummyExpr;
+			 }
+			 Contract.Assert(anyDots || e0 != null);
+			 if (anyDots) {
+			   //Contract.Assert(e0 != null || e1 != null);
+			   e = new SeqSelectExpr(x, false, e, e0, e1);
+			 } else if (multipleLengths != null || takeRest) {
+			   Expression prev = new LiteralExpr(x, 0);
+			   List<Expression> seqs = new List<Expression>();
+			   if (multipleLengths != null)
+			   {
+			     foreach (var len in multipleLengths)
+			     {
+			       var end = new BinaryExpr(x, BinaryExpr.Opcode.Add, prev, len);
+			       seqs.Add(new SeqSelectExpr(x, false, e, prev, end));
+			       prev = end;
+			     }
+			   }
+			   if (takeRest)
+			   {
+			     seqs.Add(new SeqSelectExpr(x, false, e, prev, null));
+			   }
+			   e = new SeqDisplayExpr(x, seqs);
+			 } else if (e1 == null) {
+			   Contract.Assert(e0 != null);
+			   e = new SeqSelectExpr(x, true, e, e0, null);
+			 } else {
+			   Contract.Assert(e0 != null);
+			   e = new SeqUpdateExpr(x, e, e0, e1);
+			 }
+			}
+			
+			Expect(85);
+		} else SynErr(211);
+		ApplySuffix(ref e);
+	}
+
+	void ApplySuffix(ref Expression e) {
+		while (la.kind == 22) {
+			Get();
+			IToken openParen = t; var args = new List<Expression>(); 
+			if (StartOf(16)) {
+				Expressions(args);
+			}
+			Expect(23);
+			e = new ApplyExpr(e.tok, openParen, e, args); 
+		}
+	}
+
+	void DisplayExpr(out Expression e) {
+		Contract.Ensures(Contract.ValueAtReturn(out e) != null);
+		IToken/*!*/ x = null;  List<Expression/*!*/>/*!*/ elements;
+		e = dummyExpr;
+		
+		if (la.kind == 20) {
+			Get();
+			x = t;  elements = new List<Expression/*!*/>(); 
+			if (StartOf(16)) {
+				Expressions(elements);
+			}
+			e = new SetDisplayExpr(x, elements);
+			Expect(21);
+		} else if (la.kind == 84) {
+			Get();
+			x = t;  elements = new List<Expression/*!*/>(); 
+			if (StartOf(16)) {
+				Expressions(elements);
+			}
+			e = new SeqDisplayExpr(x, elements); 
+			Expect(85);
+		} else SynErr(212);
+	}
+
+	void MultiSetExpr(out Expression e) {
+		Contract.Ensures(Contract.ValueAtReturn(out e) != null);
+		IToken/*!*/ x = null;  List<Expression/*!*/>/*!*/ elements;
+		e = dummyExpr;
+		
+		Expect(67);
+		x = t; 
+		if (la.kind == 20) {
+			Get();
+			elements = new List<Expression/*!*/>(); 
+			if (StartOf(16)) {
+				Expressions(elements);
+			}
+			e = new MultiSetDisplayExpr(x, elements);
+			Expect(21);
+		} else if (la.kind == 22) {
+			Get();
+			x = t;  elements = new List<Expression/*!*/>(); 
+			Expression(out e, true, true);
+			e = new MultiSetFormingExpr(x, e); 
+			Expect(23);
+		} else if (StartOf(30)) {
+			SemErr("multiset must be followed by multiset literal or expression to coerce in parentheses."); 
+		} else SynErr(213);
+	}
+
+	void MapDisplayExpr(IToken/*!*/ mapToken, out Expression e) {
+		Contract.Ensures(Contract.ValueAtReturn(out e) != null);
+		List<ExpressionPair/*!*/>/*!*/ elements= new List<ExpressionPair/*!*/>() ;
+		e = dummyExpr;
+		
+		Expect(84);
+		if (StartOf(16)) {
+			MapLiteralExpressions(out elements);
+		}
+		e = new MapDisplayExpr(mapToken, elements);
+		Expect(85);
+	}
+
+	void MapComprehensionExpr(IToken mapToken, out Expression e, bool allowSemi) {
+		Contract.Ensures(Contract.ValueAtReturn(out e) != null);
+		BoundVar bv;
+		List<BoundVar> bvars = new List<BoundVar>();
+		Expression range = null;
+		Expression body;
+		
+		IdentTypeOptional(out bv);
+		bvars.Add(bv); 
+		if (la.kind == 9) {
+			Get();
+			Expression(out range, true, true);
+		}
+		QSep();
+		Expression(out body, allowSemi, true);
+		e = new MapComprehension(mapToken, bvars, range ?? new LiteralExpr(mapToken, true), body);
+		
+	}
+
+	void ConstAtomExpression(out Expression e, bool allowSemi, bool allowLambda) {
+		Contract.Ensures(Contract.ValueAtReturn(out e) != null);
+		IToken/*!*/ x;  BigInteger n;   Basetypes.BigDec d;
+		e = dummyExpr;  Type toType = null;
+		
+		switch (la.kind) {
+		case 120: {
+			Get();
+			e = new LiteralExpr(t, false); 
+			break;
+		}
+		case 121: {
+			Get();
+			e = new LiteralExpr(t, true); 
+			break;
+		}
+		case 122: {
+			Get();
+			e = new LiteralExpr(t); 
+			break;
+		}
+		case 2: case 3: {
+			Nat(out n);
+			e = new LiteralExpr(t, n); 
+			break;
+		}
+		case 4: {
+			Dec(out d);
+			e = new LiteralExpr(t, d); 
+			break;
+		}
+		case 6: {
+			Get();
+			e = new CharLiteralExpr(t, t.val.Substring(1, t.val.Length - 2)); 
+			break;
+		}
+		case 7: {
+			Get();
+			bool isVerbatimString;
+			string s = Util.RemoveParsedStringQuotes(t.val, out isVerbatimString);
+			e = new StringLiteralExpr(t, s, isVerbatimString);
+			
+			break;
+		}
+		case 123: {
+			Get();
+			e = new ThisExpr(t); 
+			break;
+		}
+		case 124: {
+			Get();
+			x = t; 
+			Expect(22);
+			Expression(out e, true, true);
+			Expect(23);
+			e = new UnaryOpExpr(x, UnaryOpExpr.Opcode.Fresh, e); 
+			break;
+		}
+		case 125: {
+			Get();
+			x = t; 
+			Expect(22);
+			Expression(out e, true, true);
+			Expect(23);
+			e = new OldExpr(x, e); 
+			break;
+		}
+		case 9: {
+			Get();
+			x = t; 
+			Expression(out e, true, true);
+			e = new UnaryOpExpr(x, UnaryOpExpr.Opcode.Cardinality, e); 
+			Expect(9);
+			break;
+		}
+		case 64: case 65: {
+			if (la.kind == 64) {
+				Get();
+				x = t; toType = new IntType(); 
+			} else {
+				Get();
+				x = t; toType = new RealType(); 
+			}
+			Expect(22);
+			Expression(out e, true, true);
+			Expect(23);
+			e = new ConversionExpr(x, e, toType); 
+			break;
+		}
+		case 22: {
+			ParensExpression(out e, allowSemi, allowLambda);
+			break;
+		}
+		default: SynErr(214); break;
+		}
+	}
+
+	void Nat(out BigInteger n) {
+		n = BigInteger.Zero;
+		string S;
+		
+		if (la.kind == 2) {
+			Get();
+			S = Util.RemoveUnderscores(t.val);
+			try {
+			 n = BigInteger.Parse(S);
+			} catch (System.FormatException) {
+			 SemErr("incorrectly formatted number");
+			 n = BigInteger.Zero;
+			}
+			
+		} else if (la.kind == 3) {
+			Get();
+			S = Util.RemoveUnderscores(t.val.Substring(2));
+			try {
+			 // note: leading 0 required when parsing positive hex numbers
+			 n = BigInteger.Parse("0" + S, System.Globalization.NumberStyles.HexNumber);
+			} catch (System.FormatException) {
+			 SemErr("incorrectly formatted number");
+			 n = BigInteger.Zero;
+			}
+			
+		} else SynErr(215);
+	}
+
+	void Dec(out Basetypes.BigDec d) {
+		d = Basetypes.BigDec.ZERO; 
+		Expect(4);
+		var S = Util.RemoveUnderscores(t.val);
+		try {
+		 d = Basetypes.BigDec.FromString(S);
+		} catch (System.FormatException) {
+		 SemErr("incorrectly formatted number");
+		 d = Basetypes.BigDec.ZERO;
+		}
+		
+	}
+
+	void ParensExpression(out Expression e, bool allowSemi, bool allowLambda) {
+		IToken x;
+		Expression ee;
+		e = null;
+		List<Expression> args = new List<Expression>();
+		List<Type> types = new List<Type>();
+		Type tt;
+		bool isLambda = false;
+		
+		Expect(22);
+		x = t; 
+		if (StartOf(16)) {
+			OptTypedExpr(out ee, out tt, true);
+			args.Add(ee); types.Add(tt); 
+			while (la.kind == 43) {
+				Get();
+				OptTypedExpr(out ee, out tt, true);
+				args.Add(ee); types.Add(tt); 
+			}
+		}
+		Expect(23);
+		if (IsLambda(allowLambda)) {
+			Expression body = null;
+			Expression req = null;
+			bool oneShot;
+			var reads = new List<FrameExpression>();
+			x = t;
+			
+			LambdaSpec(out req, reads);
+			LambdaArrow(out oneShot);
+			Expression(out body, allowSemi, true);
+			List<BoundVar> bvs = new List<BoundVar>();
+			for (int i = 0; i < args.Count; i++) {
+			 ee = args[i];
+			 tt = types[i];
+			 if (ee is IdentifierSequence) {
+			   IdentifierSequence ise = (IdentifierSequence)ee;
+			   List<IToken> idents = ise.Tokens;
+			   Contract.Assert(idents != null);
+			   Contract.Assert(idents.Count > 0);
+			   IToken id = idents[0];
+			   if (idents.Count != 1) {
+			     SemErr(id, "Expected variable binding.");
+			   }
+			   if (ise.Arguments != null) {
+			     SemErr(ise.OpenParen, "Expected variable binding.");
+			   }
+			   bvs.Add(new BoundVar(id, UnwildIdent(id.val, true), tt ?? new InferredTypeProxy()));
+			 } else {
+			   SemErr(ee.tok, "Expected variable binding.");
+			 }
+			}
+			e = new LambdaExpr(x, oneShot, bvs, req, reads, body);
+			theBuiltIns.CreateArrowTypeDecl(bvs.Count);
+			isLambda = true;
+			
+		}
+		if (!isLambda) {
+		 for (int i = 0; i < args.Count; i++) {
+		   if (types[i] != null) {
+		     SemErr(args[i].tok, "Type specification not allowed here, comma separator was expected.");
+		   }
+		 }
+		 if (args.Count == 1) {
+		   e = new ParensExpression(x, args[0]);
+		 } else {
+		   // make sure the corresponding tuple type exists
+		   var tmp = theBuiltIns.TupleType(x, args.Count, true);
+		   e = new DatatypeValue(x, BuiltIns.TupleTypeName(args.Count), BuiltIns.TupleTypeCtorName, args);
+		 }
+		}
+		
+		if (!isLambda && args.Count == 1 && la.kind == _openparen) {
+			IToken openParen; 
+			while (la.kind == 22) {
+				Get();
+				openParen = t; args = new List<Expression>(); 
+				if (StartOf(16)) {
+					Expressions(args);
+				}
+				Expect(23);
+				e = new ApplyExpr(x, openParen, e, args); 
+			}
+		}
+	}
+
+	void LambdaArrow(out bool oneShot) {
+		oneShot = true; 
+		if (la.kind == 11) {
+			Get();
+			oneShot = false; 
+		} else if (la.kind == 12) {
+			Get();
+			oneShot = true; 
+		} else SynErr(216);
+	}
+
+	void OptTypedExpr(out Expression e, out Type tt, bool allowSemi) {
+		tt = null; 
+		Expression(out e, allowSemi, true);
+		if (la.kind == 8) {
+			Get();
+			Type(out tt);
+		}
+	}
+
+	void MapLiteralExpressions(out List<ExpressionPair> elements) {
+		Expression/*!*/ d, r;
+		elements = new List<ExpressionPair/*!*/>(); 
+		Expression(out d, true, true);
+		Expect(80);
+		Expression(out r, true, true);
+		elements.Add(new ExpressionPair(d,r)); 
+		while (la.kind == 43) {
+			Get();
+			Expression(out d, true, true);
+			Expect(80);
+			Expression(out r, true, true);
+			elements.Add(new ExpressionPair(d,r)); 
+		}
+	}
+
+	void QSep() {
+		if (la.kind == 131) {
+			Get();
+		} else if (la.kind == 132) {
+			Get();
+		} else SynErr(217);
+	}
+
+	void MatchExpression(out Expression e, bool allowSemi, bool allowLambda) {
+		Contract.Ensures(Contract.ValueAtReturn(out e) != null); IToken/*!*/ x;  MatchCaseExpr/*!*/ c;
+		List<MatchCaseExpr/*!*/> cases = new List<MatchCaseExpr/*!*/>();
+		bool usesOptionalBrace = false;
+		
+		Expect(89);
+		x = t; 
+		Expression(out e, allowSemi, true);
+		if (la.kind == 20) {
+			Get();
+			usesOptionalBrace = true; 
+		}
+		while (la.kind == 14) {
+			CaseExpression(out c, allowSemi, usesOptionalBrace || allowLambda);
+			cases.Add(c); 
+		}
+		if (CloseOptionalBrace(usesOptionalBrace)) {
+			Expect(21);
+		} else if (StartOf(30)) {
+			if (usesOptionalBrace) { SemErr(t, "expecting close curly brace"); } 
+		} else SynErr(218);
+		e = new MatchExpr(x, e, cases, usesOptionalBrace); 
+	}
+
+	void QuantifierGuts(out Expression q, bool allowSemi, bool allowLambda) {
+		Contract.Ensures(Contract.ValueAtReturn(out q) != null); IToken/*!*/ x = Token.NoToken;
+		bool univ = false;
+		List<BoundVar/*!*/> bvars;
+		Attributes attrs;
+		Expression range;
+		Expression/*!*/ body;
+		
+		if (la.kind == 92 || la.kind == 128) {
+			Forall();
+			x = t;  univ = true; 
+		} else if (la.kind == 129 || la.kind == 130) {
+			Exists();
+			x = t; 
+		} else SynErr(219);
+		QuantifierDomain(out bvars, out attrs, out range);
+		QSep();
+		Expression(out body, allowSemi, allowLambda);
+		if (univ) {
+		 q = new ForallExpr(x, bvars, range, body, attrs);
+		} else {
+		 q = new ExistsExpr(x, bvars, range, body, attrs);
+		}
+		
+	}
+
+	void ComprehensionExpr(out Expression q, bool allowSemi, bool allowLambda) {
+		Contract.Ensures(Contract.ValueAtReturn(out q) != null);
+		IToken x = Token.NoToken;
+		BoundVar bv;
+		List<BoundVar/*!*/> bvars = new List<BoundVar>();
+		Expression range;
+		Expression body = null;
+		
+		Expect(66);
+		x = t; 
+		IdentTypeOptional(out bv);
+		bvars.Add(bv); 
+		while (la.kind == 43) {
+			Get();
+			IdentTypeOptional(out bv);
+			bvars.Add(bv); 
+		}
+		Expect(9);
+		Expression(out range, allowSemi, allowLambda);
+		if (la.kind == 131 || la.kind == 132) {
+			QSep();
+			Expression(out body, allowSemi, allowLambda);
+		}
+		if (body == null && bvars.Count != 1) { SemErr(t, "a set comprehension with more than one bound variable must have a term expression"); }
+		q = new SetComprehension(x, bvars, range, body);
+		
+	}
+
+	void StmtInExpr(out Statement s) {
+		s = dummyStmt; 
+		if (la.kind == 90) {
+			AssertStmt(out s);
+		} else if (la.kind == 13) {
+			AssumeStmt(out s);
+		} else if (la.kind == 95) {
+			CalcStmt(out s);
+		} else SynErr(220);
+	}
+
+	void LetExpr(out Expression e, bool allowSemi, bool allowLambda) {
+		IToken x = null;
+		bool isGhost = false;
+		var letLHSs = new List<CasePattern>();
+		var letRHSs = new List<Expression>();
+		CasePattern pat;
+		bool exact = true;
+		e = dummyExpr;
+		
+		if (la.kind == 38) {
+			Get();
+			isGhost = true;  x = t; 
+		}
+		Expect(42);
+		if (!isGhost) { x = t; } 
+		CasePattern(out pat);
+		if (isGhost) { pat.Vars.Iter(bv => bv.IsGhost = true); }
+		letLHSs.Add(pat);
+		
+		while (la.kind == 43) {
+			Get();
+			CasePattern(out pat);
+			if (isGhost) { pat.Vars.Iter(bv => bv.IsGhost = true); }
+			letLHSs.Add(pat);
+			
+		}
+		if (la.kind == 80) {
+			Get();
+		} else if (la.kind == 82) {
+			Get();
+			exact = false;
+			foreach (var lhs in letLHSs) {
+			 if (lhs.Arguments != null) {
+			   SemErr(lhs.tok, "LHS of let-such-that expression must be variables, not general patterns");
+			 }
+			}
+			
+		} else SynErr(221);
+		Expression(out e, false, true);
+		letRHSs.Add(e); 
+		while (la.kind == 43) {
+			Get();
+			Expression(out e, false, true);
+			letRHSs.Add(e); 
+		}
+		Expect(10);
+		Expression(out e, allowSemi, allowLambda);
+		e = new LetExpr(x, letLHSs, letRHSs, e, exact); 
+	}
+
+	void NamedExpr(out Expression e, bool allowSemi, bool allowLambda) {
+		IToken/*!*/ x, d;
+		e = dummyExpr;
+		Expression expr;
+		
+		Expect(77);
+		x = t; 
+		NoUSIdent(out d);
+		Expect(8);
+		Expression(out e, allowSemi, allowLambda);
+		expr = e;
+		e = new NamedExpr(x, d.val, expr); 
+	}
+
+	void CasePattern(out CasePattern pat) {
+		IToken id;  List<CasePattern> arguments;
+		BoundVar bv;
+		pat = null;
+		
+		if (IsIdentParen()) {
+			Ident(out id);
+			Expect(22);
+			arguments = new List<CasePattern>(); 
+			if (la.kind == 1) {
+				CasePattern(out pat);
+				arguments.Add(pat); 
+				while (la.kind == 43) {
+					Get();
+					CasePattern(out pat);
+					arguments.Add(pat); 
+				}
+			}
+			Expect(23);
+			pat = new CasePattern(id, id.val, arguments); 
+		} else if (la.kind == 1) {
+			IdentTypeOptional(out bv);
+			pat = new CasePattern(bv.tok, bv);
+			
+		} else SynErr(222);
+		if (pat == null) {
+		 pat = new CasePattern(t, "_ParseError", new List<CasePattern>());
+		}
+		
+	}
+
+	void CaseExpression(out MatchCaseExpr c, bool allowSemi, bool allowLambda) {
+		Contract.Ensures(Contract.ValueAtReturn(out c) != null); IToken/*!*/ x, id;
+		List<BoundVar/*!*/> arguments = new List<BoundVar/*!*/>();
+		BoundVar/*!*/ bv;
+		Expression/*!*/ body;
+		
+		Expect(14);
+		x = t; 
+		Ident(out id);
+		if (la.kind == 22) {
+			Get();
+			IdentTypeOptional(out bv);
+			arguments.Add(bv); 
+			while (la.kind == 43) {
+				Get();
+				IdentTypeOptional(out bv);
+				arguments.Add(bv); 
+			}
+			Expect(23);
+		}
+		Expect(11);
+		Expression(out body, allowSemi, allowLambda);
+		c = new MatchCaseExpr(x, id.val, arguments, body); 
+	}
+
+	void Forall() {
+		if (la.kind == 92) {
+			Get();
+		} else if (la.kind == 128) {
+			Get();
+		} else SynErr(223);
+	}
+
+	void Exists() {
+		if (la.kind == 129) {
+			Get();
+		} else if (la.kind == 130) {
+			Get();
+		} else SynErr(224);
+	}
+
+	void AttributeBody(ref Attributes attrs) {
+		string aName;
+		List<Expression> aArgs = new List<Expression>();
+		Expression aArg;
+		
+		Expect(8);
+		Expect(1);
+		aName = t.val; 
+		if (StartOf(16)) {
+			AttributeArg(out aArg, true);
+			aArgs.Add(aArg); 
+			while (la.kind == 43) {
+				Get();
+				AttributeArg(out aArg, true);
+				aArgs.Add(aArg); 
+			}
+		}
+		attrs = new Attributes(aName, aArgs, attrs); 
+	}
+
+
+
+	public void Parse() {
+		la = new Token();
+		la.val = "";
+		Get();
+		Dafny();
+		Expect(0);
+
+		Expect(0);
+	}
+
+	static readonly bool[,]/*!*/ set = {
+		{T,T,T,T, T,x,T,T, x,T,T,x, x,T,x,T, T,T,T,T, T,x,T,x, x,x,x,x, x,x,x,x, x,x,x,T, x,T,T,x, T,T,T,x, x,x,x,T, x,x,T,x, x,T,T,T, T,T,T,T, T,x,x,x, T,T,x,x, x,x,x,x, x,x,x,x, x,T,T,x, x,T,x,x, x,x,T,x, T,T,T,T, T,T,T,T, x,x,x,x, x,x,x,x, x,x,x,x, x,x,x,x, x,x,x,x, x,x,x,x, T,T,T,T, T,T,x,x, x,x,x,x, x,x,x},
+		{x,x,x,x, x,x,x,x, x,x,x,x, x,x,x,x, x,x,x,x, x,x,x,x, x,x,x,T, T,x,T,x, x,x,x,T, x,T,T,T, T,T,T,x, T,T,x,T, x,x,x,x, x,T,T,T, T,T,x,x, x,x,x,x, x,x,x,x, x,x,x,x, x,T,T,T, x,x,x,x, x,x,x,x, x,x,x,x, x,x,x,x, x,x,x,x, x,x,x,x, x,x,x,x, x,x,x,x, x,x,x,x, x,x,x,x, x,x,x,x, x,x,x,x, x,x,x,x, x,x,x,x, x,x,x},
+		{x,x,x,x, x,x,x,x, x,x,x,x, x,x,x,x, x,x,x,x, x,x,x,x, x,x,x,x, x,x,x,x, x,x,x,x, x,x,T,T, x,x,T,x, x,x,x,x, x,x,x,x, x,T,T,T, T,T,x,x, x,x,x,x, x,x,x,x, x,x,x,x, x,T,T,T, x,x,x,x, x,x,x,x, x,x,x,x, x,x,x,x, x,x,x,x, x,x,x,x, x,x,x,x, x,x,x,x, x,x,x,x, x,x,x,x, x,x,x,x, x,x,x,x, x,x,x,x, x,x,x,x, x,x,x},
+		{x,T,x,x, x,T,x,x, x,x,x,x, x,x,x,x, x,x,x,x, x,x,T,x, x,x,x,x, x,x,x,x, x,x,x,x, x,x,x,x, x,x,x,x, x,x,x,x, x,x,x,x, x,x,x,x, x,x,x,x, x,T,T,T, T,T,T,T, T,T,T,T, x,x,x,x, x,x,x,x, x,x,x,x, x,x,x,x, x,x,x,x, x,x,x,x, x,x,x,x, x,x,x,x, x,x,x,x, x,x,x,x, x,x,x,x, x,x,x,x, x,x,x,x, x,x,x,x, x,x,x,x, x,x,x},
+		{T,x,x,x, x,x,x,x, x,x,T,x, x,x,x,x, x,x,x,x, x,T,x,x, x,x,x,T, T,x,T,x, T,x,x,T, x,T,T,T, T,T,T,x, T,T,x,T, x,x,x,T, x,T,T,T, T,T,x,x, x,x,x,x, x,x,x,x, x,x,x,x, x,T,T,T, x,x,x,x, x,x,x,x, x,x,x,x, x,x,x,x, x,x,x,x, x,x,x,x, x,x,x,x, x,x,x,x, x,x,x,x, x,x,x,x, x,x,x,x, x,x,x,x, x,x,x,x, x,x,x,x, x,x,x},
+		{x,x,x,x, x,x,x,x, x,x,x,x, x,x,x,T, x,T,T,T, x,x,x,x, x,x,x,x, x,x,x,x, x,x,x,x, x,x,x,x, x,x,x,x, x,x,x,x, x,x,x,x, x,x,x,x, x,x,T,T, T,x,x,x, x,x,x,x, x,x,x,x, x,x,x,x, x,x,x,x, x,x,x,x, x,x,x,x, x,x,x,x, x,x,x,x, x,x,x,x, x,x,x,x, x,x,x,x, x,x,x,x, x,x,x,x, x,x,x,x, x,x,x,x, x,x,x,x, x,x,x,x, x,x,x},
+		{x,x,x,x, x,x,x,x, x,x,x,x, x,x,x,x, x,x,x,x, x,x,x,x, x,x,x,x, x,x,x,x, x,x,x,x, x,x,x,x, x,x,x,x, x,x,x,x, x,x,x,x, x,T,T,T, T,T,x,x, x,x,x,x, x,x,x,x, x,x,x,x, x,x,x,x, x,x,x,x, x,x,x,x, x,x,x,x, x,x,x,x, x,x,x,x, x,x,x,x, x,x,x,x, x,x,x,x, x,x,x,x, x,x,x,x, x,x,x,x, x,x,x,x, x,x,x,x, x,x,x,x, x,x,x},
+		{T,x,x,x, x,x,x,x, T,x,x,x, x,x,x,T, x,x,T,T, T,T,T,x, x,x,x,T, T,x,T,x, x,x,x,T, x,T,T,T, T,T,T,x, T,T,x,T, x,x,x,T, x,T,T,T, T,T,x,T, x,x,x,x, x,x,x,x, x,x,x,x, x,T,T,T, x,x,x,x, x,x,x,x, x,x,x,x, x,x,x,x, x,x,x,x, x,x,x,x, x,x,x,x, x,x,x,x, x,x,x,x, x,x,x,x, x,x,x,x, x,x,x,x, x,x,x,x, x,x,x,x, x,x,x},
+		{x,x,x,x, x,x,x,x, x,x,x,x, x,x,x,T, x,x,T,T, x,x,x,x, x,x,x,x, x,x,x,x, x,x,x,x, x,x,x,x, x,x,x,x, x,x,x,x, x,x,x,x, x,x,x,x, x,x,x,T, x,x,x,x, x,x,x,x, x,x,x,x, x,x,x,x, x,x,x,x, x,x,x,x, x,x,x,x, x,x,x,x, x,x,x,x, x,x,x,x, x,x,x,x, x,x,x,x, x,x,x,x, x,x,x,x, x,x,x,x, x,x,x,x, x,x,x,x, x,x,x,x, x,x,x},
+		{T,x,x,x, x,x,x,x, x,x,x,x, x,x,x,x, x,x,x,x, x,x,x,x, x,x,x,x, x,x,x,x, x,x,x,x, x,x,x,x, x,x,x,x, x,x,x,x, x,x,x,x, x,T,T,T, T,T,x,x, x,x,x,x, x,x,x,x, x,x,x,x, x,x,x,x, x,x,x,x, x,x,x,x, x,x,x,x, x,x,x,x, x,x,x,x, x,x,x,x, x,x,x,x, x,x,x,x, x,x,x,x, x,x,x,x, x,x,x,x, x,x,x,x, x,x,x,x, x,x,x,x, x,x,x},
+		{x,x,x,x, x,x,x,x, x,x,x,x, x,x,x,T, x,T,x,T, x,x,x,x, x,x,x,x, x,x,x,x, x,x,x,x, x,x,x,x, x,x,x,x, x,x,x,x, x,x,x,x, x,x,x,x, x,x,T,T, x,x,x,x, x,x,x,x, x,x,x,x, x,x,x,x, x,x,x,x, x,x,x,x, x,x,x,x, x,x,x,x, x,x,x,x, x,x,x,x, x,x,x,x, x,x,x,x, x,x,x,x, x,x,x,x, x,x,x,x, x,x,x,x, x,x,x,x, x,x,x,x, x,x,x},
+		{x,T,T,x, x,T,x,x, x,x,x,x, x,x,x,x, x,x,x,x, x,x,T,x, x,x,x,x, x,x,x,x, x,x,x,x, x,x,T,x, x,x,x,x, x,x,x,x, x,x,x,x, x,x,x,x, x,x,x,x, x,T,T,T, T,T,T,T, T,T,T,T, x,x,x,x, x,x,x,x, x,x,x,x, x,x,x,x, x,x,x,x, x,x,x,x, x,x,x,x, x,x,x,x, x,x,x,x, x,x,x,x, x,x,x,x, x,x,x,x, x,x,x,x, x,x,x,x, x,x,x,x, x,x,x},
+		{T,x,x,x, x,x,x,x, x,x,x,x, x,x,x,T, x,T,T,T, x,x,x,x, x,x,x,x, x,x,x,x, x,x,x,x, x,x,x,x, x,x,x,x, x,x,x,x, x,x,x,x, x,x,x,x, x,x,T,T, T,x,x,x, x,x,x,x, x,x,x,x, x,x,x,x, x,x,x,x, x,x,x,x, x,x,x,x, x,x,x,x, x,x,x,x, x,x,x,x, x,x,x,x, x,x,x,x, x,x,x,x, x,x,x,x, x,x,x,x, x,x,x,x, x,x,x,x, x,x,x,x, x,x,x},
+		{x,x,x,x, x,x,x,x, x,x,x,x, x,x,x,x, x,x,x,T, x,x,x,x, x,x,x,x, x,x,x,x, x,x,x,x, x,x,x,x, x,x,x,x, x,x,x,x, x,x,x,x, x,x,x,x, x,x,T,T, T,x,x,x, x,x,x,x, x,x,x,x, x,x,x,x, x,x,x,x, x,x,x,x, x,x,x,x, x,x,x,x, x,x,x,x, x,x,x,x, x,x,x,x, x,x,x,x, x,x,x,x, x,x,x,x, x,x,x,x, x,x,x,x, x,x,x,x, x,x,x,x, x,x,x},
+		{x,T,T,T, T,x,T,T, x,T,x,x, x,T,x,x, x,x,x,x, T,x,T,x, x,x,x,x, x,x,x,x, x,x,x,x, x,x,T,x, x,x,T,x, x,x,x,x, x,x,T,x, x,x,x,x, x,x,x,x, T,x,x,x, T,T,x,x, x,x,x,x, x,x,x,x, x,T,T,x, x,T,x,x, x,x,T,x, T,T,T,T, T,T,T,T, x,x,x,x, x,x,x,x, x,x,x,x, x,x,x,x, x,x,x,x, x,x,x,x, T,T,T,T, T,T,x,x, x,x,x,x, x,x,x},
+		{T,x,x,x, x,x,x,x, x,x,x,x, x,x,x,T, x,T,x,T, x,x,x,x, x,x,x,x, x,x,x,x, x,x,x,x, x,x,x,x, x,x,x,x, x,x,x,x, x,x,x,x, x,x,x,x, x,x,T,T, x,x,x,x, x,x,x,x, x,x,x,x, x,x,x,x, x,x,x,x, x,x,x,x, x,x,x,x, x,x,x,x, x,x,x,x, x,x,x,x, x,x,x,x, x,x,x,x, x,x,x,x, x,x,x,x, x,x,x,x, x,x,x,x, x,x,x,x, x,x,x,x, x,x,x},
+		{x,T,T,T, T,x,T,T, x,T,x,x, x,T,x,x, x,x,x,x, T,x,T,x, x,x,x,x, x,x,x,x, x,x,x,x, x,x,T,x, x,x,T,x, x,x,x,x, x,x,x,x, x,x,x,x, x,x,x,x, x,x,x,x, T,T,T,T, x,x,T,x, x,x,x,x, x,T,x,x, x,x,x,x, T,x,T,x, x,T,T,x, T,x,x,T, x,x,x,x, x,x,x,x, x,x,x,x, x,x,x,x, x,x,T,x, T,x,x,T, T,T,T,T, T,T,x,x, T,T,T,x, x,x,x},
+		{x,T,T,T, T,x,T,T, x,T,x,x, x,T,x,x, x,x,x,x, T,x,T,x, x,x,x,x, x,x,x,x, x,x,x,x, x,x,T,x, x,x,T,x, x,x,x,x, x,x,x,x, x,x,x,x, x,x,x,x, x,x,x,x, T,T,T,T, x,x,T,x, x,x,x,x, T,T,x,x, x,x,x,x, T,x,T,x, x,T,T,x, T,x,x,T, x,x,x,x, x,x,x,x, x,x,x,x, x,x,x,x, x,x,T,x, T,x,x,T, T,T,T,T, T,T,x,x, T,T,T,x, x,x,x},
+		{T,T,T,T, T,x,T,T, x,T,x,x, x,T,x,x, x,x,x,x, T,x,T,x, x,x,x,x, x,x,x,x, x,x,x,x, x,x,T,x, x,x,T,x, x,x,x,x, x,x,T,x, x,x,x,x, x,x,x,x, T,x,x,x, T,T,x,x, x,x,x,x, x,x,x,x, x,T,T,x, x,T,x,x, x,x,T,x, T,T,T,T, T,T,T,T, x,x,x,x, x,x,x,x, x,x,x,x, x,x,x,x, x,x,x,x, x,x,x,x, T,T,T,T, T,T,x,x, x,x,x,x, x,x,x},
+		{x,T,T,T, T,x,T,T, x,T,x,x, x,T,x,x, x,x,x,x, T,x,T,x, T,x,x,x, x,x,x,x, x,x,x,x, x,x,T,x, x,x,T,x, x,x,x,x, x,x,T,x, x,x,x,x, x,x,x,x, x,x,x,x, T,T,T,T, x,x,T,x, x,x,x,x, x,T,x,x, x,x,x,x, T,x,T,x, x,T,T,x, T,x,x,T, x,x,x,x, x,x,x,x, x,x,x,x, x,x,x,x, x,x,T,x, T,x,x,T, T,T,T,T, T,T,x,x, T,T,T,x, x,x,x},
+		{x,T,T,T, T,x,T,T, x,T,x,x, x,T,x,x, x,x,x,x, T,x,T,x, T,x,x,x, x,x,x,x, x,x,x,x, x,x,T,x, x,x,T,x, x,x,x,x, x,x,x,x, x,x,x,x, x,x,x,x, x,x,x,x, T,T,T,T, x,x,T,x, x,x,x,x, x,T,x,x, x,x,x,x, T,x,T,x, x,T,T,x, T,x,x,T, x,x,x,x, x,x,x,x, x,x,x,x, x,x,x,x, x,x,T,x, T,x,x,T, T,T,T,T, T,T,x,x, T,T,T,x, x,x,x},
+		{x,T,T,T, T,x,T,T, x,T,x,x, x,T,T,x, x,x,x,x, T,T,T,x, x,x,x,x, x,x,x,x, x,x,x,x, x,x,T,x, x,x,T,x, x,x,x,x, x,x,T,x, x,x,x,x, x,x,x,x, T,x,x,x, T,T,x,x, x,x,x,x, x,x,x,x, x,T,T,x, x,T,x,x, x,x,T,x, T,T,T,T, T,T,T,T, x,x,x,x, x,x,x,x, x,x,x,x, x,x,x,x, x,x,x,x, x,x,x,x, T,T,T,T, T,T,x,x, x,x,x,x, x,x,x},
+		{x,T,T,T, T,x,T,T, x,T,x,x, x,T,T,x, x,x,x,x, T,T,T,x, x,x,x,x, x,x,x,x, x,x,x,x, x,x,T,x, x,x,T,x, x,x,x,x, x,x,T,x, x,x,x,x, x,x,T,T, T,x,x,x, T,T,x,x, x,x,x,x, x,x,x,x, x,T,T,x, x,T,x,x, x,x,T,x, T,T,T,T, T,T,T,T, x,x,x,x, x,x,x,x, x,x,x,x, x,x,x,x, x,x,x,x, x,x,x,x, T,T,T,T, T,T,x,x, x,x,x,x, x,x,x},
+		{x,x,x,x, x,x,x,x, x,x,x,x, x,x,x,x, x,x,x,x, x,x,x,x, x,x,x,x, x,x,x,x, x,x,x,x, x,x,x,x, x,x,x,x, x,x,T,x, x,x,x,T, T,x,x,x, x,x,x,x, x,x,x,x, x,x,x,x, x,x,x,x, x,x,x,x, x,x,x,x, x,x,x,x, x,x,x,x, x,x,x,x, x,x,x,x, x,T,T,T, T,T,T,T, T,T,T,T, T,x,x,x, x,x,x,x, x,x,x,x, x,x,x,x, x,x,x,x, x,x,x,x, x,x,x},
+		{x,T,T,T, T,x,T,T, x,T,x,x, x,T,x,x, x,x,x,x, T,x,T,x, T,x,x,x, x,x,x,x, x,x,x,x, x,x,T,x, x,x,T,x, x,x,x,x, x,x,x,x, x,x,x,x, x,x,x,x, x,x,x,x, T,T,T,T, x,x,T,x, x,x,x,x, x,T,x,x, x,x,x,T, T,x,T,x, x,T,T,x, T,x,x,T, x,x,x,x, x,x,x,x, x,x,x,x, x,x,x,x, x,x,T,x, T,x,x,T, T,T,T,T, T,T,x,x, T,T,T,x, x,x,x},
+		{x,x,T,T, T,x,T,T, x,T,x,x, x,x,x,x, x,x,x,x, x,x,T,x, x,x,x,x, x,x,x,x, x,x,x,x, x,x,x,x, x,x,x,x, x,x,x,x, x,x,x,x, x,x,x,x, x,x,x,x, x,x,x,x, T,T,x,x, x,x,x,x, x,x,x,x, x,x,x,x, x,x,x,x, x,x,x,x, x,x,x,x, x,x,x,x, x,x,x,x, x,x,x,x, x,x,x,x, x,x,x,x, x,x,x,x, x,x,x,x, T,T,T,T, T,T,x,x, x,x,x,x, x,x,x},
+		{x,x,x,x, x,x,x,x, x,x,x,x, x,x,x,T, T,T,x,x, x,x,x,x, x,x,x,x, x,x,x,x, x,x,x,x, x,x,x,x, x,x,x,x, x,x,x,x, x,x,x,x, x,x,x,x, x,x,T,x, x,x,x,x, x,x,x,x, x,x,x,x, x,x,x,x, x,x,x,x, x,x,x,x, x,x,x,x, x,x,x,x, x,x,x,x, x,x,x,x, x,x,x,x, x,x,x,x, x,x,x,x, x,x,x,x, x,x,x,x, x,x,x,x, x,x,x,x, x,x,x,x, x,x,x},
+		{x,x,x,x, x,x,x,x, x,x,x,x, x,x,x,x, x,x,x,x, x,x,x,x, x,x,x,x, x,x,x,x, x,x,x,x, x,x,x,x, x,x,x,x, x,x,x,x, x,x,x,x, x,x,x,x, x,x,x,x, x,x,x,x, x,x,x,x, x,x,x,x, x,x,x,x, x,x,x,x, x,x,x,x, x,x,x,x, x,x,x,x, x,x,x,x, x,x,x,x, x,x,x,x, x,T,T,T, T,x,x,x, x,x,x,x, x,x,x,x, x,x,x,x, x,x,x,x, x,x,x,x, x,x,x},
+		{x,x,x,x, x,x,x,x, x,x,x,x, x,x,x,x, x,x,x,x, x,x,x,x, x,x,x,x, x,x,x,x, x,x,x,x, x,x,x,x, x,x,x,x, x,x,x,x, x,x,x,x, x,x,x,x, x,x,x,x, x,x,x,x, x,x,x,x, x,x,x,x, x,x,x,x, x,x,x,x, x,x,x,x, x,x,x,x, x,x,x,x, x,x,x,x, x,x,x,x, x,x,x,x, x,x,x,x, x,T,T,T, T,x,x,x, x,x,x,x, x,x,x,x, x,x,x,x, x,x,x,x, x,x,x},
+		{x,x,x,x, x,x,x,x, x,x,x,x, x,x,x,x, x,x,x,x, x,x,x,x, x,T,x,x, x,x,x,x, x,x,x,x, x,x,x,x, x,x,x,x, x,x,T,x, x,x,x,T, T,x,x,x, x,x,x,x, x,x,x,x, x,x,x,x, x,x,x,x, x,x,x,x, x,x,x,x, x,x,x,x, x,x,x,x, x,x,x,x, x,x,x,x, x,T,T,T, T,T,T,x, x,x,x,x, x,x,x,x, x,T,T,x, x,x,x,x, x,x,x,x, x,x,x,x, x,x,x,x, x,x,x},
+		{T,T,T,T, T,x,T,T, T,T,T,T, T,T,T,T, T,T,T,T, T,T,T,T, T,T,x,T, T,x,T,x, x,x,x,T, x,T,T,T, T,T,T,T, T,T,T,T, x,x,T,T, T,T,T,T, T,T,T,T, T,x,x,x, T,T,x,x, x,x,x,x, T,T,T,T, T,T,T,x, T,T,T,x, T,T,T,T, T,T,T,T, T,T,T,T, x,T,T,T, T,T,T,T, T,T,T,T, T,T,T,T, T,T,T,T, T,T,T,x, T,T,T,T, T,T,T,T, x,x,x,T, T,x,x}
+
+	};
+} // end Parser
+
+
+public class Errors {
+	public int count = 0;                                    // number of errors detected
+	public System.IO.TextWriter/*!*/ errorStream = Console.Out;   // error messages go to this stream
+	public string errMsgFormat = "{0}({1},{2}): error: {3}"; // 0=filename, 1=line, 2=column, 3=text
+	public string warningMsgFormat = "{0}({1},{2}): warning: {3}"; // 0=filename, 1=line, 2=column, 3=text
+
+	public void SynErr(string filename, int line, int col, int n) {
+		SynErr(filename, line, col, GetSyntaxErrorString(n));
+	}
+
+	public virtual void SynErr(string filename, int line, int col, string/*!*/ msg) {
+		Contract.Requires(msg != null);
+		errorStream.WriteLine(errMsgFormat, filename, line, col, msg);
+		count++;
+	}
+
+	string GetSyntaxErrorString(int n) {
+		string s;
+		switch (n) {
+			case 0: s = "EOF expected"; break;
+			case 1: s = "ident expected"; break;
+			case 2: s = "digits expected"; break;
+			case 3: s = "hexdigits expected"; break;
+			case 4: s = "decimaldigits expected"; break;
+			case 5: s = "arrayToken expected"; break;
+			case 6: s = "charToken expected"; break;
+			case 7: s = "stringToken expected"; break;
+			case 8: s = "colon expected"; break;
+			case 9: s = "verticalbar expected"; break;
+			case 10: s = "semi expected"; break;
+			case 11: s = "darrow expected"; break;
+			case 12: s = "arrow expected"; break;
+			case 13: s = "assume expected"; break;
+			case 14: s = "case expected"; break;
+			case 15: s = "decreases expected"; break;
+			case 16: s = "invariant expected"; break;
+			case 17: s = "modifies expected"; break;
+			case 18: s = "reads expected"; break;
+			case 19: s = "requires expected"; break;
+			case 20: s = "lbrace expected"; break;
+			case 21: s = "rbrace expected"; break;
+			case 22: s = "openparen expected"; break;
+			case 23: s = "closeparen expected"; break;
+			case 24: s = "star expected"; break;
+			case 25: s = "notIn expected"; break;
+			case 26: s = "\"include\" expected"; break;
+			case 27: s = "\"abstract\" expected"; break;
+			case 28: s = "\"module\" expected"; break;
+			case 29: s = "\"refines\" expected"; break;
+			case 30: s = "\"import\" expected"; break;
+			case 31: s = "\"opened\" expected"; break;
+			case 32: s = "\"=\" expected"; break;
+			case 33: s = "\"as\" expected"; break;
+			case 34: s = "\"default\" expected"; break;
+			case 35: s = "\"class\" expected"; break;
+			case 36: s = "\"extends\" expected"; break;
+			case 37: s = "\"trait\" expected"; break;
+			case 38: s = "\"ghost\" expected"; break;
+			case 39: s = "\"static\" expected"; break;
+			case 40: s = "\"datatype\" expected"; break;
+			case 41: s = "\"codatatype\" expected"; break;
+			case 42: s = "\"var\" expected"; break;
+			case 43: s = "\",\" expected"; break;
+			case 44: s = "\"newtype\" expected"; break;
+			case 45: s = "\"type\" expected"; break;
+			case 46: s = "\"==\" expected"; break;
+			case 47: s = "\"iterator\" expected"; break;
+			case 48: s = "\"yields\" expected"; break;
+			case 49: s = "\"returns\" expected"; break;
+			case 50: s = "\"...\" expected"; break;
+			case 51: s = "\"<\" expected"; break;
+			case 52: s = "\">\" expected"; break;
+			case 53: s = "\"method\" expected"; break;
+			case 54: s = "\"lemma\" expected"; break;
+			case 55: s = "\"colemma\" expected"; break;
+			case 56: s = "\"comethod\" expected"; break;
+			case 57: s = "\"constructor\" expected"; break;
+			case 58: s = "\"free\" expected"; break;
+			case 59: s = "\"ensures\" expected"; break;
+			case 60: s = "\"yield\" expected"; break;
+			case 61: s = "\"bool\" expected"; break;
+			case 62: s = "\"char\" expected"; break;
+			case 63: s = "\"nat\" expected"; break;
+			case 64: s = "\"int\" expected"; break;
+			case 65: s = "\"real\" expected"; break;
+			case 66: s = "\"set\" expected"; break;
+			case 67: s = "\"multiset\" expected"; break;
+			case 68: s = "\"seq\" expected"; break;
+			case 69: s = "\"string\" expected"; break;
+			case 70: s = "\"map\" expected"; break;
+			case 71: s = "\"object\" expected"; break;
+			case 72: s = "\".\" expected"; break;
+			case 73: s = "\"function\" expected"; break;
+			case 74: s = "\"predicate\" expected"; break;
+			case 75: s = "\"copredicate\" expected"; break;
+			case 76: s = "\"`\" expected"; break;
+			case 77: s = "\"label\" expected"; break;
+			case 78: s = "\"break\" expected"; break;
+			case 79: s = "\"where\" expected"; break;
+			case 80: s = "\":=\" expected"; break;
+			case 81: s = "\"return\" expected"; break;
+			case 82: s = "\":|\" expected"; break;
+			case 83: s = "\"new\" expected"; break;
+			case 84: s = "\"[\" expected"; break;
+			case 85: s = "\"]\" expected"; break;
+			case 86: s = "\"if\" expected"; break;
+			case 87: s = "\"else\" expected"; break;
+			case 88: s = "\"while\" expected"; break;
+			case 89: s = "\"match\" expected"; break;
+			case 90: s = "\"assert\" expected"; break;
+			case 91: s = "\"print\" expected"; break;
+			case 92: s = "\"forall\" expected"; break;
+			case 93: s = "\"parallel\" expected"; break;
+			case 94: s = "\"modify\" expected"; break;
+			case 95: s = "\"calc\" expected"; break;
+			case 96: s = "\"#\" expected"; break;
+			case 97: s = "\"<=\" expected"; break;
+			case 98: s = "\">=\" expected"; break;
+			case 99: s = "\"!=\" expected"; break;
+			case 100: s = "\"\\u2260\" expected"; break;
+			case 101: s = "\"\\u2264\" expected"; break;
+			case 102: s = "\"\\u2265\" expected"; break;
+			case 103: s = "\"<==>\" expected"; break;
+			case 104: s = "\"\\u21d4\" expected"; break;
+			case 105: s = "\"==>\" expected"; break;
+			case 106: s = "\"\\u21d2\" expected"; break;
+			case 107: s = "\"<==\" expected"; break;
+			case 108: s = "\"\\u21d0\" expected"; break;
+			case 109: s = "\"&&\" expected"; break;
+			case 110: s = "\"\\u2227\" expected"; break;
+			case 111: s = "\"||\" expected"; break;
+			case 112: s = "\"\\u2228\" expected"; break;
+			case 113: s = "\"in\" expected"; break;
+			case 114: s = "\"!\" expected"; break;
+			case 115: s = "\"+\" expected"; break;
+			case 116: s = "\"-\" expected"; break;
+			case 117: s = "\"/\" expected"; break;
+			case 118: s = "\"%\" expected"; break;
+			case 119: s = "\"\\u00ac\" expected"; break;
+			case 120: s = "\"false\" expected"; break;
+			case 121: s = "\"true\" expected"; break;
+			case 122: s = "\"null\" expected"; break;
+			case 123: s = "\"this\" expected"; break;
+			case 124: s = "\"fresh\" expected"; break;
+			case 125: s = "\"old\" expected"; break;
+			case 126: s = "\"then\" expected"; break;
+			case 127: s = "\"..\" expected"; break;
+			case 128: s = "\"\\u2200\" expected"; break;
+			case 129: s = "\"exists\" expected"; break;
+			case 130: s = "\"\\u2203\" expected"; break;
+			case 131: s = "\"::\" expected"; break;
+			case 132: s = "\"\\u2022\" expected"; break;
+			case 133: s = "??? expected"; break;
+			case 134: s = "this symbol not expected in SubModuleDecl"; break;
+			case 135: s = "invalid SubModuleDecl"; break;
+			case 136: s = "this symbol not expected in ClassDecl"; break;
+			case 137: s = "this symbol not expected in DatatypeDecl"; break;
+			case 138: s = "invalid DatatypeDecl"; break;
+			case 139: s = "this symbol not expected in DatatypeDecl"; break;
+			case 140: s = "invalid NewtypeDecl"; break;
+			case 141: s = "invalid OtherTypeDecl"; break;
+			case 142: s = "this symbol not expected in OtherTypeDecl"; break;
+			case 143: s = "this symbol not expected in IteratorDecl"; break;
+			case 144: s = "invalid IteratorDecl"; break;
+			case 145: s = "this symbol not expected in TraitDecl"; break;
+			case 146: s = "invalid ClassMemberDecl"; break;
+			case 147: s = "invalid IdentOrDigitsSuffix"; break;
+			case 148: s = "this symbol not expected in FieldDecl"; break;
+			case 149: s = "invalid FunctionDecl"; break;
+			case 150: s = "invalid FunctionDecl"; break;
+			case 151: s = "invalid FunctionDecl"; break;
+			case 152: s = "invalid FunctionDecl"; break;
+			case 153: s = "this symbol not expected in MethodDecl"; break;
+			case 154: s = "invalid MethodDecl"; break;
+			case 155: s = "invalid MethodDecl"; break;
+			case 156: s = "invalid FIdentType"; break;
+			case 157: s = "this symbol not expected in OldSemi"; break;
+			case 158: s = "invalid TypeIdentOptional"; break;
+			case 159: s = "invalid TypeAndToken"; break;
+			case 160: s = "this symbol not expected in IteratorSpec"; break;
+			case 161: s = "invalid IteratorSpec"; break;
+			case 162: s = "invalid IteratorSpec"; break;
+			case 163: s = "this symbol not expected in MethodSpec"; break;
+			case 164: s = "invalid MethodSpec"; break;
+			case 165: s = "invalid MethodSpec"; break;
+			case 166: s = "invalid FrameExpression"; break;
+			case 167: s = "invalid ReferenceType"; break;
+			case 168: s = "this symbol not expected in FunctionSpec"; break;
+			case 169: s = "invalid FunctionSpec"; break;
+			case 170: s = "invalid PossiblyWildFrameExpression"; break;
+			case 171: s = "invalid PossiblyWildExpression"; break;
+			case 172: s = "this symbol not expected in OneStmt"; break;
+			case 173: s = "invalid OneStmt"; break;
+			case 174: s = "this symbol not expected in OneStmt"; break;
+			case 175: s = "invalid OneStmt"; break;
+			case 176: s = "invalid AssertStmt"; break;
+			case 177: s = "invalid AssumeStmt"; break;
+			case 178: s = "invalid UpdateStmt"; break;
+			case 179: s = "invalid UpdateStmt"; break;
+			case 180: s = "invalid IfStmt"; break;
+			case 181: s = "invalid IfStmt"; break;
+			case 182: s = "invalid WhileStmt"; break;
+			case 183: s = "invalid MatchStmt"; break;
+			case 184: s = "invalid ForallStmt"; break;
+			case 185: s = "invalid ForallStmt"; break;
+			case 186: s = "invalid ModifyStmt"; break;
+			case 187: s = "this symbol not expected in ModifyStmt"; break;
+			case 188: s = "invalid ModifyStmt"; break;
+			case 189: s = "invalid ReturnStmt"; break;
+			case 190: s = "invalid Rhs"; break;
+			case 191: s = "invalid Lhs"; break;
+			case 192: s = "invalid Guard"; break;
+			case 193: s = "this symbol not expected in LoopSpec"; break;
+			case 194: s = "this symbol not expected in LoopSpec"; break;
+			case 195: s = "this symbol not expected in Invariant"; break;
+			case 196: s = "invalid CalcOp"; break;
+			case 197: s = "invalid EquivOp"; break;
+			case 198: s = "invalid ImpliesOp"; break;
+			case 199: s = "invalid ExpliesOp"; break;
+			case 200: s = "invalid AndOp"; break;
+			case 201: s = "invalid OrOp"; break;
+			case 202: s = "invalid RelOp"; break;
+			case 203: s = "invalid AddOp"; break;
+			case 204: s = "invalid UnaryExpression"; break;
+			case 205: s = "invalid UnaryExpression"; break;
+			case 206: s = "invalid MulOp"; break;
+			case 207: s = "invalid NegOp"; break;
+			case 208: s = "invalid EndlessExpression"; break;
+			case 209: s = "invalid Suffix"; break;
+			case 210: s = "invalid Suffix"; break;
+			case 211: s = "invalid Suffix"; break;
+			case 212: s = "invalid DisplayExpr"; break;
+			case 213: s = "invalid MultiSetExpr"; break;
+			case 214: s = "invalid ConstAtomExpression"; break;
+			case 215: s = "invalid Nat"; break;
+			case 216: s = "invalid LambdaArrow"; break;
+			case 217: s = "invalid QSep"; break;
+			case 218: s = "invalid MatchExpression"; break;
+			case 219: s = "invalid QuantifierGuts"; break;
+			case 220: s = "invalid StmtInExpr"; break;
+			case 221: s = "invalid LetExpr"; break;
+			case 222: s = "invalid CasePattern"; break;
+			case 223: s = "invalid Forall"; break;
+			case 224: s = "invalid Exists"; break;
+
+			default: s = "error " + n; break;
+		}
+		return s;
+	}
+
+	public void SemErr(IToken/*!*/ tok, string/*!*/ msg) {  // semantic errors
+		Contract.Requires(tok != null);
+		Contract.Requires(msg != null);
+		SemErr(tok.filename, tok.line, tok.col, msg);
+	}
+
+	public virtual void SemErr(string filename, int line, int col, string/*!*/ msg) {
+		Contract.Requires(msg != null);
+		errorStream.WriteLine(errMsgFormat, filename, line, col, msg);
+		count++;
+	}
+
+	public void Warning(IToken/*!*/ tok, string/*!*/ msg) {  // warnings
+		Contract.Requires(tok != null);
+		Contract.Requires(msg != null);
+		Warning(tok.filename, tok.line, tok.col, msg);
+	}
+
+	public virtual void Warning(string filename, int line, int col, string msg) {
+		Contract.Requires(msg != null);
+		errorStream.WriteLine(warningMsgFormat, filename, line, col, msg);
+	}
+} // Errors
+
+
+public class FatalError: Exception {
+	public FatalError(string m): base(m) {}
+}
+
+
 }