	/*-----------------------------------------------------------------------------
//
// Copyright (C) Microsoft Corporation.  All Rights Reserved.
//
//-----------------------------------------------------------------------------*/
/*---------------------------------------------------------------------------
// Dafny
// Rustan Leino, first created 25 January 2008
//--------------------------------------------------------------------------*/
using System.Collections.Generic;
using System.Numerics;
using Microsoft.Boogie;
using System.IO;
using System.Text;
COMPILER Dafny
/*--------------------------------------------------------------------------*/
readonly Expression/*!*/ dummyExpr;
readonly AssignmentRhs/*!*/ dummyRhs;
readonly FrameExpression/*!*/ dummyFrameExpr;
readonly Statement/*!*/ dummyStmt;
readonly Attributes.Argument/*!*/ dummyAttrArg;
readonly ModuleDecl theModule;
readonly BuiltIns theBuiltIns;
readonly bool theVerifyThisFile;
int anonymousIds = 0;

struct MemberModifiers {
  public bool IsGhost;
  public bool IsStatic;
}

///<summary>
/// Parses top-level things (modules, classes, datatypes, class members) from "filename"
/// and appends them in appropriate form to "module".
/// Returns the number of parsing errors encountered.
/// Note: first initialize the Scanner.
///</summary>
public static int Parse (string/*!*/ filename, ModuleDecl module, BuiltIns builtIns, Errors/*!*/ errors, bool verifyThisFile=true) /* throws System.IO.IOException */ {
  Contract.Requires(filename != null);
  Contract.Requires(module != null);
  string s;
  if (filename == "stdin.dfy") {
    s = Microsoft.Boogie.ParserHelper.Fill(System.Console.In, new List<string>());
    return Parse(s, filename, module, builtIns, errors, verifyThisFile);
  } else {
    using (System.IO.StreamReader reader = new System.IO.StreamReader(filename)) {
      s = Microsoft.Boogie.ParserHelper.Fill(reader, new List<string>());
      return Parse(s, filename, module, builtIns, errors, verifyThisFile);
    }
  }
}
///<summary>
/// Parses top-level things (modules, classes, datatypes, class members)
/// and appends them in appropriate form to "module".
/// Returns the number of parsing errors encountered.
/// Note: first initialize the Scanner.
///</summary>
public static int Parse (string/*!*/ s, string/*!*/ filename, ModuleDecl module, BuiltIns builtIns, bool verifyThisFile=true) {
  Contract.Requires(s != null);
  Contract.Requires(filename != null);
  Contract.Requires(module != null);
  Errors errors = new Errors();
  return Parse(s, filename, module, builtIns, errors, verifyThisFile);
}
///<summary>
/// Parses top-level things (modules, classes, datatypes, class members)
/// and appends them in appropriate form to "module".
/// Returns the number of parsing errors encountered.
/// Note: first initialize the Scanner with the given Errors sink.
///</summary>
public static int Parse (string/*!*/ s, string/*!*/ filename, ModuleDecl module, BuiltIns builtIns,
                         Errors/*!*/ errors, bool verifyThisFile=true) {
  Contract.Requires(s != null);
  Contract.Requires(filename != null);
  Contract.Requires(module != null);
  Contract.Requires(errors != null);
  byte[]/*!*/ buffer = cce.NonNull( UTF8Encoding.Default.GetBytes(s));
  MemoryStream ms = new MemoryStream(buffer,false);
  Scanner scanner = new Scanner(ms, errors, filename);
  Parser parser = new Parser(scanner, errors, module, builtIns, verifyThisFile);
  parser.Parse();
  return parser.errors.count;
}
public Parser(Scanner/*!*/ scanner, Errors/*!*/ errors, ModuleDecl module, BuiltIns builtIns, bool verifyThisFile=true) 
  : this(scanner, errors)  // the real work
{
  // initialize readonly fields
  dummyExpr = new LiteralExpr(Token.NoToken);
  dummyRhs = new ExprRhs(dummyExpr, null);
  dummyFrameExpr = new FrameExpression(dummyExpr.tok, dummyExpr, null);
  dummyStmt = new ReturnStmt(Token.NoToken, Token.NoToken, null);
  dummyAttrArg = new Attributes.Argument(Token.NoToken, "dummyAttrArg");
  theModule = module;
  theBuiltIns = builtIns;
  theVerifyThisFile = verifyThisFile;
}

bool IsAttribute() {
  Token x = scanner.Peek();
  return la.kind == _lbrace && x.kind == _colon;
}

bool IsAlternative() {
  Token x = scanner.Peek();
  return la.kind == _lbrace && x.val == "case";
}

bool IsLoopSpec() {
  return la.val == "invariant" | la.val == "decreases" | la.val == "modifies";
}

bool IsLoopSpecOrAlternative() {
  Token x = scanner.Peek();
  return IsLoopSpec() || (la.kind == _lbrace && x.val == "case");
}

bool IsParenStar() {
  scanner.ResetPeek();
  Token x = scanner.Peek();
  return la.kind == _openparen && x.kind == _star;
}

bool IsIdentParen() {
  Token x = scanner.Peek();
  return la.kind == _ident && x.kind == _openparen;
}

bool SemiFollowsCall(bool allowSemi, Expression e) {
  return allowSemi && la.kind == _semi &&
    (e is FunctionCallExpr ||
     (e is IdentifierSequence && ((IdentifierSequence)e).OpenParen != null));
}
/*--------------------------------------------------------------------------*/
CHARACTERS
  letter = "ABCDEFGHIJKLMNOPQRSTUVWXYZabcdefghijklmnopqrstuvwxyz".
  digit = "0123456789".
  posDigit = "123456789".
  hexdigit = "0123456789ABCDEFabcdef".
  special = "'_?\\".
  glyph = "`~!@#$%^&*()-_=+[{]}|;:',<.>/?\\".
  cr        = '\r'.
  lf        = '\n'.
  tab       = '\t'.
  space = ' '.
  quote = '"'.
  nondigit = letter + special.
  idchar = nondigit + digit.
  nonidchar = ANY - idchar.
  nonquote = letter + digit + space + glyph.
  /* exclude the characters in 'array' */
  nondigitMinusA = nondigit - 'a'.
  idcharMinusA = idchar - 'a'.
  idcharMinusR = idchar - 'r'.
  idcharMinusY = idchar - 'y'.
  idcharMinusPosDigit = idchar - posDigit.
/*------------------------------------------------------------------------*/
TOKENS
  ident =  nondigitMinusA {idchar}            /* if char 0 is not an 'a', then anything else is fine */
        |  'a' [ idcharMinusR {idchar} ]      /* if char 0 is an 'a', then either there is no char 1 or char 1 is not an 'r' */
        |  'a' 'r' [ idcharMinusR {idchar} ]  /* etc. */
        |  'a' 'r' 'r' [ idcharMinusA {idchar} ]
        |  'a' 'r' 'r' 'a' [ idcharMinusY {idchar} ]
        |  'a' 'r' 'r' 'a' 'y' idcharMinusPosDigit {idchar}
        |  'a' 'r' 'r' 'a' 'y' posDigit {idchar} nondigit {idchar}.
  digits = digit {digit}.
  hexdigits = "0x" hexdigit {hexdigit}.
  decimaldigits = digit {digit} '.' digit {digit}.
  arrayToken = "array" [posDigit {digit}].
  string = quote {nonquote} quote.
  colon = ':'.
  semi = ';'.
  lbrace = '{'.
  rbrace = '}'.
  openparen = '('.
  star = '*'.
  notIn = "!in" CONTEXT (nonidchar).
COMMENTS FROM "/*" TO "*/" NESTED
COMMENTS FROM "//" TO lf
IGNORE cr + lf + tab
/*------------------------------------------------------------------------*/
PRODUCTIONS
Dafny
= (. ClassDecl/*!*/ c; DatatypeDecl/*!*/ dt; ArbitraryTypeDecl at; IteratorDecl iter;
     List<MemberDecl/*!*/> membersDefaultClass = new List<MemberDecl/*!*/>();
     ModuleDecl submodule;
     // to support multiple files, create a default module only if theModule is null
     DefaultModuleDecl defaultModule = (DefaultModuleDecl)((LiteralModuleDecl)theModule).ModuleDef;
     // theModule should be a DefaultModuleDecl (actually, the singular DefaultModuleDecl)
     Contract.Assert(defaultModule != null);
  .)
  { "include" string                            (. {
                                                    string parsedFile = t.filename;
                                                    string includedFile = t.val.Substring(1, t.val.Length - 2);
                                                    if (!Path.IsPathRooted(includedFile)) {
                                                      string basePath = Path.GetDirectoryName(parsedFile);
                                                      includedFile = Path.GetFullPath(Path.Combine(basePath, includedFile));
                                                    } 
                                                    defaultModule.Includes.Add(new Include(t, includedFile)); 
                                                   }
                                                .) 
  }
  { SubModuleDecl<defaultModule, out submodule> (. defaultModule.TopLevelDecls.Add(submodule); .)
  | ClassDecl<defaultModule, out c>             (. defaultModule.TopLevelDecls.Add(c); .)
  | DatatypeDecl<defaultModule, out dt>         (. defaultModule.TopLevelDecls.Add(dt); .)
  | ArbitraryTypeDecl<defaultModule, out at>    (. defaultModule.TopLevelDecls.Add(at); .)
  | IteratorDecl<defaultModule, out iter>       (. defaultModule.TopLevelDecls.Add(iter); .)

  | ClassMemberDecl<membersDefaultClass, false>
  }
  (. // find the default class in the default module, then append membersDefaultClass to its member list
     DefaultClassDecl defaultClass = null;
     foreach (TopLevelDecl topleveldecl in defaultModule.TopLevelDecls) {
       defaultClass = topleveldecl as DefaultClassDecl;
       if (defaultClass != null) {
         defaultClass.Members.AddRange(membersDefaultClass);
         break;
       }
     }
     if (defaultClass == null) { // create the default class here, because it wasn't found
       defaultClass = new DefaultClassDecl(defaultModule, membersDefaultClass);
       defaultModule.TopLevelDecls.Add(defaultClass);
     } .)
  EOF
  .
SubModuleDecl<ModuleDefinition parent, out ModuleDecl submodule>
= (. ClassDecl/*!*/ c; DatatypeDecl/*!*/ dt; ArbitraryTypeDecl at; IteratorDecl iter;
     Attributes attrs = null;  IToken/*!*/ id; 
     List<MemberDecl/*!*/> namedModuleDefaultClassMembers = new List<MemberDecl>();;
     List<IToken> idRefined = null, idPath = null, idAssignment = null;
     ModuleDefinition module;
     ModuleDecl sm;
     submodule = null; // appease compiler
     bool isAbstract = false;
     bool opened = false;
  .)
  ( [ "abstract"  (. isAbstract = true; .) ]
    "module"
    { Attribute<ref attrs> }
    NoUSIdent<out id>                          
    
      [ "refines" QualifiedName<out idRefined> ] (. module = new ModuleDefinition(id, id.val, isAbstract, false, idRefined == null ? null : idRefined, parent, attrs, false); .)
       "{"                                       (. module.BodyStartTok = t; .)
        { SubModuleDecl<module, out sm>                (. module.TopLevelDecls.Add(sm); .)
        | ClassDecl<module, out c>                     (. module.TopLevelDecls.Add(c); .)
        | DatatypeDecl<module, out dt>                 (. module.TopLevelDecls.Add(dt); .)
        | ArbitraryTypeDecl<module, out at>            (. module.TopLevelDecls.Add(at); .)
        | IteratorDecl<module, out iter>               (. module.TopLevelDecls.Add(iter); .)
        | ClassMemberDecl<namedModuleDefaultClassMembers, false>
        }
      "}"                                  (. module.BodyEndTok = t;
                                              module.TopLevelDecls.Add(new DefaultClassDecl(module, namedModuleDefaultClassMembers));
                                              submodule = new LiteralModuleDecl(module, parent); .)
  | 
    "import" ["opened" (.opened = true;.)]
    NoUSIdent<out id> 
    [ "=" QualifiedName<out idPath>
      (. submodule = new AliasModuleDecl(idPath, id, parent, opened); .)
    | "as" QualifiedName<out idPath>  ["default" QualifiedName<out idAssignment> ]
      (. submodule = new ModuleFacadeDecl(idPath, id, parent, idAssignment, opened); .)
    ]
    [ SYNC ";" 
        // This semi-colon used to be required, but it seems silly to have it.
        // To stage the transition toward not having it at all, let's make it optional for now.  Then,
        // in a next big version of Dafny, including the following warning message:
        //     (. errors.Warning(t, "the semi-colon that used to terminate a sub-module declaration has been deprecated; in the new syntax, just leave off the semi-colon"); .)
        // And in a version after that, don't allow the semi-colon at all.
    ]
    (. if (submodule == null) {
         idPath = new List<IToken>();
         idPath.Add(id);
         submodule = new AliasModuleDecl(idPath, id, parent, opened);
       }
    .)
  )
.

QualifiedName<.out List<IToken> ids.>
= (. IToken id; IToken idPrime; ids = new List<IToken>(); .)
  Ident<out id>                               (. ids.Add(id); .)
  { IdentOrDigitsSuffix<out id, out idPrime>  (. ids.Add(id);
                                                 if (idPrime != null) { ids.Add(idPrime); }
                                              .)
  }
  .

ClassDecl<ModuleDefinition/*!*/ module, out ClassDecl/*!*/ c>
= (. Contract.Requires(module != null);
     Contract.Ensures(Contract.ValueAtReturn(out c) != null);
     IToken/*!*/ id;
     Attributes attrs = null;
     List<TypeParameter/*!*/> typeArgs = new List<TypeParameter/*!*/>();
     List<MemberDecl/*!*/> members = new List<MemberDecl/*!*/>();
     IToken bodyStart;
  .)
  SYNC
  "class"
  { Attribute<ref attrs> }
  NoUSIdent<out id>
  [ GenericParameters<typeArgs> ]
  "{"                                            (. bodyStart = t; .)
  { ClassMemberDecl<members, true>
  }
  "}"
  (. c = new ClassDecl(id, id.val, module, typeArgs, members, attrs);
     c.BodyStartTok = bodyStart;
     c.BodyEndTok = t;
  .)
  .
ClassMemberDecl<.List<MemberDecl/*!*/>/*!*/ mm, bool allowConstructors.>
= (. Contract.Requires(cce.NonNullElements(mm));
     Method/*!*/ m;
     Function/*!*/ f;
     MemberModifiers mmod = new MemberModifiers();
  .)
  { "ghost"                                (. mmod.IsGhost = true; .)
  | "static"                               (. mmod.IsStatic = true; .)
  }
  ( FieldDecl<mmod, mm>
  | FunctionDecl<mmod, out f>                   (. mm.Add(f); .)
  | MethodDecl<mmod, allowConstructors, out m>  (. mm.Add(m); .)
  )
  .
DatatypeDecl<ModuleDefinition/*!*/ module, out DatatypeDecl/*!*/ dt>
= (. Contract.Requires(module != null);
     Contract.Ensures(Contract.ValueAtReturn(out dt)!=null);
     IToken/*!*/ id;
     Attributes attrs = null;
     List<TypeParameter/*!*/> typeArgs = new List<TypeParameter/*!*/>();
     List<DatatypeCtor/*!*/> ctors = new List<DatatypeCtor/*!*/>();
     IToken bodyStart = Token.NoToken;  // dummy assignment
     bool co = false;
  .)
  SYNC
  ( "datatype"
  | "codatatype"     (. co = true; .)
  )
  { Attribute<ref attrs> }
  NoUSIdent<out id>
  [ GenericParameters<typeArgs> ]
  "="                                      (. bodyStart = t; .)
  DatatypeMemberDecl<ctors>
  { "|" DatatypeMemberDecl<ctors> }
  [ SYNC ";" 
      // This semi-colon used to be required, but it seems silly to have it.
      // To stage the transition toward not having it at all, let's make it optional for now.  Then,
      // in a next big version of Dafny, including the following warning message:
      //     (. errors.Warning(t, "the semi-colon that used to terminate a (co)datatype declaration has been deprecated; in the new syntax, just leave off the semi-colon"); .)
      // And in a version after that, don't allow the semi-colon at all.
  ]
  (. if (co) {
       dt = new CoDatatypeDecl(id, id.val, module, typeArgs, ctors, attrs);
     } else {
       dt = new IndDatatypeDecl(id, id.val, module, typeArgs, ctors, attrs);
     }
     dt.BodyStartTok = bodyStart;
     dt.BodyEndTok = t;
  .)
  .
DatatypeMemberDecl<.List<DatatypeCtor/*!*/>/*!*/ ctors.>
= (. Contract.Requires(cce.NonNullElements(ctors));
     Attributes attrs = null;
     IToken/*!*/ id;
     List<Formal/*!*/> formals = new List<Formal/*!*/>();
  .)
  { Attribute<ref attrs> }
  NoUSIdent<out id>
  [ FormalsOptionalIds<formals> ]
  (. ctors.Add(new DatatypeCtor(id, id.val, formals, attrs)); .)
  .
FieldDecl<.MemberModifiers mmod, List<MemberDecl/*!*/>/*!*/ mm.>
= (. Contract.Requires(cce.NonNullElements(mm));
     Attributes attrs = null;
     IToken/*!*/ id;  Type/*!*/ ty;
  .)
  SYNC
  "var"
  (. if (mmod.IsStatic) { SemErr(t, "fields cannot be declared 'static'"); }
  .)
  { Attribute<ref attrs> }
  FIdentType<out id, out ty>                        (. mm.Add(new Field(id, id.val, mmod.IsGhost, ty, attrs)); .)
  { "," FIdentType<out id, out ty>                  (. mm.Add(new Field(id, id.val, mmod.IsGhost, ty, attrs)); .)
  }
  SYNC ";"
  .
ArbitraryTypeDecl<ModuleDefinition/*!*/ module, out ArbitraryTypeDecl at>
= (. IToken/*!*/ id;
     Attributes attrs = null;
     var eqSupport = TypeParameter.EqualitySupportValue.Unspecified;
  .)
  "type"
  { Attribute<ref attrs> }
  NoUSIdent<out id>
  [ "(" "==" ")"               (. eqSupport = TypeParameter.EqualitySupportValue.Required; .)
  ]                            (. at = new ArbitraryTypeDecl(id, id.val, module, eqSupport, attrs); .)
  [ SYNC ";" 
      // This semi-colon used to be required, but it seems silly to have it.
      // To stage the transition toward not having it at all, let's make it optional for now.  Then,
      // in a next big version of Dafny, including the following warning message:
      //     (. errors.Warning(t, "the semi-colon that used to terminate an arbitrary-type declaration has been deprecated; in the new syntax, just leave off the semi-colon"); .)
      // And in a version after that, don't allow the semi-colon at all.
  ]
  .
GIdentType<bool allowGhostKeyword, out IToken/*!*/ id, out Type/*!*/ ty, out bool isGhost>
/* isGhost always returns as false if allowGhostKeyword is false */
= (. Contract.Ensures(Contract.ValueAtReturn(out id)!=null);
     Contract.Ensures(Contract.ValueAtReturn(out ty)!=null);
     isGhost = false; .)
  [ "ghost"                    (. if (allowGhostKeyword) { isGhost = true; } else { SemErr(t, "formal cannot be declared 'ghost' in this context"); } .)
  ]
  IdentType<out id, out ty, true>
  .
FIdentType<out IToken/*!*/ id, out Type/*!*/ ty>
= (.Contract.Ensures(Contract.ValueAtReturn(out id) != null); Contract.Ensures(Contract.ValueAtReturn(out ty) != null);
    id = Token.NoToken;
  .)
  ( WildIdent<out id, false>
  | digits         (. id = t; .)
  )
  ":"
  Type<out ty>
  .
IdentType<out IToken/*!*/ id, out Type/*!*/ ty, bool allowWildcardId>
= (.Contract.Ensures(Contract.ValueAtReturn(out id) != null); Contract.Ensures(Contract.ValueAtReturn(out ty) != null);.)
  WildIdent<out id, allowWildcardId>
  ":"
  Type<out ty>
  .
LocalIdentTypeOptional<out LocalVariable var, bool isGhost>
= (. IToken id;  Type ty;  Type optType = null;
  .)
  WildIdent<out id, true>
  [ ":" Type<out ty>             (. optType = ty; .)
  ]
  (. var = new LocalVariable(id, id, id.val, optType == null ? new InferredTypeProxy() : optType, isGhost); .)
  .
IdentTypeOptional<out BoundVar var>
= (. Contract.Ensures(Contract.ValueAtReturn(out var) != null);
     IToken id;  Type ty;  Type optType = null;
  .)
  WildIdent<out id, true>
  [ ":" Type<out ty>             (. optType = ty; .)
  ]
  (. var = new BoundVar(id, id.val, optType == null ? new InferredTypeProxy() : optType); .)
  .
TypeIdentOptional<out IToken/*!*/ id, out string/*!*/ identName, out Type/*!*/ ty, out bool isGhost>
= (.Contract.Ensures(Contract.ValueAtReturn(out id)!=null);
     Contract.Ensures(Contract.ValueAtReturn(out ty)!=null);
     Contract.Ensures(Contract.ValueAtReturn(out identName)!=null);
     string name = null; id = Token.NoToken; ty = new BoolType()/*dummy*/; isGhost = false; .)
  [ "ghost"                            (. isGhost = true; .)
  ]
  ( TypeAndToken<out id, out ty>
    [ ":"
      (. /* try to convert ty to an identifier */
         UserDefinedType udt = ty as UserDefinedType;
         if (udt != null && udt.TypeArgs.Count == 0) {
           name = udt.Name;
         } else {
           SemErr(id, "invalid formal-parameter name in datatype constructor");
         }
      .)
      Type<out ty>
    ]
  | digits         (. id = t; name = id.val;.)
    ":"
    Type<out ty>
  )
  (. if (name != null) {
       identName = name;
     } else {
       identName = "#" + anonymousIds++;
     }
  .)
  .
/*------------------------------------------------------------------------*/
IteratorDecl<ModuleDefinition module, out IteratorDecl/*!*/ iter>
= (. Contract.Ensures(Contract.ValueAtReturn(out iter) != null);
     IToken/*!*/ id;
     Attributes attrs = null;
     List<TypeParameter/*!*/>/*!*/ typeArgs = new List<TypeParameter/*!*/>();
     IToken openParen;
     List<Formal/*!*/> ins = new List<Formal/*!*/>();
     List<Formal/*!*/> outs = new List<Formal/*!*/>();
     List<FrameExpression/*!*/> reads = new List<FrameExpression/*!*/>();
     List<FrameExpression/*!*/> mod = new List<FrameExpression/*!*/>();
     List<Expression/*!*/> decreases = new List<Expression>();
     List<MaybeFreeExpression/*!*/> req = new List<MaybeFreeExpression/*!*/>();
     List<MaybeFreeExpression/*!*/> ens = new List<MaybeFreeExpression/*!*/>();
     List<MaybeFreeExpression/*!*/> yieldReq = new List<MaybeFreeExpression/*!*/>();
     List<MaybeFreeExpression/*!*/> yieldEns = new List<MaybeFreeExpression/*!*/>();
     List<Expression/*!*/> dec = new List<Expression/*!*/>();
     Attributes readsAttrs = null;
     Attributes modAttrs = null;
     Attributes decrAttrs = null;
     BlockStmt body = null;
     IToken signatureEllipsis = null;
     IToken bodyStart = Token.NoToken;
     IToken bodyEnd = Token.NoToken;
  .)
  SYNC
  "iterator"
  { Attribute<ref attrs> }
  NoUSIdent<out id>
  (
    [ GenericParameters<typeArgs> ]
    Formals<true, true, ins, out openParen>
    [ ( "yields"
      | "returns"           (. SemErr(t, "iterators don't have a 'returns' clause; did you mean 'yields'?"); .)
      )
      Formals<false, true, outs, out openParen>
    ]
  | "..."                                       (. signatureEllipsis = t; openParen = Token.NoToken; .)
  )
  { IteratorSpec<reads, mod, decreases, req, ens, yieldReq, yieldEns, ref readsAttrs, ref modAttrs, ref decrAttrs> }
  [ BlockStmt<out body, out bodyStart, out bodyEnd>
  ]
  (. iter = new IteratorDecl(id, id.val, module, typeArgs, ins, outs,
                             new Specification<FrameExpression>(reads, readsAttrs),
                             new Specification<FrameExpression>(mod, modAttrs),
                             new Specification<Expression>(decreases, decrAttrs),
                             req, ens, yieldReq, yieldEns,
                             body, attrs, signatureEllipsis);
     iter.BodyStartTok = bodyStart;
     iter.BodyEndTok = bodyEnd;
 .)
  .
/*------------------------------------------------------------------------*/
GenericParameters<.List<TypeParameter/*!*/>/*!*/ typeArgs.>
= (. Contract.Requires(cce.NonNullElements(typeArgs));
     IToken/*!*/ id;
     TypeParameter.EqualitySupportValue eqSupport;
  .)
  "<"
  NoUSIdent<out id>          (. eqSupport = TypeParameter.EqualitySupportValue.Unspecified; .)
  [ "(" "==" ")"             (. eqSupport = TypeParameter.EqualitySupportValue.Required; .)
    ]                        (. typeArgs.Add(new TypeParameter(id, id.val, eqSupport)); .)
  { "," NoUSIdent<out id>    (. eqSupport = TypeParameter.EqualitySupportValue.Unspecified; .)
    [ "(" "==" ")"           (. eqSupport = TypeParameter.EqualitySupportValue.Required; .)
    ]                        (. typeArgs.Add(new TypeParameter(id, id.val, eqSupport)); .)
  }
  ">"
  .
/*------------------------------------------------------------------------*/
MethodDecl<MemberModifiers mmod, bool allowConstructor, out Method/*!*/ m>
= (. Contract.Ensures(Contract.ValueAtReturn(out m) !=null);
     IToken/*!*/ id = Token.NoToken;
     bool hasName = false;  IToken keywordToken;
     Attributes attrs = null;
     List<TypeParameter/*!*/>/*!*/ typeArgs = new List<TypeParameter/*!*/>();
     IToken openParen;
     List<Formal/*!*/> ins = new List<Formal/*!*/>();
     List<Formal/*!*/> outs = new List<Formal/*!*/>();
     List<MaybeFreeExpression/*!*/> req = new List<MaybeFreeExpression/*!*/>();
     List<FrameExpression/*!*/> mod = new List<FrameExpression/*!*/>();
     List<MaybeFreeExpression/*!*/> ens = new List<MaybeFreeExpression/*!*/>();
     List<Expression/*!*/> dec = new List<Expression/*!*/>();
     Attributes decAttrs = null;
     Attributes modAttrs = null;
     BlockStmt body = null;
     bool isLemma = false;
     bool isConstructor = false;
     bool isCoLemma = false;
     IToken signatureEllipsis = null;
     IToken bodyStart = Token.NoToken;
     IToken bodyEnd = Token.NoToken;
  .)
  SYNC
  ( "method"
  | "lemma"                         (. isLemma = true; .)
  | "colemma"                       (. isCoLemma = true; .)
  | "comethod"                      (. isCoLemma = true;
                                       errors.Warning(t, "the 'comethod' keyword has been deprecated; it has been renamed to 'colemma'");
                                    .)
  | "constructor"                   (. if (allowConstructor) {
                                         isConstructor = true;
                                       } else {
                                         SemErr(t, "constructors are only allowed in classes");
                                       }
                                    .)
  )                                 (. keywordToken = t; .)
  (. if (isLemma) {
       if (mmod.IsGhost) {
         SemErr(t, "lemmas cannot be declared 'ghost' (they are automatically 'ghost')");
       }
     } else if (isConstructor) {
       if (mmod.IsGhost) {
         SemErr(t, "constructors cannot be declared 'ghost'");
       }
       if (mmod.IsStatic) {
         SemErr(t, "constructors cannot be declared 'static'");
       }
     } else if (isCoLemma) {
       if (mmod.IsGhost) {
         SemErr(t, "colemmas cannot be declared 'ghost' (they are automatically 'ghost')");
       }
     }
  .)
  { Attribute<ref attrs> }
  [ NoUSIdent<out id>               (. hasName = true; .)
  ]
  (. if (!hasName) {
       id = keywordToken;
       if (!isConstructor) {
         SemErr(la, "a method must be given a name (expecting identifier)");
       }
     }
  .)
  (
    [ GenericParameters<typeArgs> ]
    Formals<true, !mmod.IsGhost, ins, out openParen>
    [ "returns"                                 (. if (isConstructor) { SemErr(t, "constructors cannot have out-parameters"); } .)
      Formals<false, !mmod.IsGhost, outs, out openParen>
    ]
  | "..."                                       (. signatureEllipsis = t; openParen = Token.NoToken; .)
  )
  { MethodSpec<req, mod, ens, dec, ref decAttrs, ref modAttrs> }
  [ BlockStmt<out body, out bodyStart, out bodyEnd>
  ]
  (. 
     if (!theVerifyThisFile) {
       body = null;
       
        List<Attributes.Argument/*!*/> args = new List<Attributes.Argument/*!*/>();
        Attributes.Argument/*!*/ anArg;
        anArg = new Attributes.Argument(id, new LiteralExpr(t, false));
        args.Add(anArg);
        attrs = new Attributes("verify", args, attrs);
     }

     if (Attributes.Contains(attrs, "axiom") && !mmod.IsGhost && !isLemma) {
        SemErr(t, "only ghost methods can have the :axiom attribute");
     }

     if (DafnyOptions.O.DisallowSoundnessCheating && body == null && ens.Count > 0 && !Attributes.Contains(attrs, "axiom")) {
        SemErr(t, "a method with an ensures clause must have a body, unless given the :axiom attribute");
     }

     if (isConstructor) {
       m = new Constructor(id, hasName ? id.val : "_ctor", typeArgs, ins,
                           req, new Specification<FrameExpression>(mod, modAttrs), ens, new Specification<Expression>(dec, decAttrs), body, attrs, signatureEllipsis);
     } else if (isCoLemma) {
       m = new CoLemma(id, id.val, mmod.IsStatic, typeArgs, ins, outs,
                       req, new Specification<FrameExpression>(mod, modAttrs), ens, new Specification<Expression>(dec, decAttrs), body, attrs, signatureEllipsis);
     } else if (isLemma) {
       m = new Lemma(id, id.val, mmod.IsStatic, typeArgs, ins, outs,
                     req, new Specification<FrameExpression>(mod, modAttrs), ens, new Specification<Expression>(dec, decAttrs), body, attrs, signatureEllipsis);
     } else {
       m = new Method(id, id.val, mmod.IsStatic, mmod.IsGhost, typeArgs, ins, outs,
                      req, new Specification<FrameExpression>(mod, modAttrs), ens, new Specification<Expression>(dec, decAttrs), body, attrs, signatureEllipsis);
     }
     m.BodyStartTok = bodyStart;
     m.BodyEndTok = bodyEnd;
 .)
  .
MethodSpec<.List<MaybeFreeExpression/*!*/>/*!*/ req, List<FrameExpression/*!*/>/*!*/ mod, List<MaybeFreeExpression/*!*/>/*!*/ ens,
           List<Expression/*!*/>/*!*/ decreases, ref Attributes decAttrs, ref Attributes modAttrs.>
= (. Contract.Requires(cce.NonNullElements(req)); Contract.Requires(cce.NonNullElements(mod)); Contract.Requires(cce.NonNullElements(ens)); Contract.Requires(cce.NonNullElements(decreases));
     Expression/*!*/ e;  FrameExpression/*!*/ fe;  bool isFree = false; Attributes ensAttrs = null;
  .)
  SYNC
  ( "modifies" { IF(IsAttribute()) Attribute<ref modAttrs> }
               [ FrameExpression<out fe>                     (. mod.Add(fe); .)
                 { "," FrameExpression<out fe>               (. mod.Add(fe); .)
                 }
               ] SYNC ";"
  | [ "free"                                                 (. isFree = true; .)
    ]
    ( "requires" Expression<out e, false> SYNC ";"           (. req.Add(new MaybeFreeExpression(e, isFree)); .)
    | "ensures"
      { IF(IsAttribute()) Attribute<ref ensAttrs> }
      Expression<out e, false> SYNC ";"                      (. ens.Add(new MaybeFreeExpression(e, isFree, ensAttrs)); .)
    )
  | "decreases" { IF(IsAttribute()) Attribute<ref decAttrs> } DecreasesList<decreases, true> SYNC ";"
  )
  .
IteratorSpec<.List<FrameExpression/*!*/>/*!*/ reads, List<FrameExpression/*!*/>/*!*/ mod, List<Expression/*!*/> decreases,
              List<MaybeFreeExpression/*!*/>/*!*/ req, List<MaybeFreeExpression/*!*/>/*!*/ ens,
              List<MaybeFreeExpression/*!*/>/*!*/ yieldReq, List<MaybeFreeExpression/*!*/>/*!*/ yieldEns,
              ref Attributes readsAttrs, ref Attributes modAttrs, ref Attributes decrAttrs.>
= (. Expression/*!*/ e; FrameExpression/*!*/ fe; bool isFree = false; bool isYield = false; Attributes ensAttrs = null;
  .)
  SYNC
  ( "reads"    { IF(IsAttribute()) Attribute<ref readsAttrs> }
               [ FrameExpression<out fe>                     (. reads.Add(fe); .)
                 { "," FrameExpression<out fe>               (. reads.Add(fe); .)
                 }
               ] SYNC ";"
  | "modifies" { IF(IsAttribute()) Attribute<ref modAttrs> }
               [ FrameExpression<out fe>                     (. mod.Add(fe); .)
                 { "," FrameExpression<out fe>               (. mod.Add(fe); .)
                 }
               ] SYNC ";"
  | [ "free"                                                 (. isFree = true; .)
    ]
    [ "yield"                                                (. isYield = true; .)
    ]
    ( "requires" Expression<out e, false> SYNC ";"           (. if (isYield) {
                                                                  yieldReq.Add(new MaybeFreeExpression(e, isFree));
                                                                } else {
                                                                  req.Add(new MaybeFreeExpression(e, isFree));
                                                                }
                                                             .)
    | "ensures" { IF(IsAttribute()) Attribute<ref ensAttrs> }
      Expression<out e, false> SYNC ";"                      (. if (isYield) {
                                                                  yieldEns.Add(new MaybeFreeExpression(e, isFree, ensAttrs));
                                                                } else {
                                                                  ens.Add(new MaybeFreeExpression(e, isFree, ensAttrs));
                                                                }
                                                             .)
    )
  | "decreases" { IF(IsAttribute()) Attribute<ref decrAttrs> } DecreasesList<decreases, false> SYNC ";"
  )
  .
Formals<.bool incoming, bool allowGhostKeyword, List<Formal/*!*/>/*!*/ formals, out IToken openParen.>
= (. Contract.Requires(cce.NonNullElements(formals)); IToken/*!*/ id;  Type/*!*/ ty;  bool isGhost; .)
  "("                                                                  (. openParen = t; .)
  [
    GIdentType<allowGhostKeyword, out id, out ty, out isGhost>         (. formals.Add(new Formal(id, id.val, ty, incoming, isGhost)); .)
    { "," GIdentType<allowGhostKeyword, out id, out ty, out isGhost>   (. formals.Add(new Formal(id, id.val, ty, incoming, isGhost)); .)
    }
  ]
  ")"
  .
FormalsOptionalIds<.List<Formal/*!*/>/*!*/ formals.>
= (. Contract.Requires(cce.NonNullElements(formals)); IToken/*!*/ id;  Type/*!*/ ty;  string/*!*/ name;  bool isGhost; .)
  "("
  [
    TypeIdentOptional<out id, out name, out ty, out isGhost>        (. formals.Add(new Formal(id, name, ty, true, isGhost)); .)
    { "," TypeIdentOptional<out id, out name, out ty, out isGhost>  (. formals.Add(new Formal(id, name, ty, true, isGhost)); .)
    }
  ]
  ")"
  .
/*------------------------------------------------------------------------*/
Type<out Type/*!*/ ty>
= (. Contract.Ensures(Contract.ValueAtReturn(out ty) != null); IToken/*!*/ tok; .)
  TypeAndToken<out tok, out ty>
  .
TypeAndToken<out IToken/*!*/ tok, out Type/*!*/ ty>
= (. Contract.Ensures(Contract.ValueAtReturn(out tok)!=null); Contract.Ensures(Contract.ValueAtReturn(out ty) != null); tok = Token.NoToken;  ty = new BoolType();  /*keep compiler happy*/
     List<Type/*!*/>/*!*/ gt;
  .)
  ( "bool"                          (. tok = t; .)
  | "nat"                           (. tok = t;  ty = new NatType(); .)
  | "int"                           (. tok = t;  ty = new IntType(); .)
  | "real"                          (. tok = t;  ty = new RealType(); .)
  | "set"                           (. tok = t;  gt = new List<Type/*!*/>(); .)
    [ GenericInstantiation<gt> ]    (. if (gt.Count > 1) {
                                         SemErr("set type expects only one type argument");
                                       }
                                       ty = new SetType(gt.Count == 1 ? gt[0] : null);
                                    .)
  | "multiset"                      (. tok = t;  gt = new List<Type/*!*/>(); .)
    [ GenericInstantiation<gt> ]    (. if (gt.Count > 1) {
                                         SemErr("multiset type expects only one type argument");
                                       }
                                       ty = new MultiSetType(gt.Count == 1 ? gt[0] : null);
                                    .)
  | "seq"                           (. tok = t;  gt = new List<Type/*!*/>(); .)
    [ GenericInstantiation<gt> ]    (. if (gt.Count > 1) {
                                         SemErr("seq type expects only one type argument");
                                       }
                                       ty = new SeqType(gt.Count == 1 ? gt[0] : null);
                                    .)
  | "map"                           (. tok = t;  gt = new List<Type/*!*/>(); .)
    [ GenericInstantiation<gt> ]    (. if (gt.Count == 0) {
                                         ty = new MapType(null, null);
                                       } else if (gt.Count != 2) {
                                         SemErr("map type expects two type arguments");
                                         ty = new MapType(gt[0], gt.Count == 1 ? new InferredTypeProxy() : gt[1]);
                                       } else {
                                         ty = new MapType(gt[0], gt[1]);
                                       }
                                    .)
  | ReferenceType<out tok, out ty>
  )
  .
ReferenceType<out IToken/*!*/ tok, out Type/*!*/ ty>
= (. Contract.Ensures(Contract.ValueAtReturn(out tok) != null); Contract.Ensures(Contract.ValueAtReturn(out ty) != null);
     tok = Token.NoToken;  ty = new BoolType();  /*keep compiler happy*/
     List<Type/*!*/>/*!*/ gt;
     List<IToken> path;
  .)
  ( "object"                        (. tok = t;  ty = new ObjectType(); .)
  | arrayToken                      (. tok = t;  gt = new List<Type/*!*/>(); .)
    GenericInstantiation<gt>        (. if (gt.Count != 1) {
                                         SemErr("array type expects exactly one type argument");
                                       }
                                       int dims = 1;
                                       if (tok.val.Length != 5) {
                                         dims = int.Parse(tok.val.Substring(5));
                                       }
                                       ty = theBuiltIns.ArrayType(tok, dims, gt[0], true);
                                    .)
  | Ident<out tok>                  (. gt = new List<Type/*!*/>();
                                       path = new List<IToken>(); .)
    {                               (. path.Add(tok); .)
      "." Ident<out tok>           
    }
    [ GenericInstantiation<gt> ]    (. ty = (tok.val == "real") ? (Type)Microsoft.Dafny.Type.Real : new UserDefinedType(tok, tok.val, gt, path); .)
  )
  .
GenericInstantiation<.List<Type/*!*/>/*!*/ gt.>
= (. Contract.Requires(cce.NonNullElements(gt)); Type/*!*/ ty; .)
  "<"
    Type<out ty>                     (. gt.Add(ty); .)
    { "," Type<out ty>               (. gt.Add(ty); .)
    }
  ">"
  .
/*------------------------------------------------------------------------*/
FunctionDecl<MemberModifiers mmod, out Function/*!*/ f>
= (. Contract.Ensures(Contract.ValueAtReturn(out f)!=null);
     Attributes attrs = null;
     IToken/*!*/ id = Token.NoToken;  // to please compiler
     List<TypeParameter/*!*/> typeArgs = new List<TypeParameter/*!*/>();
     List<Formal/*!*/> formals = new List<Formal/*!*/>();
     Type/*!*/ returnType = new BoolType();
     List<Expression/*!*/> reqs = new List<Expression/*!*/>();
     List<Expression/*!*/> ens = new List<Expression/*!*/>();
     List<FrameExpression/*!*/> reads = new List<FrameExpression/*!*/>();
     List<Expression/*!*/> decreases;
     Expression body = null;
     bool isPredicate = false;  bool isCoPredicate = false;
     bool isFunctionMethod = false;
     IToken openParen = null;
     IToken bodyStart = Token.NoToken;
     IToken bodyEnd = Token.NoToken;
     IToken signatureEllipsis = null;
  .)
  /* ----- function ----- */
  ( "function"
    [ "method"                 (. isFunctionMethod = true; .)
    ]
    (. if (mmod.IsGhost) { SemErr(t, "functions cannot be declared 'ghost' (they are ghost by default)"); }
    .)
    { Attribute<ref attrs> }
    NoUSIdent<out id>
    (
      [ GenericParameters<typeArgs> ]
      Formals<true, isFunctionMethod, formals, out openParen>
      ":"
      Type<out returnType>
    | "..."                    (. signatureEllipsis = t;
                                  openParen = Token.NoToken; .)
    )

  /* ----- predicate ----- */
  | "predicate"                (. isPredicate = true; .)
    [ "method"                 (. isFunctionMethod = true; .)
    ]
    (. if (mmod.IsGhost) { SemErr(t, "predicates cannot be declared 'ghost' (they are ghost by default)"); }
    .)
    { Attribute<ref attrs> }
    NoUSIdent<out id>
    (
      [ GenericParameters<typeArgs> ]
      [ Formals<true, isFunctionMethod, formals, out openParen>
        [ ":"                  (. SemErr(t, "predicates do not have an explicitly declared return type; it is always bool"); .)
        ]
      ]
    | "..."                    (. signatureEllipsis = t;
                                  openParen = Token.NoToken; .)
    )

  /* ----- copredicate ----- */
  | "copredicate"              (. isCoPredicate = true; .)
    (. if (mmod.IsGhost) { SemErr(t, "copredicates cannot be declared 'ghost' (they are ghost by default)"); }
    .)
    { Attribute<ref attrs> }
    NoUSIdent<out id>
    (
      [ GenericParameters<typeArgs> ]
      [ Formals<true, isFunctionMethod, formals, out openParen>
        [ ":"                  (. SemErr(t, "copredicates do not have an explicitly declared return type; it is always bool"); .)
        ]
      ]
    | "..."                    (. signatureEllipsis = t;
                                  openParen = Token.NoToken; .)
    )
  )

  (. decreases = isCoPredicate ? null : new List<Expression/*!*/>(); .)
  { FunctionSpec<reqs, reads, ens, decreases> }
  [ FunctionBody<out body, out bodyStart, out bodyEnd>
  ]
  (. if (!theVerifyThisFile) {  // We still need the func bodies, but don't bother verifying their correctness
        List<Attributes.Argument/*!*/> args = new List<Attributes.Argument/*!*/>();
        Attributes.Argument/*!*/ anArg;
        anArg = new Attributes.Argument(id, new LiteralExpr(t, false));
        args.Add(anArg);
        attrs = new Attributes("verify", args, attrs);
     } 

     if (DafnyOptions.O.DisallowSoundnessCheating && body == null && ens.Count > 0 && !Attributes.Contains(attrs, "axiom")) {
        SemErr(t, "a function with an ensures clause must have a body, unless given the :axiom attribute");
     }

     if (isPredicate) {
        f = new Predicate(id, id.val, mmod.IsStatic, !isFunctionMethod, typeArgs, openParen, formals,
                          reqs, reads, ens, new Specification<Expression>(decreases, null), body, Predicate.BodyOriginKind.OriginalOrInherited, attrs, signatureEllipsis);
     } else if (isCoPredicate) {
        f = new CoPredicate(id, id.val, mmod.IsStatic, typeArgs, openParen, formals,
                          reqs, reads, ens, body, attrs, signatureEllipsis);
     } else {
        f = new Function(id, id.val, mmod.IsStatic, !isFunctionMethod, typeArgs, openParen, formals, returnType,
                         reqs, reads, ens, new Specification<Expression>(decreases, null), body, attrs, signatureEllipsis);
     }
     f.BodyStartTok = bodyStart;
     f.BodyEndTok = bodyEnd;
  .)
  .
FunctionSpec<.List<Expression/*!*/>/*!*/ reqs, List<FrameExpression/*!*/>/*!*/ reads, List<Expression/*!*/>/*!*/ ens, List<Expression/*!*/> decreases.>
= (. Contract.Requires(cce.NonNullElements(reqs));
     Contract.Requires(cce.NonNullElements(reads));
     Contract.Requires(decreases == null || cce.NonNullElements(decreases));
     Expression/*!*/ e;  FrameExpression/*!*/ fe; .)
  (
    SYNC
    "requires" Expression<out e, false> SYNC ";"     (. reqs.Add(e); .)
  | "reads" [ PossiblyWildFrameExpression<out fe>              (. reads.Add(fe); .)
              { "," PossiblyWildFrameExpression<out fe>        (. reads.Add(fe); .)
              }
            ] SYNC ";"
  | "ensures" Expression<out e, false> SYNC ";"      (. ens.Add(e); .)
  | "decreases"                               (. if (decreases == null) {
                                                   SemErr(t, "'decreases' clauses are meaningless for copredicates, so they are not allowed");
                                                   decreases = new List<Expression/*!*/>();
                                                 }
                                              .)
    DecreasesList<decreases, false> SYNC ";"
  )
  .
PossiblyWildExpression<out Expression/*!*/ e>
= (. Contract.Ensures(Contract.ValueAtReturn(out e)!=null);
     e = dummyExpr; .)
  /* A decreases clause on a loop asks that no termination check be performed.
   * Use of this feature is sound only with respect to partial correctness.
   */
  ( "*"                        (. e = new WildcardExpr(t); .)
  | Expression<out e, false>
  )
  .
PossiblyWildFrameExpression<out FrameExpression/*!*/ fe>
= (. Contract.Ensures(Contract.ValueAtReturn(out fe) != null); fe = dummyFrameExpr; .)
  /* A reads clause can list a wildcard, which allows the enclosing function to
   * read anything.  In many cases, and in particular in all cases where
   * the function is defined recursively, this makes it next to impossible to make
   * any use of the function.  Nevertheless, as an experimental feature, the
   * language allows it (and it is sound).
   */
  ( "*"                        (. fe = new FrameExpression(t, new WildcardExpr(t), null); .)
  | FrameExpression<out fe>
  )
  .
FrameExpression<out FrameExpression/*!*/ fe>
= (. Contract.Ensures(Contract.ValueAtReturn(out fe) != null);
     Expression/*!*/ e;
     IToken/*!*/ id;
     string fieldName = null;  IToken feTok = null;
     fe = null;
  .)
  (( Expression<out e, false>   (. feTok = e.tok; .)
     [ "`" Ident<out id>        (. fieldName = id.val;  feTok = id; .)
     ]
                                (. fe = new FrameExpression(feTok, e, fieldName); .)
   )
  |
   (  "`" Ident<out id>         (. fieldName = id.val; .)
                                (. fe = new FrameExpression(id, new ImplicitThisExpr(id), fieldName); .)
  ))
  .
FunctionBody<out Expression/*!*/ e, out IToken bodyStart, out IToken bodyEnd>
= (. Contract.Ensures(Contract.ValueAtReturn(out e) != null); e = dummyExpr; .)
  "{"                         (. bodyStart = t; .)
  Expression<out e, true>
  "}"                         (. bodyEnd = t; .)
  .
/*------------------------------------------------------------------------*/
BlockStmt<out BlockStmt/*!*/ block, out IToken bodyStart, out IToken bodyEnd>
= (. Contract.Ensures(Contract.ValueAtReturn(out block) != null);
     List<Statement/*!*/> body = new List<Statement/*!*/>();
  .)
  "{"                                  (. bodyStart = t; .)
  { Stmt<body>
  }
  "}"                                  (. bodyEnd = t;
                                          block = new BlockStmt(bodyStart, bodyEnd, body); .)
  .
Stmt<.List<Statement/*!*/>/*!*/ ss.>
= (. Statement/*!*/ s;
  .)
  OneStmt<out s>                                (. ss.Add(s); .)
  .
OneStmt<out Statement/*!*/ s>
= (. Contract.Ensures(Contract.ValueAtReturn(out s) != null); IToken/*!*/ x;  IToken/*!*/ id;  string label = null;
     s = dummyStmt;  /* to please the compiler */
     BlockStmt bs;
     IToken bodyStart, bodyEnd;
     int breakCount;
  .)
  SYNC
  ( BlockStmt<out bs, out bodyStart, out bodyEnd>  (. s = bs; .)
  | AssertStmt<out s>
  | AssumeStmt<out s>
  | PrintStmt<out s>
  | UpdateStmt<out s>
  | VarDeclStatement<out s>
  | IfStmt<out s>
  | WhileStmt<out s>
  | MatchStmt<out s>
  | ForallStmt<out s>
  | CalcStmt<out s>
  | ModifyStmt<out s>
  | "label"                            (. x = t; .)
    NoUSIdent<out id> ":"
    OneStmt<out s>                     (. s.Labels = new LList<Label>(new Label(x, id.val), s.Labels); .)
  | "break"                            (. x = t; breakCount = 1; label = null; .)
    ( NoUSIdent<out id>                    (. label = id.val; .)
    | { "break"                        (. breakCount++; .)
      }
    )
    SYNC
    ";"                                (. s = label != null ? new BreakStmt(x, t, label) : new BreakStmt(x, t, breakCount); .)
  | ReturnStmt<out s>
  | SkeletonStmt<out s> 
  )
  .

SkeletonStmt<out Statement s>
= (. List<IToken> names = null;
     List<Expression> exprs = null;
     IToken tok, dotdotdot, whereTok;
     Expression e; .)
  "..."                                (. dotdotdot = t; .)
  ["where"                             (. names = new List<IToken>(); exprs = new List<Expression>(); whereTok = t;.)
     Ident<out tok>                    (. names.Add(tok); .)
     {"," Ident<out tok>               (. names.Add(tok); .)
     }
     ":=" 
     Expression<out e, false>          (. exprs.Add(e); .)
     {"," Expression<out e, false>     (. exprs.Add(e); .)
     }
                                       (. if (exprs.Count != names.Count) {
                                            SemErr(whereTok, exprs.Count < names.Count ? "not enough expressions" : "too many expressions");
                                            names = null; exprs = null;
                                          }
                                       .) 
  ]
  ";"
  (. s = new SkeletonStatement(dotdotdot, t, names, exprs); .)
  .
ReturnStmt<out Statement/*!*/ s>
= (.
   IToken returnTok = null;
   List<AssignmentRhs> rhss = null;
   AssignmentRhs r;
   bool isYield = false;
   .)
  ( "return"                         (. returnTok = t; .)
  | "yield"                          (. returnTok = t; isYield = true; .)
  )
  [
      Rhs<out r, null>               (. rhss = new List<AssignmentRhs>(); rhss.Add(r); .)
      { "," Rhs<out r, null>         (. rhss.Add(r); .)
        }
  ]
  ";"                                (. if (isYield) {
                                          s = new YieldStmt(returnTok, t, rhss);
                                        } else {
                                          s = new ReturnStmt(returnTok, t, rhss);
                                        }
                                     .)
  .
UpdateStmt<out Statement/*!*/ s>
= (. List<Expression> lhss = new List<Expression>();
     List<AssignmentRhs> rhss = new List<AssignmentRhs>();
     Expression e;  AssignmentRhs r;
     Expression lhs0;
     IToken x, endTok = Token.NoToken;
     Attributes attrs = null;
     IToken suchThatAssume = null;
     Expression suchThat = null;
  .)
  Lhs<out e>                       (. x = e.tok; .)
  ( { Attribute<ref attrs> }
    ";"                            (. endTok = t; rhss.Add(new ExprRhs(e, attrs)); .)
  |                                (. lhss.Add(e);  lhs0 = e; .)
    { "," Lhs<out e>               (. lhss.Add(e); .)
    }
    ( ":="                         (. x = t; .)
      Rhs<out r, lhs0>             (. rhss.Add(r); .)
      { "," Rhs<out r, lhs0>       (. rhss.Add(r); .)
      }
    | ":|"                         (. x = t; .)
      [ "assume"                   (. suchThatAssume = t; .)
      ]
      Expression<out suchThat, false>
    )
    ";"                            (. endTok = t; .)
  | ":"                            (. SemErr(t, "invalid statement (did you forget the 'label' keyword?)"); .)
  )
  (. if (suchThat != null) {
       s = new AssignSuchThatStmt(x, endTok, lhss, suchThat, suchThatAssume);
     } else {
       if (lhss.Count == 0 && rhss.Count == 0) {
         s = new BlockStmt(x, endTok, new List<Statement>()); // error, give empty statement
       } else {
         s = new UpdateStmt(x, endTok, lhss, rhss);
       }
     }
  .)
  .
Rhs<out AssignmentRhs r, Expression receiverForInitCall>
= (. Contract.Ensures(Contract.ValueAtReturn<AssignmentRhs>(out r) != null);
     IToken/*!*/ x, newToken;  Expression/*!*/ e;
     Type ty = null;
     List<Expression> ee = null;
     List<Expression> args = null;
     r = dummyRhs;  // to please compiler
     Attributes attrs = null;
  .)
  ( "new"                              (. newToken = t; .)
    TypeAndToken<out x, out ty>
    [ "["                              (. ee = new List<Expression>(); .)
      Expressions<ee>
      "]"                              (. // make sure an array class with this dimensionality exists
                                          UserDefinedType tmp = theBuiltIns.ArrayType(x, ee.Count, new IntType(), true);
                                       .)
    |                                  (. x = null; args = new List<Expression/*!*/>(); .)
      [ "." Ident<out x> ]
      "("
        [ Expressions<args> ]
      ")"
    ]
    (. if (ee != null) {
         r = new TypeRhs(newToken, ty, ee);
       } else if (args != null) {
         r = new TypeRhs(newToken, ty, x == null ? null : x.val, receiverForInitCall, args);
       } else {
         r = new TypeRhs(newToken, ty);
       }
    .)
  | "*"                                (. r = new HavocRhs(t); .)
  | Expression<out e, false>           (. r = new ExprRhs(e); .)
  )
  { Attribute<ref attrs> }             (. r.Attributes = attrs; .)
  .
VarDeclStatement<.out Statement/*!*/ s.>
= (. IToken x = null, assignTok = null;  bool isGhost = false;
     LocalVariable d;
     AssignmentRhs r;  IdentifierExpr lhs0;
     List<LocalVariable> lhss = new List<LocalVariable>();
     List<AssignmentRhs> rhss = new List<AssignmentRhs>();
     IToken suchThatAssume = null;
     Expression suchThat = null;
     Attributes attrs = null;
     IToken endTok;
  .)
  [ "ghost"                                 (. isGhost = true;  x = t; .)
  ]
  "var"                                     (. if (!isGhost) { x = t; } .)
  { Attribute<ref attrs> }
  LocalIdentTypeOptional<out d, isGhost>    (. lhss.Add(d); d.Attributes = attrs; attrs = null; .)
  { ","
    { Attribute<ref attrs> }
    LocalIdentTypeOptional<out d, isGhost>  (. lhss.Add(d); d.Attributes = attrs; attrs = null; .)
  }
  [ ":="                           (. assignTok = t;
                                      lhs0 = new IdentifierExpr(lhss[0].Tok, lhss[0].Name);
                                   .)
    Rhs<out r, lhs0>               (. rhss.Add(r); .)
    { "," Rhs<out r, lhs0>         (. rhss.Add(r); .)
    }
  | ":|"                           (. assignTok = t; .)
    [ "assume"                     (. suchThatAssume = t; .)
    ]
    Expression<out suchThat, false>
  ]
  ";"                              (. endTok = t; .)
  (. ConcreteUpdateStatement update;
     if (suchThat != null) {
       var ies = new List<Expression>();
       foreach (var lhs in lhss) {
         ies.Add(new IdentifierExpr(lhs.Tok, lhs.Name));
       }
       update = new AssignSuchThatStmt(assignTok, endTok, ies, suchThat, suchThatAssume);
     } else if (rhss.Count == 0) {
       update = null;
     } else {
       var ies = new List<Expression>();
       foreach (var lhs in lhss) {
         ies.Add(new AutoGhostIdentifierExpr(lhs.Tok, lhs.Name));
       }
       update = new UpdateStmt(assignTok, endTok, ies, rhss);
     }
     s = new VarDeclStmt(x, endTok, lhss, update);
  .)
  .
IfStmt<out Statement/*!*/ ifStmt>
= (. Contract.Ensures(Contract.ValueAtReturn(out ifStmt) != null); IToken/*!*/ x;
     Expression guard = null;  IToken guardEllipsis = null;
     BlockStmt/*!*/ thn;
     BlockStmt/*!*/ bs;
     Statement/*!*/ s;
     Statement els = null;
     IToken bodyStart, bodyEnd, endTok;
     List<GuardedAlternative> alternatives;
     ifStmt = dummyStmt;  // to please the compiler
  .)
  "if"                       (. x = t; .)
  (
    IF(IsAlternative())
    AlternativeBlock<out alternatives, out endTok>
    (. ifStmt = new AlternativeStmt(x, endTok, alternatives); .)
  |
    ( Guard<out guard>
    | "..."                  (. guardEllipsis = t; .)
    )
    BlockStmt<out thn, out bodyStart, out bodyEnd>    (. endTok = thn.EndTok; .)
    [ "else"
      ( IfStmt<out s>                                 (. els = s; endTok = s.EndTok; .)
      | BlockStmt<out bs, out bodyStart, out bodyEnd> (. els = bs; endTok = bs.EndTok; .)
      )
    ]
    (. if (guardEllipsis != null) {
         ifStmt = new SkeletonStatement(new IfStmt(x, endTok, guard, thn, els), guardEllipsis, null);
       } else {
         ifStmt = new IfStmt(x, endTok, guard, thn, els);
       }
    .)
  )
  .
AlternativeBlock<.out List<GuardedAlternative> alternatives, out IToken endTok.>
= (. alternatives = new List<GuardedAlternative>();
     IToken x;
     Expression e;
     List<Statement> body;
  .)
  "{"
  { "case"                      (. x = t; .)
    Expression<out e, true>
    "=>"
    (. body = new List<Statement>(); .)
    { Stmt<body> }
    (. alternatives.Add(new GuardedAlternative(x, e, body)); .)
  }
  "}"                           (. endTok = t; .)
  .
WhileStmt<out Statement/*!*/ stmt>
= (. Contract.Ensures(Contract.ValueAtReturn(out stmt) != null); IToken/*!*/ x;
     Expression guard = null;  IToken guardEllipsis = null;
     List<MaybeFreeExpression/*!*/> invariants = new List<MaybeFreeExpression/*!*/>();
     List<Expression/*!*/> decreases = new List<Expression/*!*/>();
     Attributes decAttrs = null;
     Attributes modAttrs = null;
     List<FrameExpression/*!*/> mod = null;
     BlockStmt/*!*/ body = null;  IToken bodyEllipsis = null;
     IToken bodyStart = null, bodyEnd = null, endTok = Token.NoToken;
     List<GuardedAlternative> alternatives;
     stmt = dummyStmt;  // to please the compiler
  .)
  "while"                    (. x = t; .)
  (
    IF(IsLoopSpecOrAlternative())
    LoopSpec<out invariants, out decreases, out mod, ref decAttrs, ref modAttrs>
    AlternativeBlock<out alternatives, out endTok>
    (. stmt = new AlternativeLoopStmt(x, endTok, invariants, new Specification<Expression>(decreases, decAttrs), new Specification<FrameExpression>(mod, modAttrs), alternatives); .)
  |
    ( Guard<out guard>           (. Contract.Assume(guard == null || cce.Owner.None(guard)); .)
    | "..."                      (. guardEllipsis = t; .)
    )
    LoopSpec<out invariants, out decreases, out mod, ref decAttrs, ref modAttrs>
    ( BlockStmt<out body, out bodyStart, out bodyEnd>  (. endTok = body.EndTok; .)
    | "..."                      (. bodyEllipsis = t; endTok = t; .)
    )
    (.
      if (guardEllipsis != null || bodyEllipsis != null) {
        if (mod != null) {
          SemErr(mod[0].E.tok, "'modifies' clauses are not allowed on refining loops");
        }
        if (body == null) {
          body = new BlockStmt(x, endTok, new List<Statement>());
        }
        stmt = new WhileStmt(x, endTok, guard, invariants, new Specification<Expression>(decreases, decAttrs), new Specification<FrameExpression>(null, null), body);
        stmt = new SkeletonStatement(stmt, guardEllipsis, bodyEllipsis);
      } else {
        // The following statement protects against crashes in case of parsing errors
        body = body ?? new BlockStmt(x, endTok, new List<Statement>());
        stmt = new WhileStmt(x, endTok, guard, invariants, new Specification<Expression>(decreases, decAttrs), new Specification<FrameExpression>(mod, modAttrs), body);
      }
    .)
  )
  .
LoopSpec<.out List<MaybeFreeExpression/*!*/> invariants, out List<Expression/*!*/> decreases, out List<FrameExpression/*!*/> mod, ref Attributes decAttrs, ref Attributes modAttrs.>
= (. FrameExpression/*!*/ fe;
     invariants = new List<MaybeFreeExpression/*!*/>();
     MaybeFreeExpression invariant = null;
     decreases = new List<Expression/*!*/>();
     mod = null;
  .)
  {
    Invariant<out invariant> SYNC ";"   (. invariants.Add(invariant); .)
  | SYNC "decreases"
    { IF(IsAttribute()) Attribute<ref decAttrs> }
    DecreasesList<decreases, true> SYNC ";"
  | SYNC "modifies"
    { IF(IsAttribute()) Attribute<ref modAttrs> } (. mod = mod ?? new List<FrameExpression>(); .)
    [ FrameExpression<out fe>                     (. mod.Add(fe); .)
      { "," FrameExpression<out fe>               (. mod.Add(fe); .)
      }
    ] SYNC ";"
  }
  .
Invariant<out MaybeFreeExpression/*!*/ invariant>
= (. bool isFree = false; Expression/*!*/ e; List<string> ids = new List<string>(); invariant = null; Attributes attrs = null; .)
    SYNC
    ["free"                            (. isFree = true; .)
    ]
    "invariant" { IF(IsAttribute()) Attribute<ref attrs> }
    Expression<out e, false>           (. invariant = new MaybeFreeExpression(e, isFree, attrs); .)
  .
DecreasesList<.List<Expression/*!*/> decreases, bool allowWildcard.>
= (. Expression/*!*/ e; .)
  PossiblyWildExpression<out e>          (. if (!allowWildcard && e is WildcardExpr) {
                                              SemErr(e.tok, "'decreases *' is only allowed on loops and tail-recursive methods");
                                            } else {
                                              decreases.Add(e);
                                            }
                                         .)
  { "," PossiblyWildExpression<out e>    (. if (!allowWildcard && e is WildcardExpr) {
                                              SemErr(e.tok, "'decreases *' is only allowed on loops and tail-recursive methods");
                                            } else {
                                              decreases.Add(e);
                                            }
                                         .)
  }
  .
Guard<out Expression e>   /* null represents demonic-choice */
= (. Expression/*!*/ ee;  e = null; .)
  ( "*"                             (. e = null; .)
  | IF(IsParenStar())  "(" "*" ")"  (. e = null; .)
  | Expression<out ee, true>        (. e = ee; .)
  )
  .
MatchStmt<out Statement/*!*/ s>
= (. Contract.Ensures(Contract.ValueAtReturn(out s) != null);
     Token x;  Expression/*!*/ e;  MatchCaseStmt/*!*/ c;
     List<MatchCaseStmt/*!*/> cases = new List<MatchCaseStmt/*!*/>(); .)
  "match"                     (. x = t; .)
  Expression<out e, true>
  "{"
  { CaseStatement<out c>     (. cases.Add(c); .)
  }
  "}"
  (. s = new MatchStmt(x, t, e, cases); .)
  .
CaseStatement<out MatchCaseStmt/*!*/ c>
= (. Contract.Ensures(Contract.ValueAtReturn(out c) != null);
     IToken/*!*/ x, id;
     List<BoundVar/*!*/> arguments = new List<BoundVar/*!*/>();
     BoundVar/*!*/ bv;
     List<Statement/*!*/> body = new List<Statement/*!*/>();
  .)
  "case"                      (. x = t; .)
  Ident<out id>
  [ "("
    IdentTypeOptional<out bv>        (. arguments.Add(bv); .)
    { "," IdentTypeOptional<out bv>  (. arguments.Add(bv); .)
    }
  ")" ]
  "=>"
    { Stmt<body> }
  (. c = new MatchCaseStmt(x, id.val, arguments, body); .)
  .
/*------------------------------------------------------------------------*/
AssertStmt<out Statement/*!*/ s>
= (. Contract.Ensures(Contract.ValueAtReturn(out s) != null); IToken/*!*/ x;
     Expression e = dummyExpr; Attributes attrs = null;
     IToken dotdotdot = null;
  .)
  "assert"                                     (. x = t; .)
  { IF(IsAttribute()) Attribute<ref attrs> }
  ( Expression<out e, false>
  | "..."                                      (. dotdotdot = t; .)
  )
  ";"
  (. if (dotdotdot != null) {
       s = new SkeletonStatement(new AssertStmt(x, t, new LiteralExpr(x, true), attrs), dotdotdot, null);
     } else {
       s = new AssertStmt(x, t, e, attrs);
     }
  .)
  .
AssumeStmt<out Statement/*!*/ s>
= (. Contract.Ensures(Contract.ValueAtReturn(out s) != null); IToken/*!*/ x;
     Expression e = dummyExpr; Attributes attrs = null;
     IToken dotdotdot = null;
  .)
  "assume"                                     (. x = t; .)
  { IF(IsAttribute()) Attribute<ref attrs> }
  ( Expression<out e, false>
  | "..."                                      (. dotdotdot = t; .)
  )
  ";"
  (. if (dotdotdot != null) {
       s = new SkeletonStatement(new AssumeStmt(x, t, new LiteralExpr(x, true), attrs), dotdotdot, null);
     } else {
       s = new AssumeStmt(x, t, e, attrs);
     }
  .)
  .
PrintStmt<out Statement/*!*/ s>
= (. Contract.Ensures(Contract.ValueAtReturn(out s) != null); IToken/*!*/ x;  Attributes.Argument/*!*/ arg;
     List<Attributes.Argument/*!*/> args = new List<Attributes.Argument/*!*/>();
  .)
  "print"                                      (. x = t; .)
  AttributeArg<out arg, false>                 (. args.Add(arg); .)
  { "," AttributeArg<out arg, false>           (. args.Add(arg); .)
  }
  ";"                                          (. s = new PrintStmt(x, t, args); .)
  .

ForallStmt<out Statement/*!*/ s>
= (. Contract.Ensures(Contract.ValueAtReturn(out s) != null);
     IToken/*!*/ x = Token.NoToken;
     bool usesOptionalParen = false;
     List<BoundVar/*!*/> bvars = null;
     Attributes attrs = null;
     Expression range = null;
     var ens = new List<MaybeFreeExpression/*!*/>();
     bool isFree;
     Expression/*!*/ e;
     BlockStmt/*!*/ block;
     IToken bodyStart, bodyEnd;
  .)
  ( "forall"                                  (. x = t; .)
  | "parallel"                                (. x = t;
                                                 errors.Warning(t, "the 'parallel' keyword has been deprecated; the comprehension statement now uses the keyword 'forall' (and the parentheses around the bound variables are now optional)");
                                              .)
  )
  [ "("                                     (. usesOptionalParen = true; .)
  ]
  [                                         (. List<BoundVar/*!*/> bvarsX;  Attributes attrsX;  Expression rangeX; .)
    QuantifierDomain<out bvarsX, out attrsX, out rangeX>
                                            (. bvars = bvarsX; attrs = attrsX; range = rangeX;
                                            .)
  ]
                                            (. if (bvars == null) { bvars = new List<BoundVar>(); }
                                               if (range == null) { range = new LiteralExpr(x, true); }
                                            .)
  ( ")"                                     (. if (!usesOptionalParen) { SemErr(t, "found but didn't expect a close parenthesis"); } .)
  |                                         (. if (usesOptionalParen) { SemErr(t, "expecting close parenthesis"); } .)
  )
  {                                         (. isFree = false; .)
    [ "free"                                (. isFree = true; .)
    ]
    "ensures" Expression<out e, false> ";"  (. ens.Add(new MaybeFreeExpression(e, isFree)); .)
  }
  BlockStmt<out block, out bodyStart, out bodyEnd>
  (. s = new ForallStmt(x, block.EndTok, bvars, attrs, range, ens, block); .)
  .

ModifyStmt<out Statement s>
= (. IToken tok;  IToken endTok = Token.NoToken;
     Attributes attrs = null;
     FrameExpression fe;  var mod = new List<FrameExpression>();
     BlockStmt body = null;  IToken bodyStart;
     IToken ellipsisToken = null;
  .)
  "modify"           (. tok = t; .)
  { IF(IsAttribute()) Attribute<ref attrs> }
  /* Note, there is an ambiguity here, because a curly brace may look like a FrameExpression and
   * may also look like a BlockStmt.  We're happy to parse the former, because if the user intended
   * the latter, then an explicit FrameExpression of {} could be given.
   */
  [ FrameExpression<out fe>         (. mod.Add(fe); .)
    { "," FrameExpression<out fe>   (. mod.Add(fe); .)
    }
  | "..."                           (. ellipsisToken = t; .)
  ]
  ( BlockStmt<out body, out bodyStart, out endTok>
  | SYNC ";"         (. endTok = t; .)
  )
<<<<<<< HEAD
  (. s = new ModifyStmt(tok, endTok, mod, attrs, body);
     if (ellipsisToken != null) {
       s = new SkeletonStatement(s, ellipsisToken, null);
     }
  .)
=======
  (. s = new ModifyStmt(tok, endTok, mod, attrs, body); .)
>>>>>>> 7aa99ae6
  .

CalcStmt<out Statement/*!*/ s>
= (. Contract.Ensures(Contract.ValueAtReturn(out s) != null);
     Token x;
     CalcStmt.CalcOp/*!*/ op, calcOp = Microsoft.Dafny.CalcStmt.DefaultOp, resOp = Microsoft.Dafny.CalcStmt.DefaultOp;     
     var lines = new List<Expression/*!*/>();
     var hints = new List<BlockStmt/*!*/>(); 
     CalcStmt.CalcOp stepOp;
     var stepOps = new List<CalcStmt.CalcOp>();
     CalcStmt.CalcOp maybeOp;
     Expression/*!*/ e;
     BlockStmt/*!*/ h;
     IToken opTok;
     IToken danglingOperator = null;
  .)
  "calc"                                                  (. x = t; .)
  [ CalcOp<out opTok, out calcOp>                         (. maybeOp = calcOp.ResultOp(calcOp); // guard against non-transitive calcOp (like !=)
                                                             if (maybeOp == null) {
                                                               SemErr(opTok, "the main operator of a calculation must be transitive");
                                                             }
                                                             resOp = calcOp; 
                                                          .)
  ]
  "{"
  { Expression<out e, false>                              (. lines.Add(e); stepOp = calcOp; danglingOperator = null; .)
    ";"
    [ CalcOp<out opTok, out op>                           (. maybeOp = resOp.ResultOp(op);
                                                             if (maybeOp == null) {
                                                               SemErr(opTok, "this operator cannot continue this calculation");
                                                             } else {
                                                               stepOp = op;
                                                               resOp = maybeOp;
                                                               danglingOperator = opTok;
                                                             }
                                                          .)
    ]                                                   (. stepOps.Add(stepOp); .)
    Hint<out h>                                         (. hints.Add(h);
                                                           if (h.Body.Count != 0) { danglingOperator = null; }
                                                        .)
  }
  "}"
  (.
    if (danglingOperator != null) {
      SemErr(danglingOperator, "a calculation cannot end with an operator");
    }
    if (lines.Count > 0) {
      // Repeat the last line to create a dummy line for the dangling hint
      lines.Add(lines[lines.Count - 1]);
    }  
    s = new CalcStmt(x, t, calcOp, lines, hints, stepOps, resOp); 
  .)
  .
CalcOp<out IToken x, out CalcStmt.CalcOp/*!*/ op>
= (. var binOp = BinaryExpr.Opcode.Eq; // Returns Eq if parsing fails because it is compatible with any other operator
     Expression k = null;
     x = null;
  .)
  ( "=="           (. x = t;  binOp = BinaryExpr.Opcode.Eq; .)
    [ "#" "[" Expression<out k, true> "]" ]
  | "<"            (. x = t;  binOp = BinaryExpr.Opcode.Lt; .)
  | ">"            (. x = t;  binOp = BinaryExpr.Opcode.Gt; .)
  | "<="           (. x = t;  binOp = BinaryExpr.Opcode.Le; .)
  | ">="           (. x = t;  binOp = BinaryExpr.Opcode.Ge; .)
  | "!="           (. x = t;  binOp = BinaryExpr.Opcode.Neq; .)
  | '\u2260'       (. x = t;  binOp = BinaryExpr.Opcode.Neq; .)
  | '\u2264'       (. x = t;  binOp = BinaryExpr.Opcode.Le; .)
  | '\u2265'       (. x = t;  binOp = BinaryExpr.Opcode.Ge; .)
  | EquivOp        (. x = t;  binOp = BinaryExpr.Opcode.Iff; .)
  | ImpliesOp      (. x = t;  binOp = BinaryExpr.Opcode.Imp; .)
  | ExpliesOp      (. x = t;  binOp = BinaryExpr.Opcode.Exp; .) 
  )
  (. 
    if (k == null) {
      op = new Microsoft.Dafny.CalcStmt.BinaryCalcOp(binOp);
    } else {
      op = new Microsoft.Dafny.CalcStmt.TernaryCalcOp(k);
    }
  .)
  .
Hint<out BlockStmt s>
= (. Contract.Ensures(Contract.ValueAtReturn(out s) != null); // returns an empty block statement if the hint is empty
     var subhints = new List<Statement/*!*/>(); 
     IToken bodyStart, bodyEnd;
     BlockStmt/*!*/ block;
     Statement/*!*/ calc;
     Token x = la;
     IToken endTok = x;
  .)
  { BlockStmt<out block, out bodyStart, out bodyEnd>  (. endTok = block.EndTok; subhints.Add(block); .)
  | CalcStmt<out calc>                                (. endTok = calc.EndTok; subhints.Add(calc); .)
  }
  (. s = new BlockStmt(x, endTok, subhints); // if the hint is empty x is the first token of the next line, but it doesn't matter cause the block statement is just used as a container 
  .)
  .
/*------------------------------------------------------------------------*/
/* The "allowSemi" argument says whether or not the top-level expression
 * to be parsed is allowed to have the form S;E where S is a call to a lemma.
 * "allowSemi" should be passed in as "false" whenever the expression to
 * be parsed sits in a context that itself is terminated by a semi-colon.
 */
Expression<out Expression e, bool allowSemi>
= (. Expression e0; IToken endTok; .)
  EquivExpression<out e, allowSemi>
  [ IF(SemiFollowsCall(allowSemi, e))
    ";"                       (. endTok = t; .)
    Expression<out e0, allowSemi>
    (. e = new StmtExpr(e.tok,
             new UpdateStmt(e.tok, endTok, new List<Expression>(), new List<AssignmentRhs>() { new ExprRhs(e, null) }),
             e0);
    .)
  ]
  .
/*------------------------------------------------------------------------*/
EquivExpression<out Expression e0, bool allowSemi>
= (. Contract.Ensures(Contract.ValueAtReturn(out e0) != null); IToken/*!*/ x;  Expression/*!*/ e1; .)
  ImpliesExpliesExpression<out e0, allowSemi>
  { EquivOp                                      (. x = t; .)
    ImpliesExpliesExpression<out e1, allowSemi>  (. e0 = new BinaryExpr(x, BinaryExpr.Opcode.Iff, e0, e1); .)
  }
  .
EquivOp = "<==>" | '\u21d4'.
/*------------------------------------------------------------------------*/
ImpliesExpliesExpression<out Expression e0, bool allowSemi>
= (. Contract.Ensures(Contract.ValueAtReturn(out e0) != null); IToken/*!*/ x;  Expression/*!*/ e1; .)
  LogicalExpression<out e0, allowSemi>
  [ ImpliesOp                                  (. x = t; .)
    ImpliesExpression<out e1, allowSemi>       (. e0 = new BinaryExpr(x, BinaryExpr.Opcode.Imp, e0, e1); .)
  | ExpliesOp                                  (. x = t; .)
    LogicalExpression<out e1, allowSemi>       (. e0 = new BinaryExpr(x, BinaryExpr.Opcode.Exp, e0, e1); .)
    { ExpliesOp                                (. x = t; .)
      LogicalExpression<out e1, allowSemi>     (. e0 = new BinaryExpr(x, BinaryExpr.Opcode.Exp, e0, e1); .)
    }
  ]
  .
ImpliesExpression<out Expression e0, bool allowSemi>
= (. Contract.Ensures(Contract.ValueAtReturn(out e0) != null); IToken/*!*/ x;  Expression/*!*/ e1; .)
  LogicalExpression<out e0, allowSemi>
  [ ImpliesOp                                  (. x = t; .)
    ImpliesExpression<out e1, allowSemi>       (. e0 = new BinaryExpr(x, BinaryExpr.Opcode.Imp, e0, e1); .)
  ]
  .
ImpliesOp = "==>" | '\u21d2'.
ExpliesOp = "<==" | '\u21d0'.
/*------------------------------------------------------------------------*/
LogicalExpression<out Expression e0, bool allowSemi>
= (. Contract.Ensures(Contract.ValueAtReturn(out e0) != null); IToken/*!*/ x;  Expression/*!*/ e1; .)
  RelationalExpression<out e0, allowSemi>
  [ AndOp                                      (. x = t; .)
    RelationalExpression<out e1, allowSemi>    (. e0 = new BinaryExpr(x, BinaryExpr.Opcode.And, e0, e1); .)
    { AndOp                                    (. x = t; .)
      RelationalExpression<out e1, allowSemi>  (. e0 = new BinaryExpr(x, BinaryExpr.Opcode.And, e0, e1); .)
    }
  | OrOp                                       (. x = t; .)
    RelationalExpression<out e1, allowSemi>    (. e0 = new BinaryExpr(x, BinaryExpr.Opcode.Or, e0, e1); .)
    { OrOp                                     (. x = t; .)
      RelationalExpression<out e1, allowSemi>  (. e0 = new BinaryExpr(x, BinaryExpr.Opcode.Or, e0, e1); .)
    }
  ]
  .
AndOp = "&&" | '\u2227'.
OrOp = "||" | '\u2228'.
/*------------------------------------------------------------------------*/
RelationalExpression<out Expression e, bool allowSemi>
= (. Contract.Ensures(Contract.ValueAtReturn(out e) != null);
     IToken x, firstOpTok = null;  Expression e0, e1, acc = null;  BinaryExpr.Opcode op;
     List<Expression> chain = null;
     List<BinaryExpr.Opcode> ops = null;
     List<Expression/*?*/> prefixLimits = null;
     Expression k;
     int kind = 0;  // 0 ("uncommitted") indicates chain of ==, possibly with one !=
                    // 1 ("ascending")   indicates chain of ==, <, <=, possibly with one !=
                    // 2 ("descending")  indicates chain of ==, >, >=, possibly with one !=
                    // 3 ("illegal")     indicates illegal chain
                    // 4 ("disjoint")    indicates chain of disjoint set operators
     bool hasSeenNeq = false;
  .)
  Term<out e0, allowSemi>          (. e = e0; .)
  [ RelOp<out x, out op, out k>    (. firstOpTok = x; .)
    Term<out e1, allowSemi>        (. if (k == null) {
                                        e = new BinaryExpr(x, op, e0, e1);
                                        if (op == BinaryExpr.Opcode.Disjoint)
                                          acc = new BinaryExpr(x, BinaryExpr.Opcode.Add, e0, e1); // accumulate first two operands.
                                      } else {
                                        Contract.Assert(op == BinaryExpr.Opcode.Eq || op == BinaryExpr.Opcode.Neq);
                                        e = new TernaryExpr(x, op == BinaryExpr.Opcode.Eq ? TernaryExpr.Opcode.PrefixEqOp : TernaryExpr.Opcode.PrefixNeqOp, k, e0, e1);
                                      }
                                   .)
    {                              (. if (chain == null) {
                                        chain = new List<Expression>();
                                        ops = new List<BinaryExpr.Opcode>();
                                        prefixLimits = new List<Expression>();
                                        chain.Add(e0);  ops.Add(op);  prefixLimits.Add(k);  chain.Add(e1);
                                        switch (op) {
                                          case BinaryExpr.Opcode.Eq:
                                            kind = 0;  break;
                                          case BinaryExpr.Opcode.Neq:
                                            kind = 0;  hasSeenNeq = true;  break;
                                          case BinaryExpr.Opcode.Lt:
                                          case BinaryExpr.Opcode.Le:
                                            kind = 1;  break;
                                          case BinaryExpr.Opcode.Gt:
                                          case BinaryExpr.Opcode.Ge:
                                            kind = 2;  break;
                                          case BinaryExpr.Opcode.Disjoint:
                                            kind = 4;  break;
                                          default:
                                            kind = 3;  break;
                                        }
                                      }
                                      e0 = e1;
                                   .)
      RelOp<out x, out op, out k>  (. switch (op) {
                                        case BinaryExpr.Opcode.Eq:
                                          if (kind != 0 && kind != 1 && kind != 2) { SemErr(x, "chaining not allowed from the previous operator"); }
                                          break;
                                        case BinaryExpr.Opcode.Neq:
                                          if (hasSeenNeq) { SemErr(x, "a chain cannot have more than one != operator"); }
                                          if (kind != 0 && kind != 1 && kind != 2) { SemErr(x, "this operator cannot continue this chain"); }
                                          hasSeenNeq = true;  break;
                                        case BinaryExpr.Opcode.Lt:
                                        case BinaryExpr.Opcode.Le:
                                          if (kind == 0) { kind = 1; }
                                          else if (kind != 1) { SemErr(x, "this operator chain cannot continue with an ascending operator"); }
                                          break;
                                        case BinaryExpr.Opcode.Gt:
                                        case BinaryExpr.Opcode.Ge:
                                          if (kind == 0) { kind = 2; }
                                          else if (kind != 2) { SemErr(x, "this operator chain cannot continue with a descending operator"); }
                                          break;
                                        case BinaryExpr.Opcode.Disjoint:
                                          if (kind != 4) { SemErr(x, "can only chain disjoint (!!) with itself."); kind = 3; }
                                          break;
                                        default:
                                          SemErr(x, "this operator cannot be part of a chain");
                                          kind = 3;  break;
                                      }
                                   .)
      Term<out e1, allowSemi>      (. ops.Add(op); prefixLimits.Add(k); chain.Add(e1);
                                      if (k != null) {
                                        Contract.Assert(op == BinaryExpr.Opcode.Eq || op == BinaryExpr.Opcode.Neq);
                                        e = new TernaryExpr(x, op == BinaryExpr.Opcode.Eq ? TernaryExpr.Opcode.PrefixEqOp : TernaryExpr.Opcode.PrefixNeqOp, k, e0, e1);
                                      } else if (op == BinaryExpr.Opcode.Disjoint) {
                                        e = new BinaryExpr(x, BinaryExpr.Opcode.And, e, new BinaryExpr(x, op, acc, e1));
                                        acc = new BinaryExpr(x, BinaryExpr.Opcode.Add, acc, e1); //e0 has already been added.
                                      } else {
                                        e = new BinaryExpr(x, BinaryExpr.Opcode.And, e, new BinaryExpr(x, op, e0, e1));
                                      }
                                   .)
    }
  ]
  (. if (chain != null) {
       e = new ChainingExpression(firstOpTok, chain, ops, prefixLimits, e);
     }
  .)
  .
RelOp<out IToken/*!*/ x, out BinaryExpr.Opcode op, out Expression k>
= (. Contract.Ensures(Contract.ValueAtReturn(out x) != null);
     x = Token.NoToken;  op = BinaryExpr.Opcode.Add/*(dummy)*/;
     IToken y;
     k = null;
  .)
  ( "=="           (. x = t;  op = BinaryExpr.Opcode.Eq; .)
    [ "#" "[" Expression<out k, true> "]" ]
  | "<"            (. x = t;  op = BinaryExpr.Opcode.Lt; .)
  | ">"            (. x = t;  op = BinaryExpr.Opcode.Gt; .)
  | "<="           (. x = t;  op = BinaryExpr.Opcode.Le; .)
  | ">="           (. x = t;  op = BinaryExpr.Opcode.Ge; .)
  | "!="           (. x = t;  op = BinaryExpr.Opcode.Neq; .)
    [ "#" "[" Expression<out k, true> "]" ]
  | "in"           (. x = t;  op = BinaryExpr.Opcode.In; .)
  | notIn          (. x = t;  op = BinaryExpr.Opcode.NotIn; .)
  | /* The next operator is "!!", but we have to scan it as two "!", since the scanner is gready 
       so if "!!" is a valid token, we won't be able to scan it as two "!" when needed: */
    "!"            (. x = t;  y = Token.NoToken; .)
    [ "!"          (. y = t; .)
    ]              (. if (y == Token.NoToken) {
                        SemErr(x, "invalid RelOp");
                      } else if (y.pos != x.pos + 1) {
                        SemErr(x, "invalid RelOp (perhaps you intended \"!!\" with no intervening whitespace?)");
                      } else {
                        x.val = "!!";
                        op = BinaryExpr.Opcode.Disjoint;
                      }
                   .)
  | '\u2260'       (. x = t;  op = BinaryExpr.Opcode.Neq; .)
  | '\u2264'       (. x = t;  op = BinaryExpr.Opcode.Le; .)
  | '\u2265'       (. x = t;  op = BinaryExpr.Opcode.Ge; .)
  )
  .
/*------------------------------------------------------------------------*/
Term<out Expression e0, bool allowSemi>
= (. Contract.Ensures(Contract.ValueAtReturn(out e0) != null); IToken/*!*/ x;  Expression/*!*/ e1;  BinaryExpr.Opcode op; .)
  Factor<out e0, allowSemi>
  { AddOp<out x, out op>
    Factor<out e1, allowSemi>            (. e0 = new BinaryExpr(x, op, e0, e1); .)
  }
  .
AddOp<out IToken x, out BinaryExpr.Opcode op>
= (. Contract.Ensures(Contract.ValueAtReturn(out x) != null); x = Token.NoToken;  op=BinaryExpr.Opcode.Add/*(dummy)*/; .)
  ( "+"            (. x = t;  op = BinaryExpr.Opcode.Add; .)
  | "-"            (. x = t;  op = BinaryExpr.Opcode.Sub; .)
  )
  .
/*------------------------------------------------------------------------*/
Factor<out Expression e0, bool allowSemi>
= (. Contract.Ensures(Contract.ValueAtReturn(out e0) != null); IToken/*!*/ x;  Expression/*!*/ e1;  BinaryExpr.Opcode op; .)
  UnaryExpression<out e0, allowSemi>
  { MulOp<out x, out op>
    UnaryExpression<out e1, allowSemi>              (. e0 = new BinaryExpr(x, op, e0, e1); .)
  }
  .
MulOp<out IToken x, out BinaryExpr.Opcode op>
= (. Contract.Ensures(Contract.ValueAtReturn(out x) != null); x = Token.NoToken;  op = BinaryExpr.Opcode.Add/*(dummy)*/; .)
  ( "*"            (. x = t;  op = BinaryExpr.Opcode.Mul; .)
  | "/"            (. x = t;  op = BinaryExpr.Opcode.Div; .)
  | "%"            (. x = t;  op = BinaryExpr.Opcode.Mod; .)
  )
  .
/*------------------------------------------------------------------------*/
UnaryExpression<out Expression e, bool allowSemi>
= (. Contract.Ensures(Contract.ValueAtReturn(out e) != null); IToken/*!*/ x;  e = dummyExpr; .)
  ( "-"                                        (. x = t; .)
    UnaryExpression<out e, allowSemi>          (. e = new NegationExpression(x, e); .)
  | NegOp                                      (. x = t; .)
    UnaryExpression<out e, allowSemi>          (. e = new UnaryExpr(x, UnaryExpr.Opcode.Not, e); .)
  | EndlessExpression<out e, allowSemi>   /* these have no further suffix */
  | DottedIdentifiersAndFunction<out e>
    { Suffix<ref e> }
  | DisplayExpr<out e>
    { Suffix<ref e> }
  | MultiSetExpr<out e>
    { Suffix<ref e> }
  | "map"                                      (. x = t; .)
    ( MapDisplayExpr<x, out e>
      { Suffix<ref e> }
    | MapComprehensionExpr<x, out e, allowSemi>
    | (. SemErr("map must be followed by literal in brackets or comprehension."); .)
    )
  | ConstAtomExpression<out e>
    { Suffix<ref e> }
  )
  .
Lhs<out Expression e>
= (. e = dummyExpr;  // the assignment is to please the compiler, the dummy value to satisfy contracts in the event of a parse error
  .)
  ( DottedIdentifiersAndFunction<out e>
    { Suffix<ref e> }
  | ConstAtomExpression<out e>
    Suffix<ref e>
    { Suffix<ref e> }
  )
  .
NegOp = "!" | '\u00ac'.
/* A ConstAtomExpression is never an l-value.  Also, a ConstAtomExpression is never followed by
 * an open paren (but could very well have a suffix that starts with a period or a square bracket).
 * (The "Also..." part may change if expressions in Dafny could yield functions.)
 */
ConstAtomExpression<out Expression e>
= (. Contract.Ensures(Contract.ValueAtReturn(out e) != null);
     IToken/*!*/ x;  BigInteger n;   Basetypes.BigDec d;
     e = dummyExpr;
  .)
  ( "false"                                    (. e = new LiteralExpr(t, false); .)
  | "true"                                     (. e = new LiteralExpr(t, true); .)
  | "null"                                     (. e = new LiteralExpr(t); .)
  | Nat<out n>                                 (. e = new LiteralExpr(t, n); .)
  | Dec<out d>                                 (. e = new LiteralExpr(t, d); .)
  | "this"                                     (. e = new ThisExpr(t); .)
  | "fresh"                                    (. x = t; .)
    "(" Expression<out e, true> ")"            (. e = new FreshExpr(x, e); .)
  | "old"                                      (. x = t; .)
    "(" Expression<out e, true> ")"            (. e = new OldExpr(x, e); .)
  | "|"                                        (. x = t; .)
      Expression<out e, true>                  (. e = new UnaryExpr(x, UnaryExpr.Opcode.SeqLength, e); .)
    "|"
  | "("                                        (. x = t; .)
      Expression<out e, true>                  (. e = new ParensExpression(x, e); .)
    ")"
  | "real"									   (. x = t; .)
    "("										   (. IToken openParen = t; .)
	Expression<out e, true> 
	")"										   (. IToken classTok = new Token(t.line, t.col); classTok.val = "Real";
											      IToken fnTok = new Token(t.line, t.col); fnTok.val = "IntToReal";
											      //e = new IdentifierSequence(new List<IToken>() { classTok, fnTok }, openParen, new List<Expression/*!*/>() { e }); 
												  e = new FunctionCallExpr(x, "IntToReal", new StaticReceiverExpr(x, theBuiltIns.RealClass), openParen, new List<Expression/*!*/>() { e });
												.)
  | "int"									   (. x = t; .)
    "("										   (. IToken openParen = t; .)
	Expression<out e, true> 
	")"										   (. IToken classTok = new Token(t.line, t.col); classTok.val = "Real";
											      IToken fnTok = new Token(t.line, t.col); fnTok.val = "RealToInt";
											      //e = new IdentifierSequence(new List<IToken>() { classTok, fnTok }, openParen, new List<Expression/*!*/>() { e }); 
												  e = new FunctionCallExpr(x, "RealToInt", new StaticReceiverExpr(x, theBuiltIns.RealClass), openParen, new List<Expression/*!*/>() { e });
												.)
  )
  .
DisplayExpr<out Expression e>
= (. Contract.Ensures(Contract.ValueAtReturn(out e) != null);
     IToken/*!*/ x = null;  List<Expression/*!*/>/*!*/ elements;
     e = dummyExpr;
  .)
  ( "{"                                        (. x = t;  elements = new List<Expression/*!*/>(); .)
      [ Expressions<elements> ]                (. e = new SetDisplayExpr(x, elements);.)
    "}"
  | "["                                        (. x = t;  elements = new List<Expression/*!*/>(); .)
      [ Expressions<elements> ]                (. e = new SeqDisplayExpr(x, elements); .)
    "]"
  )
  .
MultiSetExpr<out Expression e>
= (. Contract.Ensures(Contract.ValueAtReturn(out e) != null);
     IToken/*!*/ x = null;  List<Expression/*!*/>/*!*/ elements;
     e = dummyExpr;
  .)
  "multiset"                                   (. x = t; .)
  ( "{"                                        (. elements = new List<Expression/*!*/>(); .)
      [ Expressions<elements> ]                (. e = new MultiSetDisplayExpr(x, elements);.)
    "}"
  | "("                                        (. x = t;  elements = new List<Expression/*!*/>(); .)
      Expression<out e, true>                  (. e = new MultiSetFormingExpr(x, e); .)
    ")"
  | (. SemErr("multiset must be followed by multiset literal or expression to coerce in parentheses."); .)
  )
  .
MapDisplayExpr<IToken/*!*/ mapToken, out Expression e>
= (. Contract.Ensures(Contract.ValueAtReturn(out e) != null);
     List<ExpressionPair/*!*/>/*!*/ elements= new List<ExpressionPair/*!*/>() ;
     e = dummyExpr;
  .)
  "["
    [ MapLiteralExpressions<out elements> ]  (. e = new MapDisplayExpr(mapToken, elements);.)
  "]"
  .
MapLiteralExpressions<.out List<ExpressionPair> elements.>
= (. Expression/*!*/ d, r;
     elements = new List<ExpressionPair/*!*/>(); .)
  Expression<out d, true> ":=" Expression<out r, true>       (. elements.Add(new ExpressionPair(d,r)); .)
  { "," Expression<out d, true> ":=" Expression<out r, true> (. elements.Add(new ExpressionPair(d,r)); .)
  }
  .
MapComprehensionExpr<IToken mapToken, out Expression e, bool allowSemi>
= (. Contract.Ensures(Contract.ValueAtReturn(out e) != null);
     BoundVar bv;
     List<BoundVar> bvars = new List<BoundVar>();
     Expression range = null;
     Expression body;
  .)
  IdentTypeOptional<out bv>                    (. bvars.Add(bv); .)
  [ "|" Expression<out range, true> ]
  QSep
  Expression<out body, allowSemi>
  (. e = new MapComprehension(mapToken, bvars, range ?? new LiteralExpr(mapToken, true), body);
  .)
  .
EndlessExpression<out Expression e, bool allowSemi>
= (. IToken/*!*/ x;
     Expression e0, e1;
     Statement s;
     e = dummyExpr;
  .)
  ( "if"                            (. x = t; .)
    Expression<out e, true>
    "then" Expression<out e0, true>
    "else" Expression<out e1, allowSemi>       (. e = new ITEExpr(x, e, e0, e1); .)
  | MatchExpression<out e, allowSemi>
  | QuantifierGuts<out e, allowSemi>
  | ComprehensionExpr<out e, allowSemi>
  | StmtInExpr<out s>
    Expression<out e, allowSemi>               (. e = new StmtExpr(s.Tok, s, e); .)
  | LetExpr<out e, allowSemi>
  | NamedExpr<out e, allowSemi>
  )
  .

StmtInExpr<out Statement s>
= (. s = dummyStmt; .)
  ( AssertStmt<out s>
  | AssumeStmt<out s>
  | CalcStmt<out s>
  )
  .

LetExpr<out Expression e, bool allowSemi>
= (. IToken x = null;
     bool isGhost = false;
     var letLHSs = new List<CasePattern>();
     var letRHSs = new List<Expression>();
     CasePattern pat;
     bool exact = true;
     e = dummyExpr;
  .)
    [ "ghost"                       (. isGhost = true;  x = t; .)
    ]
    "var"                           (. if (!isGhost) { x = t; } .)
    CasePattern<out pat>            (. if (isGhost) { pat.Vars.Iter(bv => bv.IsGhost = true); }
                                       letLHSs.Add(pat);
                                    .)
    { "," CasePattern<out pat>      (. if (isGhost) { pat.Vars.Iter(bv => bv.IsGhost = true); }
                                       letLHSs.Add(pat);
                                    .)
    }
    ( ":="
    | ":|"                          (. exact = false;
                                       foreach (var lhs in letLHSs) {
                                         if (lhs.Arguments != null) {
                                           SemErr(lhs.tok, "LHS of let-such-that expression must be variables, not general patterns");
                                         }
                                       }
                                    .)
    )
    Expression<out e, false>        (. letRHSs.Add(e); .)
    { "," Expression<out e, false>  (. letRHSs.Add(e); .)
    }
    ";"
    Expression<out e, allowSemi>    (. e = new LetExpr(x, letLHSs, letRHSs, e, exact); .)
  .

NamedExpr<out Expression e, bool allowSemi>
= (. IToken/*!*/ x, d;
     e = dummyExpr;
     Expression expr;
  .)
    "label"                          (. x = t; .)
    NoUSIdent<out d>
    ":"
    Expression<out e, allowSemi>     (. expr = e;
                                        e = new NamedExpr(x, d.val, expr); .)
  .

MatchExpression<out Expression e, bool allowSemi>
= (. Contract.Ensures(Contract.ValueAtReturn(out e) != null); IToken/*!*/ x;  MatchCaseExpr/*!*/ c;
     List<MatchCaseExpr/*!*/> cases = new List<MatchCaseExpr/*!*/>();
  .)
  "match"                     (. x = t; .)
  Expression<out e, allowSemi>
  /* Note: The following gives rise to a '"case" is start & successor of deletable structure' error,
     but it's okay, because we want this closer match expression to bind as much as possible--use
     parens around it to limit its scope. */
  { CaseExpression<out c, allowSemi>     (. cases.Add(c); .)
  }
  (. e = new MatchExpr(x, e, cases); .)
  .
CaseExpression<out MatchCaseExpr c, bool allowSemi>
= (. Contract.Ensures(Contract.ValueAtReturn(out c) != null); IToken/*!*/ x, id;
     List<BoundVar/*!*/> arguments = new List<BoundVar/*!*/>();
     BoundVar/*!*/ bv;
     Expression/*!*/ body;
  .)
  "case"                      (. x = t; .)
  Ident<out id>
  [ "("
    IdentTypeOptional<out bv>        (. arguments.Add(bv); .)
    { "," IdentTypeOptional<out bv>  (. arguments.Add(bv); .)
    }
  ")" ]
  "=>"
  Expression<out body, allowSemi>    (. c = new MatchCaseExpr(x, id.val, arguments, body); .)
  .
CasePattern<out CasePattern pat>
= (. IToken id;  List<CasePattern> arguments;
     BoundVar bv;
     pat = null;
  .)
  ( IF(IsIdentParen())
    Ident<out id>
    "("                                (. arguments = new List<CasePattern>(); .)
      [ CasePattern<out pat>           (. arguments.Add(pat); .)
        { "," CasePattern<out pat>     (. arguments.Add(pat); .)
        }
      ]
    ")"                                (. pat = new CasePattern(id, id.val, arguments); .)

  | IdentTypeOptional<out bv>          (. // This could be a BoundVar of a parameter-less constructor and we may not know until resolution.
                                          // Nevertheless, we do put the "bv" into the CasePattern here (even though it will get thrown out
                                          // later if resolution finds the CasePattern to denote a parameter-less constructor), because this
                                          // (in particular, bv.IsGhost) is the place where a LetExpr records whether or not the "ghost"
                                          // keyword was used in the declaration.
                                          pat = new CasePattern(bv.tok, bv); 
                                       .)
  )
  
  .
/*------------------------------------------------------------------------*/
DottedIdentifiersAndFunction<out Expression e>
= (. IToken id, idPrime;  IToken openParen = null;
     List<Expression> args = null;
     List<IToken> idents = new List<IToken>();
  .)
  Ident<out id>                              (. idents.Add(id); .)
  { IdentOrDigitsSuffix<out id, out idPrime> (. idents.Add(id);
                                                if (idPrime != null) { idents.Add(idPrime); id = idPrime; }
                                              .)
  }
  [                                     (. args = new List<Expression>(); .)
    [ "#"                               (. id.val = id.val + "#";  Expression k; .)
      "[" Expression<out k, true> "]"   (. args.Add(k); .)
    ]
    "("                                 (. openParen = t; .)
      [ Expressions<args> ]
    ")"
  ]
  (. e = new IdentifierSequence(idents, openParen, args); .)
  .
Suffix<ref Expression e>
= (. Contract.Requires(e != null); Contract.Ensures(e!=null); IToken/*!*/ id, x;  List<Expression/*!*/>/*!*/ args;
     Expression e0 = null;  Expression e1 = null;  Expression/*!*/ ee;  bool anyDots = false; List<Expression> multipleLengths = null; bool takeRest = false;
     List<Expression> multipleIndices = null;
     bool func = false;
  .)
  ( IdentOrDigitsSuffix<out id, out x>         (. if (x != null) {
                                                    // process id as a Suffix in its own right
                                                    e = new ExprDotName(id, e, id.val);
                                                    id = x;  // move to the next Suffix
                                                  }
                                               .)
    [                                          (. args = new List<Expression/*!*/>();  func = true; .)
      [ "#"                                    (. id.val = id.val + "#";  Expression k; .)
        "[" Expression<out k, true> "]"        (. args.Add(k); .)
      ]
      "("                                      (. IToken openParen = t; .)
        [ Expressions<args> ]
      ")"                                      (. e = new FunctionCallExpr(id, id.val, e, openParen, args); .)
    ]                                          (. if (!func) { e = new ExprDotName(id, e, id.val); } .)
  | "["                                        (. x = t; .)
      ( Expression<out ee, true>               (. e0 = ee; .)
        ( ".."                                 (. anyDots = true; .)
          [ Expression<out ee, true>           (. e1 = ee; .)
          ]
        | ":="
          Expression<out ee, true>             (. e1 = ee; .)
        | { ":"                                (. if (multipleLengths == null) {
                                                    multipleLengths = new List<Expression>();
                                                    multipleLengths.Add(e0);
                                                  }
                                                  takeRest = true;                                                  
                                               .)
            [Expression<out ee, true>          (. multipleLengths.Add(ee); 
                                                  takeRest = false;
                                               .)
            ]
          }
        | { "," Expression<out ee, true>       (. if (multipleIndices == null) {
                                                    multipleIndices = new List<Expression>();
                                                    multipleIndices.Add(e0);
                                                  }
                                                  multipleIndices.Add(ee);
                                               .)
          }
        )
      | ".."                                   (. anyDots = true; .)
        [ Expression<out ee, true>             (. e1 = ee; .)
        ]
      )
      (. if (multipleIndices != null) {
           e = new MultiSelectExpr(x, e, multipleIndices);
           // make sure an array class with this dimensionality exists
           UserDefinedType tmp = theBuiltIns.ArrayType(x, multipleIndices.Count, new IntType(), true);
         } else {
           if (!anyDots && e0 == null) {
             /* a parsing error occurred */
             e0 = dummyExpr;
           }
           Contract.Assert(anyDots || e0 != null);
           if (anyDots) {
             //Contract.Assert(e0 != null || e1 != null);
             e = new SeqSelectExpr(x, false, e, e0, e1);
           } else if (multipleLengths != null || takeRest) {
             Expression prev = new LiteralExpr(x, 0);
             List<Expression> seqs = new List<Expression>();
             if (multipleLengths != null)
             {
               foreach (var len in multipleLengths)
               {
                 var end = new BinaryExpr(x, BinaryExpr.Opcode.Add, prev, len);
                 seqs.Add(new SeqSelectExpr(x, false, e, prev, end));
                 prev = end;
               }
             }
             if (takeRest)
             {
               seqs.Add(new SeqSelectExpr(x, false, e, prev, null));
             }
             e = new SeqDisplayExpr(x, seqs);
           } else if (e1 == null) {
             Contract.Assert(e0 != null);
             e = new SeqSelectExpr(x, true, e, e0, null);
           } else {
             Contract.Assert(e0 != null);
             e = new SeqUpdateExpr(x, e, e0, e1);
           }
         }
      .)
    "]"
  )
  .
/*------------------------------------------------------------------------*/
QuantifierGuts<out Expression q, bool allowSemi>
= (. Contract.Ensures(Contract.ValueAtReturn(out q) != null); IToken/*!*/ x = Token.NoToken;
     bool univ = false;
     List<BoundVar/*!*/> bvars;
     Attributes attrs;
     Expression range;
     Expression/*!*/ body;
  .)
  ( Forall                                     (. x = t;  univ = true; .)
  | Exists                                     (. x = t; .)
  )
  QuantifierDomain<out bvars, out attrs, out range>
  QSep
  Expression<out body, allowSemi>
  (. if (univ) {
       q = new ForallExpr(x, bvars, range, body, attrs);
     } else {
       q = new ExistsExpr(x, bvars, range, body, attrs);
     }
  .)
  .

Forall = "forall" | '\u2200'.
Exists = "exists" | '\u2203'.
QSep = "::" | '\u2022'.

QuantifierDomain<.out List<BoundVar> bvars, out Attributes attrs, out Expression range.>
= (.
     bvars = new List<BoundVar>();
     BoundVar/*!*/ bv;
     attrs = null;
     range = null;
  .)
  IdentTypeOptional<out bv>                    (. bvars.Add(bv); .)
  { ","
    IdentTypeOptional<out bv>                  (. bvars.Add(bv); .)
  }
  { IF(IsAttribute()) Attribute<ref attrs> }
  [ "|"
    Expression<out range, true>
  ]
  .

ComprehensionExpr<out Expression q, bool allowSemi>
= (. Contract.Ensures(Contract.ValueAtReturn(out q) != null);
     IToken x = Token.NoToken;
     BoundVar bv;
     List<BoundVar/*!*/> bvars = new List<BoundVar>();
     Expression range;
     Expression body = null;
  .)
  "set"                                        (. x = t; .)
  IdentTypeOptional<out bv>                    (. bvars.Add(bv); .)
  { ","
    IdentTypeOptional<out bv>                  (. bvars.Add(bv); .)
  }
  "|" Expression<out range, allowSemi>
  [
    QSep
    Expression<out body, allowSemi>
  ]
  (. if (body == null && bvars.Count != 1) { SemErr(t, "a set comprehension with more than one bound variable must have a term expression"); }
     q = new SetComprehension(x, bvars, range, body);
  .)
  .
Expressions<.List<Expression/*!*/>/*!*/ args.>
= (. Contract.Requires(cce.NonNullElements(args)); Expression/*!*/ e; .)
  Expression<out e, true>                      (. args.Add(e); .)
  { "," Expression<out e, true>                (. args.Add(e); .)
  }
  .
/*------------------------------------------------------------------------*/
Attribute<ref Attributes attrs>
= "{"
    AttributeBody<ref attrs>
  "}"
  .
AttributeBody<ref Attributes attrs>
= (. string aName;
     List<Attributes.Argument/*!*/> aArgs = new List<Attributes.Argument/*!*/>();
     Attributes.Argument/*!*/ aArg;
  .)
  ":" ident                            (. aName = t.val; .)
  [ AttributeArg<out aArg, true>       (. aArgs.Add(aArg); .)
    { "," AttributeArg<out aArg, true> (. aArgs.Add(aArg); .)
    }
  ]                                    (. attrs = new Attributes(aName, aArgs, attrs); .)
  .
AttributeArg<out Attributes.Argument arg, bool allowSemi>
= (. Contract.Ensures(Contract.ValueAtReturn(out arg) != null); Expression/*!*/ e;  arg = dummyAttrArg; .)
  ( string                             (. arg = new Attributes.Argument(t, t.val.Substring(1, t.val.Length-2)); .)
  | Expression<out e, allowSemi>       (. arg = new Attributes.Argument(t, e); .)
  )
  .
/*------------------------------------------------------------------------*/
Ident<out IToken/*!*/ x>
= (. Contract.Ensures(Contract.ValueAtReturn(out x) != null); .)
  ident            (. x = t; .)
  .
// Identifier or sequence of digits
// Parse one of the following:
//      . ident
//      . digits
//      . digits . digits
// In the first two cases, x returns as the token for the ident/digits and y returns as null.
// In the third case, x and y return as the tokens for the first and second digits.
// This parser production solves a problem where the scanner might parse a real number instead
// of stopping at the decimal point.
IdentOrDigitsSuffix<out IToken x, out IToken y>
= (. Contract.Ensures(Contract.ValueAtReturn(out x) != null);
     x = Token.NoToken;
     y = null;
  .)
  "."
  ( ident          (. x = t; .)
  | digits         (. x = t; .)
  | decimaldigits  (. x = t;
                      int exponent = x.val.IndexOf('e');
                      if (0 <= exponent) {
                        // this is not a legal field/destructor name
                        SemErr(x, "invalid IdentOrDigitsSuffix");
                      } else {
                        int dot = x.val.IndexOf('.');
                        if (0 <= dot) {
                          y = new Token();
                          y.pos = x.pos + dot + 1;
                          y.val = x.val.Substring(dot + 1);
                          x.val = x.val.Substring(0, dot);
                          y.col = x.col + dot + 1;
                          y.line = x.line;
                          y.filename = x.filename;
                          y.kind = x.kind;
                        }
                      }
                   .)
  )
  .
// Identifier, disallowing leading underscores
NoUSIdent<out IToken/*!*/ x>
= (. Contract.Ensures(Contract.ValueAtReturn(out x) != null); .)
  ident            (. x = t; 
                      if (x.val.StartsWith("_")) {
                        SemErr("cannot declare identifier beginning with underscore");
                      }
                   .)
  .

// Identifier, disallowing leading underscores, except possibly the "wildcard" identifier "_"
WildIdent<out IToken/*!*/ x, bool allowWildcardId>
= (. Contract.Ensures(Contract.ValueAtReturn(out x) != null); .)
  ident            (. x = t; 
                      if (x.val.StartsWith("_")) {
                        if (allowWildcardId && x.val.Length == 1) {
                          t.val = "_v" + anonymousIds++;
                        } else {
                          SemErr("cannot declare identifier beginning with underscore");
                        }
                      }
                   .)
  .

Nat<out BigInteger n>
= (. n = BigInteger.Zero; .)
  (digits
    (. try {
         n = BigInteger.Parse(t.val);
       } catch (System.FormatException) {
         SemErr("incorrectly formatted number");
         n = BigInteger.Zero;
       }
    .)
   |hexdigits 
    (. try {
         // note: leading 0 required when parsing positive hex numbers
         n = BigInteger.Parse("0" + t.val.Substring(2), System.Globalization.NumberStyles.HexNumber);
       } catch (System.FormatException) {
         SemErr("incorrectly formatted number");
         n = BigInteger.Zero;
       }
    .)
   )
  .
Dec<out Basetypes.BigDec d>
= (. d = Basetypes.BigDec.ZERO; .)
  (decimaldigits
    (. try {
         d = Basetypes.BigDec.FromString(t.val);
       } catch (System.FormatException) {
         SemErr("incorrectly formatted number");
         d = Basetypes.BigDec.ZERO;
       }
    .)   
  )
  .
END Dafny.
<|MERGE_RESOLUTION|>--- conflicted
+++ resolved
@@ -1,2385 +1,2381 @@
-	/*-----------------------------------------------------------------------------
-//
-// Copyright (C) Microsoft Corporation.  All Rights Reserved.
-//
-//-----------------------------------------------------------------------------*/
-/*---------------------------------------------------------------------------
-// Dafny
-// Rustan Leino, first created 25 January 2008
-//--------------------------------------------------------------------------*/
-using System.Collections.Generic;
-using System.Numerics;
-using Microsoft.Boogie;
-using System.IO;
-using System.Text;
-COMPILER Dafny
-/*--------------------------------------------------------------------------*/
-readonly Expression/*!*/ dummyExpr;
-readonly AssignmentRhs/*!*/ dummyRhs;
-readonly FrameExpression/*!*/ dummyFrameExpr;
-readonly Statement/*!*/ dummyStmt;
-readonly Attributes.Argument/*!*/ dummyAttrArg;
-readonly ModuleDecl theModule;
-readonly BuiltIns theBuiltIns;
-readonly bool theVerifyThisFile;
-int anonymousIds = 0;
-
-struct MemberModifiers {
-  public bool IsGhost;
-  public bool IsStatic;
-}
-
-///<summary>
-/// Parses top-level things (modules, classes, datatypes, class members) from "filename"
-/// and appends them in appropriate form to "module".
-/// Returns the number of parsing errors encountered.
-/// Note: first initialize the Scanner.
-///</summary>
-public static int Parse (string/*!*/ filename, ModuleDecl module, BuiltIns builtIns, Errors/*!*/ errors, bool verifyThisFile=true) /* throws System.IO.IOException */ {
-  Contract.Requires(filename != null);
-  Contract.Requires(module != null);
-  string s;
-  if (filename == "stdin.dfy") {
-    s = Microsoft.Boogie.ParserHelper.Fill(System.Console.In, new List<string>());
-    return Parse(s, filename, module, builtIns, errors, verifyThisFile);
-  } else {
-    using (System.IO.StreamReader reader = new System.IO.StreamReader(filename)) {
-      s = Microsoft.Boogie.ParserHelper.Fill(reader, new List<string>());
-      return Parse(s, filename, module, builtIns, errors, verifyThisFile);
-    }
-  }
-}
-///<summary>
-/// Parses top-level things (modules, classes, datatypes, class members)
-/// and appends them in appropriate form to "module".
-/// Returns the number of parsing errors encountered.
-/// Note: first initialize the Scanner.
-///</summary>
-public static int Parse (string/*!*/ s, string/*!*/ filename, ModuleDecl module, BuiltIns builtIns, bool verifyThisFile=true) {
-  Contract.Requires(s != null);
-  Contract.Requires(filename != null);
-  Contract.Requires(module != null);
-  Errors errors = new Errors();
-  return Parse(s, filename, module, builtIns, errors, verifyThisFile);
-}
-///<summary>
-/// Parses top-level things (modules, classes, datatypes, class members)
-/// and appends them in appropriate form to "module".
-/// Returns the number of parsing errors encountered.
-/// Note: first initialize the Scanner with the given Errors sink.
-///</summary>
-public static int Parse (string/*!*/ s, string/*!*/ filename, ModuleDecl module, BuiltIns builtIns,
-                         Errors/*!*/ errors, bool verifyThisFile=true) {
-  Contract.Requires(s != null);
-  Contract.Requires(filename != null);
-  Contract.Requires(module != null);
-  Contract.Requires(errors != null);
-  byte[]/*!*/ buffer = cce.NonNull( UTF8Encoding.Default.GetBytes(s));
-  MemoryStream ms = new MemoryStream(buffer,false);
-  Scanner scanner = new Scanner(ms, errors, filename);
-  Parser parser = new Parser(scanner, errors, module, builtIns, verifyThisFile);
-  parser.Parse();
-  return parser.errors.count;
-}
-public Parser(Scanner/*!*/ scanner, Errors/*!*/ errors, ModuleDecl module, BuiltIns builtIns, bool verifyThisFile=true) 
-  : this(scanner, errors)  // the real work
-{
-  // initialize readonly fields
-  dummyExpr = new LiteralExpr(Token.NoToken);
-  dummyRhs = new ExprRhs(dummyExpr, null);
-  dummyFrameExpr = new FrameExpression(dummyExpr.tok, dummyExpr, null);
-  dummyStmt = new ReturnStmt(Token.NoToken, Token.NoToken, null);
-  dummyAttrArg = new Attributes.Argument(Token.NoToken, "dummyAttrArg");
-  theModule = module;
-  theBuiltIns = builtIns;
-  theVerifyThisFile = verifyThisFile;
-}
-
-bool IsAttribute() {
-  Token x = scanner.Peek();
-  return la.kind == _lbrace && x.kind == _colon;
-}
-
-bool IsAlternative() {
-  Token x = scanner.Peek();
-  return la.kind == _lbrace && x.val == "case";
-}
-
-bool IsLoopSpec() {
-  return la.val == "invariant" | la.val == "decreases" | la.val == "modifies";
-}
-
-bool IsLoopSpecOrAlternative() {
-  Token x = scanner.Peek();
-  return IsLoopSpec() || (la.kind == _lbrace && x.val == "case");
-}
-
-bool IsParenStar() {
-  scanner.ResetPeek();
-  Token x = scanner.Peek();
-  return la.kind == _openparen && x.kind == _star;
-}
-
-bool IsIdentParen() {
-  Token x = scanner.Peek();
-  return la.kind == _ident && x.kind == _openparen;
-}
-
-bool SemiFollowsCall(bool allowSemi, Expression e) {
-  return allowSemi && la.kind == _semi &&
-    (e is FunctionCallExpr ||
-     (e is IdentifierSequence && ((IdentifierSequence)e).OpenParen != null));
-}
-/*--------------------------------------------------------------------------*/
-CHARACTERS
-  letter = "ABCDEFGHIJKLMNOPQRSTUVWXYZabcdefghijklmnopqrstuvwxyz".
-  digit = "0123456789".
-  posDigit = "123456789".
-  hexdigit = "0123456789ABCDEFabcdef".
-  special = "'_?\\".
-  glyph = "`~!@#$%^&*()-_=+[{]}|;:',<.>/?\\".
-  cr        = '\r'.
-  lf        = '\n'.
-  tab       = '\t'.
-  space = ' '.
-  quote = '"'.
-  nondigit = letter + special.
-  idchar = nondigit + digit.
-  nonidchar = ANY - idchar.
-  nonquote = letter + digit + space + glyph.
-  /* exclude the characters in 'array' */
-  nondigitMinusA = nondigit - 'a'.
-  idcharMinusA = idchar - 'a'.
-  idcharMinusR = idchar - 'r'.
-  idcharMinusY = idchar - 'y'.
-  idcharMinusPosDigit = idchar - posDigit.
-/*------------------------------------------------------------------------*/
-TOKENS
-  ident =  nondigitMinusA {idchar}            /* if char 0 is not an 'a', then anything else is fine */
-        |  'a' [ idcharMinusR {idchar} ]      /* if char 0 is an 'a', then either there is no char 1 or char 1 is not an 'r' */
-        |  'a' 'r' [ idcharMinusR {idchar} ]  /* etc. */
-        |  'a' 'r' 'r' [ idcharMinusA {idchar} ]
-        |  'a' 'r' 'r' 'a' [ idcharMinusY {idchar} ]
-        |  'a' 'r' 'r' 'a' 'y' idcharMinusPosDigit {idchar}
-        |  'a' 'r' 'r' 'a' 'y' posDigit {idchar} nondigit {idchar}.
-  digits = digit {digit}.
-  hexdigits = "0x" hexdigit {hexdigit}.
-  decimaldigits = digit {digit} '.' digit {digit}.
-  arrayToken = "array" [posDigit {digit}].
-  string = quote {nonquote} quote.
-  colon = ':'.
-  semi = ';'.
-  lbrace = '{'.
-  rbrace = '}'.
-  openparen = '('.
-  star = '*'.
-  notIn = "!in" CONTEXT (nonidchar).
-COMMENTS FROM "/*" TO "*/" NESTED
-COMMENTS FROM "//" TO lf
-IGNORE cr + lf + tab
-/*------------------------------------------------------------------------*/
-PRODUCTIONS
-Dafny
-= (. ClassDecl/*!*/ c; DatatypeDecl/*!*/ dt; ArbitraryTypeDecl at; IteratorDecl iter;
-     List<MemberDecl/*!*/> membersDefaultClass = new List<MemberDecl/*!*/>();
-     ModuleDecl submodule;
-     // to support multiple files, create a default module only if theModule is null
-     DefaultModuleDecl defaultModule = (DefaultModuleDecl)((LiteralModuleDecl)theModule).ModuleDef;
-     // theModule should be a DefaultModuleDecl (actually, the singular DefaultModuleDecl)
-     Contract.Assert(defaultModule != null);
-  .)
-  { "include" string                            (. {
-                                                    string parsedFile = t.filename;
-                                                    string includedFile = t.val.Substring(1, t.val.Length - 2);
-                                                    if (!Path.IsPathRooted(includedFile)) {
-                                                      string basePath = Path.GetDirectoryName(parsedFile);
-                                                      includedFile = Path.GetFullPath(Path.Combine(basePath, includedFile));
-                                                    } 
-                                                    defaultModule.Includes.Add(new Include(t, includedFile)); 
-                                                   }
-                                                .) 
-  }
-  { SubModuleDecl<defaultModule, out submodule> (. defaultModule.TopLevelDecls.Add(submodule); .)
-  | ClassDecl<defaultModule, out c>             (. defaultModule.TopLevelDecls.Add(c); .)
-  | DatatypeDecl<defaultModule, out dt>         (. defaultModule.TopLevelDecls.Add(dt); .)
-  | ArbitraryTypeDecl<defaultModule, out at>    (. defaultModule.TopLevelDecls.Add(at); .)
-  | IteratorDecl<defaultModule, out iter>       (. defaultModule.TopLevelDecls.Add(iter); .)
-
-  | ClassMemberDecl<membersDefaultClass, false>
-  }
-  (. // find the default class in the default module, then append membersDefaultClass to its member list
-     DefaultClassDecl defaultClass = null;
-     foreach (TopLevelDecl topleveldecl in defaultModule.TopLevelDecls) {
-       defaultClass = topleveldecl as DefaultClassDecl;
-       if (defaultClass != null) {
-         defaultClass.Members.AddRange(membersDefaultClass);
-         break;
-       }
-     }
-     if (defaultClass == null) { // create the default class here, because it wasn't found
-       defaultClass = new DefaultClassDecl(defaultModule, membersDefaultClass);
-       defaultModule.TopLevelDecls.Add(defaultClass);
-     } .)
-  EOF
-  .
-SubModuleDecl<ModuleDefinition parent, out ModuleDecl submodule>
-= (. ClassDecl/*!*/ c; DatatypeDecl/*!*/ dt; ArbitraryTypeDecl at; IteratorDecl iter;
-     Attributes attrs = null;  IToken/*!*/ id; 
-     List<MemberDecl/*!*/> namedModuleDefaultClassMembers = new List<MemberDecl>();;
-     List<IToken> idRefined = null, idPath = null, idAssignment = null;
-     ModuleDefinition module;
-     ModuleDecl sm;
-     submodule = null; // appease compiler
-     bool isAbstract = false;
-     bool opened = false;
-  .)
-  ( [ "abstract"  (. isAbstract = true; .) ]
-    "module"
-    { Attribute<ref attrs> }
-    NoUSIdent<out id>                          
-    
-      [ "refines" QualifiedName<out idRefined> ] (. module = new ModuleDefinition(id, id.val, isAbstract, false, idRefined == null ? null : idRefined, parent, attrs, false); .)
-       "{"                                       (. module.BodyStartTok = t; .)
-        { SubModuleDecl<module, out sm>                (. module.TopLevelDecls.Add(sm); .)
-        | ClassDecl<module, out c>                     (. module.TopLevelDecls.Add(c); .)
-        | DatatypeDecl<module, out dt>                 (. module.TopLevelDecls.Add(dt); .)
-        | ArbitraryTypeDecl<module, out at>            (. module.TopLevelDecls.Add(at); .)
-        | IteratorDecl<module, out iter>               (. module.TopLevelDecls.Add(iter); .)
-        | ClassMemberDecl<namedModuleDefaultClassMembers, false>
-        }
-      "}"                                  (. module.BodyEndTok = t;
-                                              module.TopLevelDecls.Add(new DefaultClassDecl(module, namedModuleDefaultClassMembers));
-                                              submodule = new LiteralModuleDecl(module, parent); .)
-  | 
-    "import" ["opened" (.opened = true;.)]
-    NoUSIdent<out id> 
-    [ "=" QualifiedName<out idPath>
-      (. submodule = new AliasModuleDecl(idPath, id, parent, opened); .)
-    | "as" QualifiedName<out idPath>  ["default" QualifiedName<out idAssignment> ]
-      (. submodule = new ModuleFacadeDecl(idPath, id, parent, idAssignment, opened); .)
-    ]
-    [ SYNC ";" 
-        // This semi-colon used to be required, but it seems silly to have it.
-        // To stage the transition toward not having it at all, let's make it optional for now.  Then,
-        // in a next big version of Dafny, including the following warning message:
-        //     (. errors.Warning(t, "the semi-colon that used to terminate a sub-module declaration has been deprecated; in the new syntax, just leave off the semi-colon"); .)
-        // And in a version after that, don't allow the semi-colon at all.
-    ]
-    (. if (submodule == null) {
-         idPath = new List<IToken>();
-         idPath.Add(id);
-         submodule = new AliasModuleDecl(idPath, id, parent, opened);
-       }
-    .)
-  )
-.
-
-QualifiedName<.out List<IToken> ids.>
-= (. IToken id; IToken idPrime; ids = new List<IToken>(); .)
-  Ident<out id>                               (. ids.Add(id); .)
-  { IdentOrDigitsSuffix<out id, out idPrime>  (. ids.Add(id);
-                                                 if (idPrime != null) { ids.Add(idPrime); }
-                                              .)
-  }
-  .
-
-ClassDecl<ModuleDefinition/*!*/ module, out ClassDecl/*!*/ c>
-= (. Contract.Requires(module != null);
-     Contract.Ensures(Contract.ValueAtReturn(out c) != null);
-     IToken/*!*/ id;
-     Attributes attrs = null;
-     List<TypeParameter/*!*/> typeArgs = new List<TypeParameter/*!*/>();
-     List<MemberDecl/*!*/> members = new List<MemberDecl/*!*/>();
-     IToken bodyStart;
-  .)
-  SYNC
-  "class"
-  { Attribute<ref attrs> }
-  NoUSIdent<out id>
-  [ GenericParameters<typeArgs> ]
-  "{"                                            (. bodyStart = t; .)
-  { ClassMemberDecl<members, true>
-  }
-  "}"
-  (. c = new ClassDecl(id, id.val, module, typeArgs, members, attrs);
-     c.BodyStartTok = bodyStart;
-     c.BodyEndTok = t;
-  .)
-  .
-ClassMemberDecl<.List<MemberDecl/*!*/>/*!*/ mm, bool allowConstructors.>
-= (. Contract.Requires(cce.NonNullElements(mm));
-     Method/*!*/ m;
-     Function/*!*/ f;
-     MemberModifiers mmod = new MemberModifiers();
-  .)
-  { "ghost"                                (. mmod.IsGhost = true; .)
-  | "static"                               (. mmod.IsStatic = true; .)
-  }
-  ( FieldDecl<mmod, mm>
-  | FunctionDecl<mmod, out f>                   (. mm.Add(f); .)
-  | MethodDecl<mmod, allowConstructors, out m>  (. mm.Add(m); .)
-  )
-  .
-DatatypeDecl<ModuleDefinition/*!*/ module, out DatatypeDecl/*!*/ dt>
-= (. Contract.Requires(module != null);
-     Contract.Ensures(Contract.ValueAtReturn(out dt)!=null);
-     IToken/*!*/ id;
-     Attributes attrs = null;
-     List<TypeParameter/*!*/> typeArgs = new List<TypeParameter/*!*/>();
-     List<DatatypeCtor/*!*/> ctors = new List<DatatypeCtor/*!*/>();
-     IToken bodyStart = Token.NoToken;  // dummy assignment
-     bool co = false;
-  .)
-  SYNC
-  ( "datatype"
-  | "codatatype"     (. co = true; .)
-  )
-  { Attribute<ref attrs> }
-  NoUSIdent<out id>
-  [ GenericParameters<typeArgs> ]
-  "="                                      (. bodyStart = t; .)
-  DatatypeMemberDecl<ctors>
-  { "|" DatatypeMemberDecl<ctors> }
-  [ SYNC ";" 
-      // This semi-colon used to be required, but it seems silly to have it.
-      // To stage the transition toward not having it at all, let's make it optional for now.  Then,
-      // in a next big version of Dafny, including the following warning message:
-      //     (. errors.Warning(t, "the semi-colon that used to terminate a (co)datatype declaration has been deprecated; in the new syntax, just leave off the semi-colon"); .)
-      // And in a version after that, don't allow the semi-colon at all.
-  ]
-  (. if (co) {
-       dt = new CoDatatypeDecl(id, id.val, module, typeArgs, ctors, attrs);
-     } else {
-       dt = new IndDatatypeDecl(id, id.val, module, typeArgs, ctors, attrs);
-     }
-     dt.BodyStartTok = bodyStart;
-     dt.BodyEndTok = t;
-  .)
-  .
-DatatypeMemberDecl<.List<DatatypeCtor/*!*/>/*!*/ ctors.>
-= (. Contract.Requires(cce.NonNullElements(ctors));
-     Attributes attrs = null;
-     IToken/*!*/ id;
-     List<Formal/*!*/> formals = new List<Formal/*!*/>();
-  .)
-  { Attribute<ref attrs> }
-  NoUSIdent<out id>
-  [ FormalsOptionalIds<formals> ]
-  (. ctors.Add(new DatatypeCtor(id, id.val, formals, attrs)); .)
-  .
-FieldDecl<.MemberModifiers mmod, List<MemberDecl/*!*/>/*!*/ mm.>
-= (. Contract.Requires(cce.NonNullElements(mm));
-     Attributes attrs = null;
-     IToken/*!*/ id;  Type/*!*/ ty;
-  .)
-  SYNC
-  "var"
-  (. if (mmod.IsStatic) { SemErr(t, "fields cannot be declared 'static'"); }
-  .)
-  { Attribute<ref attrs> }
-  FIdentType<out id, out ty>                        (. mm.Add(new Field(id, id.val, mmod.IsGhost, ty, attrs)); .)
-  { "," FIdentType<out id, out ty>                  (. mm.Add(new Field(id, id.val, mmod.IsGhost, ty, attrs)); .)
-  }
-  SYNC ";"
-  .
-ArbitraryTypeDecl<ModuleDefinition/*!*/ module, out ArbitraryTypeDecl at>
-= (. IToken/*!*/ id;
-     Attributes attrs = null;
-     var eqSupport = TypeParameter.EqualitySupportValue.Unspecified;
-  .)
-  "type"
-  { Attribute<ref attrs> }
-  NoUSIdent<out id>
-  [ "(" "==" ")"               (. eqSupport = TypeParameter.EqualitySupportValue.Required; .)
-  ]                            (. at = new ArbitraryTypeDecl(id, id.val, module, eqSupport, attrs); .)
-  [ SYNC ";" 
-      // This semi-colon used to be required, but it seems silly to have it.
-      // To stage the transition toward not having it at all, let's make it optional for now.  Then,
-      // in a next big version of Dafny, including the following warning message:
-      //     (. errors.Warning(t, "the semi-colon that used to terminate an arbitrary-type declaration has been deprecated; in the new syntax, just leave off the semi-colon"); .)
-      // And in a version after that, don't allow the semi-colon at all.
-  ]
-  .
-GIdentType<bool allowGhostKeyword, out IToken/*!*/ id, out Type/*!*/ ty, out bool isGhost>
-/* isGhost always returns as false if allowGhostKeyword is false */
-= (. Contract.Ensures(Contract.ValueAtReturn(out id)!=null);
-     Contract.Ensures(Contract.ValueAtReturn(out ty)!=null);
-     isGhost = false; .)
-  [ "ghost"                    (. if (allowGhostKeyword) { isGhost = true; } else { SemErr(t, "formal cannot be declared 'ghost' in this context"); } .)
-  ]
-  IdentType<out id, out ty, true>
-  .
-FIdentType<out IToken/*!*/ id, out Type/*!*/ ty>
-= (.Contract.Ensures(Contract.ValueAtReturn(out id) != null); Contract.Ensures(Contract.ValueAtReturn(out ty) != null);
-    id = Token.NoToken;
-  .)
-  ( WildIdent<out id, false>
-  | digits         (. id = t; .)
-  )
-  ":"
-  Type<out ty>
-  .
-IdentType<out IToken/*!*/ id, out Type/*!*/ ty, bool allowWildcardId>
-= (.Contract.Ensures(Contract.ValueAtReturn(out id) != null); Contract.Ensures(Contract.ValueAtReturn(out ty) != null);.)
-  WildIdent<out id, allowWildcardId>
-  ":"
-  Type<out ty>
-  .
-LocalIdentTypeOptional<out LocalVariable var, bool isGhost>
-= (. IToken id;  Type ty;  Type optType = null;
-  .)
-  WildIdent<out id, true>
-  [ ":" Type<out ty>             (. optType = ty; .)
-  ]
-  (. var = new LocalVariable(id, id, id.val, optType == null ? new InferredTypeProxy() : optType, isGhost); .)
-  .
-IdentTypeOptional<out BoundVar var>
-= (. Contract.Ensures(Contract.ValueAtReturn(out var) != null);
-     IToken id;  Type ty;  Type optType = null;
-  .)
-  WildIdent<out id, true>
-  [ ":" Type<out ty>             (. optType = ty; .)
-  ]
-  (. var = new BoundVar(id, id.val, optType == null ? new InferredTypeProxy() : optType); .)
-  .
-TypeIdentOptional<out IToken/*!*/ id, out string/*!*/ identName, out Type/*!*/ ty, out bool isGhost>
-= (.Contract.Ensures(Contract.ValueAtReturn(out id)!=null);
-     Contract.Ensures(Contract.ValueAtReturn(out ty)!=null);
-     Contract.Ensures(Contract.ValueAtReturn(out identName)!=null);
-     string name = null; id = Token.NoToken; ty = new BoolType()/*dummy*/; isGhost = false; .)
-  [ "ghost"                            (. isGhost = true; .)
-  ]
-  ( TypeAndToken<out id, out ty>
-    [ ":"
-      (. /* try to convert ty to an identifier */
-         UserDefinedType udt = ty as UserDefinedType;
-         if (udt != null && udt.TypeArgs.Count == 0) {
-           name = udt.Name;
-         } else {
-           SemErr(id, "invalid formal-parameter name in datatype constructor");
-         }
-      .)
-      Type<out ty>
-    ]
-  | digits         (. id = t; name = id.val;.)
-    ":"
-    Type<out ty>
-  )
-  (. if (name != null) {
-       identName = name;
-     } else {
-       identName = "#" + anonymousIds++;
-     }
-  .)
-  .
-/*------------------------------------------------------------------------*/
-IteratorDecl<ModuleDefinition module, out IteratorDecl/*!*/ iter>
-= (. Contract.Ensures(Contract.ValueAtReturn(out iter) != null);
-     IToken/*!*/ id;
-     Attributes attrs = null;
-     List<TypeParameter/*!*/>/*!*/ typeArgs = new List<TypeParameter/*!*/>();
-     IToken openParen;
-     List<Formal/*!*/> ins = new List<Formal/*!*/>();
-     List<Formal/*!*/> outs = new List<Formal/*!*/>();
-     List<FrameExpression/*!*/> reads = new List<FrameExpression/*!*/>();
-     List<FrameExpression/*!*/> mod = new List<FrameExpression/*!*/>();
-     List<Expression/*!*/> decreases = new List<Expression>();
-     List<MaybeFreeExpression/*!*/> req = new List<MaybeFreeExpression/*!*/>();
-     List<MaybeFreeExpression/*!*/> ens = new List<MaybeFreeExpression/*!*/>();
-     List<MaybeFreeExpression/*!*/> yieldReq = new List<MaybeFreeExpression/*!*/>();
-     List<MaybeFreeExpression/*!*/> yieldEns = new List<MaybeFreeExpression/*!*/>();
-     List<Expression/*!*/> dec = new List<Expression/*!*/>();
-     Attributes readsAttrs = null;
-     Attributes modAttrs = null;
-     Attributes decrAttrs = null;
-     BlockStmt body = null;
-     IToken signatureEllipsis = null;
-     IToken bodyStart = Token.NoToken;
-     IToken bodyEnd = Token.NoToken;
-  .)
-  SYNC
-  "iterator"
-  { Attribute<ref attrs> }
-  NoUSIdent<out id>
-  (
-    [ GenericParameters<typeArgs> ]
-    Formals<true, true, ins, out openParen>
-    [ ( "yields"
-      | "returns"           (. SemErr(t, "iterators don't have a 'returns' clause; did you mean 'yields'?"); .)
-      )
-      Formals<false, true, outs, out openParen>
-    ]
-  | "..."                                       (. signatureEllipsis = t; openParen = Token.NoToken; .)
-  )
-  { IteratorSpec<reads, mod, decreases, req, ens, yieldReq, yieldEns, ref readsAttrs, ref modAttrs, ref decrAttrs> }
-  [ BlockStmt<out body, out bodyStart, out bodyEnd>
-  ]
-  (. iter = new IteratorDecl(id, id.val, module, typeArgs, ins, outs,
-                             new Specification<FrameExpression>(reads, readsAttrs),
-                             new Specification<FrameExpression>(mod, modAttrs),
-                             new Specification<Expression>(decreases, decrAttrs),
-                             req, ens, yieldReq, yieldEns,
-                             body, attrs, signatureEllipsis);
-     iter.BodyStartTok = bodyStart;
-     iter.BodyEndTok = bodyEnd;
- .)
-  .
-/*------------------------------------------------------------------------*/
-GenericParameters<.List<TypeParameter/*!*/>/*!*/ typeArgs.>
-= (. Contract.Requires(cce.NonNullElements(typeArgs));
-     IToken/*!*/ id;
-     TypeParameter.EqualitySupportValue eqSupport;
-  .)
-  "<"
-  NoUSIdent<out id>          (. eqSupport = TypeParameter.EqualitySupportValue.Unspecified; .)
-  [ "(" "==" ")"             (. eqSupport = TypeParameter.EqualitySupportValue.Required; .)
-    ]                        (. typeArgs.Add(new TypeParameter(id, id.val, eqSupport)); .)
-  { "," NoUSIdent<out id>    (. eqSupport = TypeParameter.EqualitySupportValue.Unspecified; .)
-    [ "(" "==" ")"           (. eqSupport = TypeParameter.EqualitySupportValue.Required; .)
-    ]                        (. typeArgs.Add(new TypeParameter(id, id.val, eqSupport)); .)
-  }
-  ">"
-  .
-/*------------------------------------------------------------------------*/
-MethodDecl<MemberModifiers mmod, bool allowConstructor, out Method/*!*/ m>
-= (. Contract.Ensures(Contract.ValueAtReturn(out m) !=null);
-     IToken/*!*/ id = Token.NoToken;
-     bool hasName = false;  IToken keywordToken;
-     Attributes attrs = null;
-     List<TypeParameter/*!*/>/*!*/ typeArgs = new List<TypeParameter/*!*/>();
-     IToken openParen;
-     List<Formal/*!*/> ins = new List<Formal/*!*/>();
-     List<Formal/*!*/> outs = new List<Formal/*!*/>();
-     List<MaybeFreeExpression/*!*/> req = new List<MaybeFreeExpression/*!*/>();
-     List<FrameExpression/*!*/> mod = new List<FrameExpression/*!*/>();
-     List<MaybeFreeExpression/*!*/> ens = new List<MaybeFreeExpression/*!*/>();
-     List<Expression/*!*/> dec = new List<Expression/*!*/>();
-     Attributes decAttrs = null;
-     Attributes modAttrs = null;
-     BlockStmt body = null;
-     bool isLemma = false;
-     bool isConstructor = false;
-     bool isCoLemma = false;
-     IToken signatureEllipsis = null;
-     IToken bodyStart = Token.NoToken;
-     IToken bodyEnd = Token.NoToken;
-  .)
-  SYNC
-  ( "method"
-  | "lemma"                         (. isLemma = true; .)
-  | "colemma"                       (. isCoLemma = true; .)
-  | "comethod"                      (. isCoLemma = true;
-                                       errors.Warning(t, "the 'comethod' keyword has been deprecated; it has been renamed to 'colemma'");
-                                    .)
-  | "constructor"                   (. if (allowConstructor) {
-                                         isConstructor = true;
-                                       } else {
-                                         SemErr(t, "constructors are only allowed in classes");
-                                       }
-                                    .)
-  )                                 (. keywordToken = t; .)
-  (. if (isLemma) {
-       if (mmod.IsGhost) {
-         SemErr(t, "lemmas cannot be declared 'ghost' (they are automatically 'ghost')");
-       }
-     } else if (isConstructor) {
-       if (mmod.IsGhost) {
-         SemErr(t, "constructors cannot be declared 'ghost'");
-       }
-       if (mmod.IsStatic) {
-         SemErr(t, "constructors cannot be declared 'static'");
-       }
-     } else if (isCoLemma) {
-       if (mmod.IsGhost) {
-         SemErr(t, "colemmas cannot be declared 'ghost' (they are automatically 'ghost')");
-       }
-     }
-  .)
-  { Attribute<ref attrs> }
-  [ NoUSIdent<out id>               (. hasName = true; .)
-  ]
-  (. if (!hasName) {
-       id = keywordToken;
-       if (!isConstructor) {
-         SemErr(la, "a method must be given a name (expecting identifier)");
-       }
-     }
-  .)
-  (
-    [ GenericParameters<typeArgs> ]
-    Formals<true, !mmod.IsGhost, ins, out openParen>
-    [ "returns"                                 (. if (isConstructor) { SemErr(t, "constructors cannot have out-parameters"); } .)
-      Formals<false, !mmod.IsGhost, outs, out openParen>
-    ]
-  | "..."                                       (. signatureEllipsis = t; openParen = Token.NoToken; .)
-  )
-  { MethodSpec<req, mod, ens, dec, ref decAttrs, ref modAttrs> }
-  [ BlockStmt<out body, out bodyStart, out bodyEnd>
-  ]
-  (. 
-     if (!theVerifyThisFile) {
-       body = null;
-       
-        List<Attributes.Argument/*!*/> args = new List<Attributes.Argument/*!*/>();
-        Attributes.Argument/*!*/ anArg;
-        anArg = new Attributes.Argument(id, new LiteralExpr(t, false));
-        args.Add(anArg);
-        attrs = new Attributes("verify", args, attrs);
-     }
-
-     if (Attributes.Contains(attrs, "axiom") && !mmod.IsGhost && !isLemma) {
-        SemErr(t, "only ghost methods can have the :axiom attribute");
-     }
-
-     if (DafnyOptions.O.DisallowSoundnessCheating && body == null && ens.Count > 0 && !Attributes.Contains(attrs, "axiom")) {
-        SemErr(t, "a method with an ensures clause must have a body, unless given the :axiom attribute");
-     }
-
-     if (isConstructor) {
-       m = new Constructor(id, hasName ? id.val : "_ctor", typeArgs, ins,
-                           req, new Specification<FrameExpression>(mod, modAttrs), ens, new Specification<Expression>(dec, decAttrs), body, attrs, signatureEllipsis);
-     } else if (isCoLemma) {
-       m = new CoLemma(id, id.val, mmod.IsStatic, typeArgs, ins, outs,
-                       req, new Specification<FrameExpression>(mod, modAttrs), ens, new Specification<Expression>(dec, decAttrs), body, attrs, signatureEllipsis);
-     } else if (isLemma) {
-       m = new Lemma(id, id.val, mmod.IsStatic, typeArgs, ins, outs,
-                     req, new Specification<FrameExpression>(mod, modAttrs), ens, new Specification<Expression>(dec, decAttrs), body, attrs, signatureEllipsis);
-     } else {
-       m = new Method(id, id.val, mmod.IsStatic, mmod.IsGhost, typeArgs, ins, outs,
-                      req, new Specification<FrameExpression>(mod, modAttrs), ens, new Specification<Expression>(dec, decAttrs), body, attrs, signatureEllipsis);
-     }
-     m.BodyStartTok = bodyStart;
-     m.BodyEndTok = bodyEnd;
- .)
-  .
-MethodSpec<.List<MaybeFreeExpression/*!*/>/*!*/ req, List<FrameExpression/*!*/>/*!*/ mod, List<MaybeFreeExpression/*!*/>/*!*/ ens,
-           List<Expression/*!*/>/*!*/ decreases, ref Attributes decAttrs, ref Attributes modAttrs.>
-= (. Contract.Requires(cce.NonNullElements(req)); Contract.Requires(cce.NonNullElements(mod)); Contract.Requires(cce.NonNullElements(ens)); Contract.Requires(cce.NonNullElements(decreases));
-     Expression/*!*/ e;  FrameExpression/*!*/ fe;  bool isFree = false; Attributes ensAttrs = null;
-  .)
-  SYNC
-  ( "modifies" { IF(IsAttribute()) Attribute<ref modAttrs> }
-               [ FrameExpression<out fe>                     (. mod.Add(fe); .)
-                 { "," FrameExpression<out fe>               (. mod.Add(fe); .)
-                 }
-               ] SYNC ";"
-  | [ "free"                                                 (. isFree = true; .)
-    ]
-    ( "requires" Expression<out e, false> SYNC ";"           (. req.Add(new MaybeFreeExpression(e, isFree)); .)
-    | "ensures"
-      { IF(IsAttribute()) Attribute<ref ensAttrs> }
-      Expression<out e, false> SYNC ";"                      (. ens.Add(new MaybeFreeExpression(e, isFree, ensAttrs)); .)
-    )
-  | "decreases" { IF(IsAttribute()) Attribute<ref decAttrs> } DecreasesList<decreases, true> SYNC ";"
-  )
-  .
-IteratorSpec<.List<FrameExpression/*!*/>/*!*/ reads, List<FrameExpression/*!*/>/*!*/ mod, List<Expression/*!*/> decreases,
-              List<MaybeFreeExpression/*!*/>/*!*/ req, List<MaybeFreeExpression/*!*/>/*!*/ ens,
-              List<MaybeFreeExpression/*!*/>/*!*/ yieldReq, List<MaybeFreeExpression/*!*/>/*!*/ yieldEns,
-              ref Attributes readsAttrs, ref Attributes modAttrs, ref Attributes decrAttrs.>
-= (. Expression/*!*/ e; FrameExpression/*!*/ fe; bool isFree = false; bool isYield = false; Attributes ensAttrs = null;
-  .)
-  SYNC
-  ( "reads"    { IF(IsAttribute()) Attribute<ref readsAttrs> }
-               [ FrameExpression<out fe>                     (. reads.Add(fe); .)
-                 { "," FrameExpression<out fe>               (. reads.Add(fe); .)
-                 }
-               ] SYNC ";"
-  | "modifies" { IF(IsAttribute()) Attribute<ref modAttrs> }
-               [ FrameExpression<out fe>                     (. mod.Add(fe); .)
-                 { "," FrameExpression<out fe>               (. mod.Add(fe); .)
-                 }
-               ] SYNC ";"
-  | [ "free"                                                 (. isFree = true; .)
-    ]
-    [ "yield"                                                (. isYield = true; .)
-    ]
-    ( "requires" Expression<out e, false> SYNC ";"           (. if (isYield) {
-                                                                  yieldReq.Add(new MaybeFreeExpression(e, isFree));
-                                                                } else {
-                                                                  req.Add(new MaybeFreeExpression(e, isFree));
-                                                                }
-                                                             .)
-    | "ensures" { IF(IsAttribute()) Attribute<ref ensAttrs> }
-      Expression<out e, false> SYNC ";"                      (. if (isYield) {
-                                                                  yieldEns.Add(new MaybeFreeExpression(e, isFree, ensAttrs));
-                                                                } else {
-                                                                  ens.Add(new MaybeFreeExpression(e, isFree, ensAttrs));
-                                                                }
-                                                             .)
-    )
-  | "decreases" { IF(IsAttribute()) Attribute<ref decrAttrs> } DecreasesList<decreases, false> SYNC ";"
-  )
-  .
-Formals<.bool incoming, bool allowGhostKeyword, List<Formal/*!*/>/*!*/ formals, out IToken openParen.>
-= (. Contract.Requires(cce.NonNullElements(formals)); IToken/*!*/ id;  Type/*!*/ ty;  bool isGhost; .)
-  "("                                                                  (. openParen = t; .)
-  [
-    GIdentType<allowGhostKeyword, out id, out ty, out isGhost>         (. formals.Add(new Formal(id, id.val, ty, incoming, isGhost)); .)
-    { "," GIdentType<allowGhostKeyword, out id, out ty, out isGhost>   (. formals.Add(new Formal(id, id.val, ty, incoming, isGhost)); .)
-    }
-  ]
-  ")"
-  .
-FormalsOptionalIds<.List<Formal/*!*/>/*!*/ formals.>
-= (. Contract.Requires(cce.NonNullElements(formals)); IToken/*!*/ id;  Type/*!*/ ty;  string/*!*/ name;  bool isGhost; .)
-  "("
-  [
-    TypeIdentOptional<out id, out name, out ty, out isGhost>        (. formals.Add(new Formal(id, name, ty, true, isGhost)); .)
-    { "," TypeIdentOptional<out id, out name, out ty, out isGhost>  (. formals.Add(new Formal(id, name, ty, true, isGhost)); .)
-    }
-  ]
-  ")"
-  .
-/*------------------------------------------------------------------------*/
-Type<out Type/*!*/ ty>
-= (. Contract.Ensures(Contract.ValueAtReturn(out ty) != null); IToken/*!*/ tok; .)
-  TypeAndToken<out tok, out ty>
-  .
-TypeAndToken<out IToken/*!*/ tok, out Type/*!*/ ty>
-= (. Contract.Ensures(Contract.ValueAtReturn(out tok)!=null); Contract.Ensures(Contract.ValueAtReturn(out ty) != null); tok = Token.NoToken;  ty = new BoolType();  /*keep compiler happy*/
-     List<Type/*!*/>/*!*/ gt;
-  .)
-  ( "bool"                          (. tok = t; .)
-  | "nat"                           (. tok = t;  ty = new NatType(); .)
-  | "int"                           (. tok = t;  ty = new IntType(); .)
-  | "real"                          (. tok = t;  ty = new RealType(); .)
-  | "set"                           (. tok = t;  gt = new List<Type/*!*/>(); .)
-    [ GenericInstantiation<gt> ]    (. if (gt.Count > 1) {
-                                         SemErr("set type expects only one type argument");
-                                       }
-                                       ty = new SetType(gt.Count == 1 ? gt[0] : null);
-                                    .)
-  | "multiset"                      (. tok = t;  gt = new List<Type/*!*/>(); .)
-    [ GenericInstantiation<gt> ]    (. if (gt.Count > 1) {
-                                         SemErr("multiset type expects only one type argument");
-                                       }
-                                       ty = new MultiSetType(gt.Count == 1 ? gt[0] : null);
-                                    .)
-  | "seq"                           (. tok = t;  gt = new List<Type/*!*/>(); .)
-    [ GenericInstantiation<gt> ]    (. if (gt.Count > 1) {
-                                         SemErr("seq type expects only one type argument");
-                                       }
-                                       ty = new SeqType(gt.Count == 1 ? gt[0] : null);
-                                    .)
-  | "map"                           (. tok = t;  gt = new List<Type/*!*/>(); .)
-    [ GenericInstantiation<gt> ]    (. if (gt.Count == 0) {
-                                         ty = new MapType(null, null);
-                                       } else if (gt.Count != 2) {
-                                         SemErr("map type expects two type arguments");
-                                         ty = new MapType(gt[0], gt.Count == 1 ? new InferredTypeProxy() : gt[1]);
-                                       } else {
-                                         ty = new MapType(gt[0], gt[1]);
-                                       }
-                                    .)
-  | ReferenceType<out tok, out ty>
-  )
-  .
-ReferenceType<out IToken/*!*/ tok, out Type/*!*/ ty>
-= (. Contract.Ensures(Contract.ValueAtReturn(out tok) != null); Contract.Ensures(Contract.ValueAtReturn(out ty) != null);
-     tok = Token.NoToken;  ty = new BoolType();  /*keep compiler happy*/
-     List<Type/*!*/>/*!*/ gt;
-     List<IToken> path;
-  .)
-  ( "object"                        (. tok = t;  ty = new ObjectType(); .)
-  | arrayToken                      (. tok = t;  gt = new List<Type/*!*/>(); .)
-    GenericInstantiation<gt>        (. if (gt.Count != 1) {
-                                         SemErr("array type expects exactly one type argument");
-                                       }
-                                       int dims = 1;
-                                       if (tok.val.Length != 5) {
-                                         dims = int.Parse(tok.val.Substring(5));
-                                       }
-                                       ty = theBuiltIns.ArrayType(tok, dims, gt[0], true);
-                                    .)
-  | Ident<out tok>                  (. gt = new List<Type/*!*/>();
-                                       path = new List<IToken>(); .)
-    {                               (. path.Add(tok); .)
-      "." Ident<out tok>           
-    }
-    [ GenericInstantiation<gt> ]    (. ty = (tok.val == "real") ? (Type)Microsoft.Dafny.Type.Real : new UserDefinedType(tok, tok.val, gt, path); .)
-  )
-  .
-GenericInstantiation<.List<Type/*!*/>/*!*/ gt.>
-= (. Contract.Requires(cce.NonNullElements(gt)); Type/*!*/ ty; .)
-  "<"
-    Type<out ty>                     (. gt.Add(ty); .)
-    { "," Type<out ty>               (. gt.Add(ty); .)
-    }
-  ">"
-  .
-/*------------------------------------------------------------------------*/
-FunctionDecl<MemberModifiers mmod, out Function/*!*/ f>
-= (. Contract.Ensures(Contract.ValueAtReturn(out f)!=null);
-     Attributes attrs = null;
-     IToken/*!*/ id = Token.NoToken;  // to please compiler
-     List<TypeParameter/*!*/> typeArgs = new List<TypeParameter/*!*/>();
-     List<Formal/*!*/> formals = new List<Formal/*!*/>();
-     Type/*!*/ returnType = new BoolType();
-     List<Expression/*!*/> reqs = new List<Expression/*!*/>();
-     List<Expression/*!*/> ens = new List<Expression/*!*/>();
-     List<FrameExpression/*!*/> reads = new List<FrameExpression/*!*/>();
-     List<Expression/*!*/> decreases;
-     Expression body = null;
-     bool isPredicate = false;  bool isCoPredicate = false;
-     bool isFunctionMethod = false;
-     IToken openParen = null;
-     IToken bodyStart = Token.NoToken;
-     IToken bodyEnd = Token.NoToken;
-     IToken signatureEllipsis = null;
-  .)
-  /* ----- function ----- */
-  ( "function"
-    [ "method"                 (. isFunctionMethod = true; .)
-    ]
-    (. if (mmod.IsGhost) { SemErr(t, "functions cannot be declared 'ghost' (they are ghost by default)"); }
-    .)
-    { Attribute<ref attrs> }
-    NoUSIdent<out id>
-    (
-      [ GenericParameters<typeArgs> ]
-      Formals<true, isFunctionMethod, formals, out openParen>
-      ":"
-      Type<out returnType>
-    | "..."                    (. signatureEllipsis = t;
-                                  openParen = Token.NoToken; .)
-    )
-
-  /* ----- predicate ----- */
-  | "predicate"                (. isPredicate = true; .)
-    [ "method"                 (. isFunctionMethod = true; .)
-    ]
-    (. if (mmod.IsGhost) { SemErr(t, "predicates cannot be declared 'ghost' (they are ghost by default)"); }
-    .)
-    { Attribute<ref attrs> }
-    NoUSIdent<out id>
-    (
-      [ GenericParameters<typeArgs> ]
-      [ Formals<true, isFunctionMethod, formals, out openParen>
-        [ ":"                  (. SemErr(t, "predicates do not have an explicitly declared return type; it is always bool"); .)
-        ]
-      ]
-    | "..."                    (. signatureEllipsis = t;
-                                  openParen = Token.NoToken; .)
-    )
-
-  /* ----- copredicate ----- */
-  | "copredicate"              (. isCoPredicate = true; .)
-    (. if (mmod.IsGhost) { SemErr(t, "copredicates cannot be declared 'ghost' (they are ghost by default)"); }
-    .)
-    { Attribute<ref attrs> }
-    NoUSIdent<out id>
-    (
-      [ GenericParameters<typeArgs> ]
-      [ Formals<true, isFunctionMethod, formals, out openParen>
-        [ ":"                  (. SemErr(t, "copredicates do not have an explicitly declared return type; it is always bool"); .)
-        ]
-      ]
-    | "..."                    (. signatureEllipsis = t;
-                                  openParen = Token.NoToken; .)
-    )
-  )
-
-  (. decreases = isCoPredicate ? null : new List<Expression/*!*/>(); .)
-  { FunctionSpec<reqs, reads, ens, decreases> }
-  [ FunctionBody<out body, out bodyStart, out bodyEnd>
-  ]
-  (. if (!theVerifyThisFile) {  // We still need the func bodies, but don't bother verifying their correctness
-        List<Attributes.Argument/*!*/> args = new List<Attributes.Argument/*!*/>();
-        Attributes.Argument/*!*/ anArg;
-        anArg = new Attributes.Argument(id, new LiteralExpr(t, false));
-        args.Add(anArg);
-        attrs = new Attributes("verify", args, attrs);
-     } 
-
-     if (DafnyOptions.O.DisallowSoundnessCheating && body == null && ens.Count > 0 && !Attributes.Contains(attrs, "axiom")) {
-        SemErr(t, "a function with an ensures clause must have a body, unless given the :axiom attribute");
-     }
-
-     if (isPredicate) {
-        f = new Predicate(id, id.val, mmod.IsStatic, !isFunctionMethod, typeArgs, openParen, formals,
-                          reqs, reads, ens, new Specification<Expression>(decreases, null), body, Predicate.BodyOriginKind.OriginalOrInherited, attrs, signatureEllipsis);
-     } else if (isCoPredicate) {
-        f = new CoPredicate(id, id.val, mmod.IsStatic, typeArgs, openParen, formals,
-                          reqs, reads, ens, body, attrs, signatureEllipsis);
-     } else {
-        f = new Function(id, id.val, mmod.IsStatic, !isFunctionMethod, typeArgs, openParen, formals, returnType,
-                         reqs, reads, ens, new Specification<Expression>(decreases, null), body, attrs, signatureEllipsis);
-     }
-     f.BodyStartTok = bodyStart;
-     f.BodyEndTok = bodyEnd;
-  .)
-  .
-FunctionSpec<.List<Expression/*!*/>/*!*/ reqs, List<FrameExpression/*!*/>/*!*/ reads, List<Expression/*!*/>/*!*/ ens, List<Expression/*!*/> decreases.>
-= (. Contract.Requires(cce.NonNullElements(reqs));
-     Contract.Requires(cce.NonNullElements(reads));
-     Contract.Requires(decreases == null || cce.NonNullElements(decreases));
-     Expression/*!*/ e;  FrameExpression/*!*/ fe; .)
-  (
-    SYNC
-    "requires" Expression<out e, false> SYNC ";"     (. reqs.Add(e); .)
-  | "reads" [ PossiblyWildFrameExpression<out fe>              (. reads.Add(fe); .)
-              { "," PossiblyWildFrameExpression<out fe>        (. reads.Add(fe); .)
-              }
-            ] SYNC ";"
-  | "ensures" Expression<out e, false> SYNC ";"      (. ens.Add(e); .)
-  | "decreases"                               (. if (decreases == null) {
-                                                   SemErr(t, "'decreases' clauses are meaningless for copredicates, so they are not allowed");
-                                                   decreases = new List<Expression/*!*/>();
-                                                 }
-                                              .)
-    DecreasesList<decreases, false> SYNC ";"
-  )
-  .
-PossiblyWildExpression<out Expression/*!*/ e>
-= (. Contract.Ensures(Contract.ValueAtReturn(out e)!=null);
-     e = dummyExpr; .)
-  /* A decreases clause on a loop asks that no termination check be performed.
-   * Use of this feature is sound only with respect to partial correctness.
-   */
-  ( "*"                        (. e = new WildcardExpr(t); .)
-  | Expression<out e, false>
-  )
-  .
-PossiblyWildFrameExpression<out FrameExpression/*!*/ fe>
-= (. Contract.Ensures(Contract.ValueAtReturn(out fe) != null); fe = dummyFrameExpr; .)
-  /* A reads clause can list a wildcard, which allows the enclosing function to
-   * read anything.  In many cases, and in particular in all cases where
-   * the function is defined recursively, this makes it next to impossible to make
-   * any use of the function.  Nevertheless, as an experimental feature, the
-   * language allows it (and it is sound).
-   */
-  ( "*"                        (. fe = new FrameExpression(t, new WildcardExpr(t), null); .)
-  | FrameExpression<out fe>
-  )
-  .
-FrameExpression<out FrameExpression/*!*/ fe>
-= (. Contract.Ensures(Contract.ValueAtReturn(out fe) != null);
-     Expression/*!*/ e;
-     IToken/*!*/ id;
-     string fieldName = null;  IToken feTok = null;
-     fe = null;
-  .)
-  (( Expression<out e, false>   (. feTok = e.tok; .)
-     [ "`" Ident<out id>        (. fieldName = id.val;  feTok = id; .)
-     ]
-                                (. fe = new FrameExpression(feTok, e, fieldName); .)
-   )
-  |
-   (  "`" Ident<out id>         (. fieldName = id.val; .)
-                                (. fe = new FrameExpression(id, new ImplicitThisExpr(id), fieldName); .)
-  ))
-  .
-FunctionBody<out Expression/*!*/ e, out IToken bodyStart, out IToken bodyEnd>
-= (. Contract.Ensures(Contract.ValueAtReturn(out e) != null); e = dummyExpr; .)
-  "{"                         (. bodyStart = t; .)
-  Expression<out e, true>
-  "}"                         (. bodyEnd = t; .)
-  .
-/*------------------------------------------------------------------------*/
-BlockStmt<out BlockStmt/*!*/ block, out IToken bodyStart, out IToken bodyEnd>
-= (. Contract.Ensures(Contract.ValueAtReturn(out block) != null);
-     List<Statement/*!*/> body = new List<Statement/*!*/>();
-  .)
-  "{"                                  (. bodyStart = t; .)
-  { Stmt<body>
-  }
-  "}"                                  (. bodyEnd = t;
-                                          block = new BlockStmt(bodyStart, bodyEnd, body); .)
-  .
-Stmt<.List<Statement/*!*/>/*!*/ ss.>
-= (. Statement/*!*/ s;
-  .)
-  OneStmt<out s>                                (. ss.Add(s); .)
-  .
-OneStmt<out Statement/*!*/ s>
-= (. Contract.Ensures(Contract.ValueAtReturn(out s) != null); IToken/*!*/ x;  IToken/*!*/ id;  string label = null;
-     s = dummyStmt;  /* to please the compiler */
-     BlockStmt bs;
-     IToken bodyStart, bodyEnd;
-     int breakCount;
-  .)
-  SYNC
-  ( BlockStmt<out bs, out bodyStart, out bodyEnd>  (. s = bs; .)
-  | AssertStmt<out s>
-  | AssumeStmt<out s>
-  | PrintStmt<out s>
-  | UpdateStmt<out s>
-  | VarDeclStatement<out s>
-  | IfStmt<out s>
-  | WhileStmt<out s>
-  | MatchStmt<out s>
-  | ForallStmt<out s>
-  | CalcStmt<out s>
-  | ModifyStmt<out s>
-  | "label"                            (. x = t; .)
-    NoUSIdent<out id> ":"
-    OneStmt<out s>                     (. s.Labels = new LList<Label>(new Label(x, id.val), s.Labels); .)
-  | "break"                            (. x = t; breakCount = 1; label = null; .)
-    ( NoUSIdent<out id>                    (. label = id.val; .)
-    | { "break"                        (. breakCount++; .)
-      }
-    )
-    SYNC
-    ";"                                (. s = label != null ? new BreakStmt(x, t, label) : new BreakStmt(x, t, breakCount); .)
-  | ReturnStmt<out s>
-  | SkeletonStmt<out s> 
-  )
-  .
-
-SkeletonStmt<out Statement s>
-= (. List<IToken> names = null;
-     List<Expression> exprs = null;
-     IToken tok, dotdotdot, whereTok;
-     Expression e; .)
-  "..."                                (. dotdotdot = t; .)
-  ["where"                             (. names = new List<IToken>(); exprs = new List<Expression>(); whereTok = t;.)
-     Ident<out tok>                    (. names.Add(tok); .)
-     {"," Ident<out tok>               (. names.Add(tok); .)
-     }
-     ":=" 
-     Expression<out e, false>          (. exprs.Add(e); .)
-     {"," Expression<out e, false>     (. exprs.Add(e); .)
-     }
-                                       (. if (exprs.Count != names.Count) {
-                                            SemErr(whereTok, exprs.Count < names.Count ? "not enough expressions" : "too many expressions");
-                                            names = null; exprs = null;
-                                          }
-                                       .) 
-  ]
-  ";"
-  (. s = new SkeletonStatement(dotdotdot, t, names, exprs); .)
-  .
-ReturnStmt<out Statement/*!*/ s>
-= (.
-   IToken returnTok = null;
-   List<AssignmentRhs> rhss = null;
-   AssignmentRhs r;
-   bool isYield = false;
-   .)
-  ( "return"                         (. returnTok = t; .)
-  | "yield"                          (. returnTok = t; isYield = true; .)
-  )
-  [
-      Rhs<out r, null>               (. rhss = new List<AssignmentRhs>(); rhss.Add(r); .)
-      { "," Rhs<out r, null>         (. rhss.Add(r); .)
-        }
-  ]
-  ";"                                (. if (isYield) {
-                                          s = new YieldStmt(returnTok, t, rhss);
-                                        } else {
-                                          s = new ReturnStmt(returnTok, t, rhss);
-                                        }
-                                     .)
-  .
-UpdateStmt<out Statement/*!*/ s>
-= (. List<Expression> lhss = new List<Expression>();
-     List<AssignmentRhs> rhss = new List<AssignmentRhs>();
-     Expression e;  AssignmentRhs r;
-     Expression lhs0;
-     IToken x, endTok = Token.NoToken;
-     Attributes attrs = null;
-     IToken suchThatAssume = null;
-     Expression suchThat = null;
-  .)
-  Lhs<out e>                       (. x = e.tok; .)
-  ( { Attribute<ref attrs> }
-    ";"                            (. endTok = t; rhss.Add(new ExprRhs(e, attrs)); .)
-  |                                (. lhss.Add(e);  lhs0 = e; .)
-    { "," Lhs<out e>               (. lhss.Add(e); .)
-    }
-    ( ":="                         (. x = t; .)
-      Rhs<out r, lhs0>             (. rhss.Add(r); .)
-      { "," Rhs<out r, lhs0>       (. rhss.Add(r); .)
-      }
-    | ":|"                         (. x = t; .)
-      [ "assume"                   (. suchThatAssume = t; .)
-      ]
-      Expression<out suchThat, false>
-    )
-    ";"                            (. endTok = t; .)
-  | ":"                            (. SemErr(t, "invalid statement (did you forget the 'label' keyword?)"); .)
-  )
-  (. if (suchThat != null) {
-       s = new AssignSuchThatStmt(x, endTok, lhss, suchThat, suchThatAssume);
-     } else {
-       if (lhss.Count == 0 && rhss.Count == 0) {
-         s = new BlockStmt(x, endTok, new List<Statement>()); // error, give empty statement
-       } else {
-         s = new UpdateStmt(x, endTok, lhss, rhss);
-       }
-     }
-  .)
-  .
-Rhs<out AssignmentRhs r, Expression receiverForInitCall>
-= (. Contract.Ensures(Contract.ValueAtReturn<AssignmentRhs>(out r) != null);
-     IToken/*!*/ x, newToken;  Expression/*!*/ e;
-     Type ty = null;
-     List<Expression> ee = null;
-     List<Expression> args = null;
-     r = dummyRhs;  // to please compiler
-     Attributes attrs = null;
-  .)
-  ( "new"                              (. newToken = t; .)
-    TypeAndToken<out x, out ty>
-    [ "["                              (. ee = new List<Expression>(); .)
-      Expressions<ee>
-      "]"                              (. // make sure an array class with this dimensionality exists
-                                          UserDefinedType tmp = theBuiltIns.ArrayType(x, ee.Count, new IntType(), true);
-                                       .)
-    |                                  (. x = null; args = new List<Expression/*!*/>(); .)
-      [ "." Ident<out x> ]
-      "("
-        [ Expressions<args> ]
-      ")"
-    ]
-    (. if (ee != null) {
-         r = new TypeRhs(newToken, ty, ee);
-       } else if (args != null) {
-         r = new TypeRhs(newToken, ty, x == null ? null : x.val, receiverForInitCall, args);
-       } else {
-         r = new TypeRhs(newToken, ty);
-       }
-    .)
-  | "*"                                (. r = new HavocRhs(t); .)
-  | Expression<out e, false>           (. r = new ExprRhs(e); .)
-  )
-  { Attribute<ref attrs> }             (. r.Attributes = attrs; .)
-  .
-VarDeclStatement<.out Statement/*!*/ s.>
-= (. IToken x = null, assignTok = null;  bool isGhost = false;
-     LocalVariable d;
-     AssignmentRhs r;  IdentifierExpr lhs0;
-     List<LocalVariable> lhss = new List<LocalVariable>();
-     List<AssignmentRhs> rhss = new List<AssignmentRhs>();
-     IToken suchThatAssume = null;
-     Expression suchThat = null;
-     Attributes attrs = null;
-     IToken endTok;
-  .)
-  [ "ghost"                                 (. isGhost = true;  x = t; .)
-  ]
-  "var"                                     (. if (!isGhost) { x = t; } .)
-  { Attribute<ref attrs> }
-  LocalIdentTypeOptional<out d, isGhost>    (. lhss.Add(d); d.Attributes = attrs; attrs = null; .)
-  { ","
-    { Attribute<ref attrs> }
-    LocalIdentTypeOptional<out d, isGhost>  (. lhss.Add(d); d.Attributes = attrs; attrs = null; .)
-  }
-  [ ":="                           (. assignTok = t;
-                                      lhs0 = new IdentifierExpr(lhss[0].Tok, lhss[0].Name);
-                                   .)
-    Rhs<out r, lhs0>               (. rhss.Add(r); .)
-    { "," Rhs<out r, lhs0>         (. rhss.Add(r); .)
-    }
-  | ":|"                           (. assignTok = t; .)
-    [ "assume"                     (. suchThatAssume = t; .)
-    ]
-    Expression<out suchThat, false>
-  ]
-  ";"                              (. endTok = t; .)
-  (. ConcreteUpdateStatement update;
-     if (suchThat != null) {
-       var ies = new List<Expression>();
-       foreach (var lhs in lhss) {
-         ies.Add(new IdentifierExpr(lhs.Tok, lhs.Name));
-       }
-       update = new AssignSuchThatStmt(assignTok, endTok, ies, suchThat, suchThatAssume);
-     } else if (rhss.Count == 0) {
-       update = null;
-     } else {
-       var ies = new List<Expression>();
-       foreach (var lhs in lhss) {
-         ies.Add(new AutoGhostIdentifierExpr(lhs.Tok, lhs.Name));
-       }
-       update = new UpdateStmt(assignTok, endTok, ies, rhss);
-     }
-     s = new VarDeclStmt(x, endTok, lhss, update);
-  .)
-  .
-IfStmt<out Statement/*!*/ ifStmt>
-= (. Contract.Ensures(Contract.ValueAtReturn(out ifStmt) != null); IToken/*!*/ x;
-     Expression guard = null;  IToken guardEllipsis = null;
-     BlockStmt/*!*/ thn;
-     BlockStmt/*!*/ bs;
-     Statement/*!*/ s;
-     Statement els = null;
-     IToken bodyStart, bodyEnd, endTok;
-     List<GuardedAlternative> alternatives;
-     ifStmt = dummyStmt;  // to please the compiler
-  .)
-  "if"                       (. x = t; .)
-  (
-    IF(IsAlternative())
-    AlternativeBlock<out alternatives, out endTok>
-    (. ifStmt = new AlternativeStmt(x, endTok, alternatives); .)
-  |
-    ( Guard<out guard>
-    | "..."                  (. guardEllipsis = t; .)
-    )
-    BlockStmt<out thn, out bodyStart, out bodyEnd>    (. endTok = thn.EndTok; .)
-    [ "else"
-      ( IfStmt<out s>                                 (. els = s; endTok = s.EndTok; .)
-      | BlockStmt<out bs, out bodyStart, out bodyEnd> (. els = bs; endTok = bs.EndTok; .)
-      )
-    ]
-    (. if (guardEllipsis != null) {
-         ifStmt = new SkeletonStatement(new IfStmt(x, endTok, guard, thn, els), guardEllipsis, null);
-       } else {
-         ifStmt = new IfStmt(x, endTok, guard, thn, els);
-       }
-    .)
-  )
-  .
-AlternativeBlock<.out List<GuardedAlternative> alternatives, out IToken endTok.>
-= (. alternatives = new List<GuardedAlternative>();
-     IToken x;
-     Expression e;
-     List<Statement> body;
-  .)
-  "{"
-  { "case"                      (. x = t; .)
-    Expression<out e, true>
-    "=>"
-    (. body = new List<Statement>(); .)
-    { Stmt<body> }
-    (. alternatives.Add(new GuardedAlternative(x, e, body)); .)
-  }
-  "}"                           (. endTok = t; .)
-  .
-WhileStmt<out Statement/*!*/ stmt>
-= (. Contract.Ensures(Contract.ValueAtReturn(out stmt) != null); IToken/*!*/ x;
-     Expression guard = null;  IToken guardEllipsis = null;
-     List<MaybeFreeExpression/*!*/> invariants = new List<MaybeFreeExpression/*!*/>();
-     List<Expression/*!*/> decreases = new List<Expression/*!*/>();
-     Attributes decAttrs = null;
-     Attributes modAttrs = null;
-     List<FrameExpression/*!*/> mod = null;
-     BlockStmt/*!*/ body = null;  IToken bodyEllipsis = null;
-     IToken bodyStart = null, bodyEnd = null, endTok = Token.NoToken;
-     List<GuardedAlternative> alternatives;
-     stmt = dummyStmt;  // to please the compiler
-  .)
-  "while"                    (. x = t; .)
-  (
-    IF(IsLoopSpecOrAlternative())
-    LoopSpec<out invariants, out decreases, out mod, ref decAttrs, ref modAttrs>
-    AlternativeBlock<out alternatives, out endTok>
-    (. stmt = new AlternativeLoopStmt(x, endTok, invariants, new Specification<Expression>(decreases, decAttrs), new Specification<FrameExpression>(mod, modAttrs), alternatives); .)
-  |
-    ( Guard<out guard>           (. Contract.Assume(guard == null || cce.Owner.None(guard)); .)
-    | "..."                      (. guardEllipsis = t; .)
-    )
-    LoopSpec<out invariants, out decreases, out mod, ref decAttrs, ref modAttrs>
-    ( BlockStmt<out body, out bodyStart, out bodyEnd>  (. endTok = body.EndTok; .)
-    | "..."                      (. bodyEllipsis = t; endTok = t; .)
-    )
-    (.
-      if (guardEllipsis != null || bodyEllipsis != null) {
-        if (mod != null) {
-          SemErr(mod[0].E.tok, "'modifies' clauses are not allowed on refining loops");
-        }
-        if (body == null) {
-          body = new BlockStmt(x, endTok, new List<Statement>());
-        }
-        stmt = new WhileStmt(x, endTok, guard, invariants, new Specification<Expression>(decreases, decAttrs), new Specification<FrameExpression>(null, null), body);
-        stmt = new SkeletonStatement(stmt, guardEllipsis, bodyEllipsis);
-      } else {
-        // The following statement protects against crashes in case of parsing errors
-        body = body ?? new BlockStmt(x, endTok, new List<Statement>());
-        stmt = new WhileStmt(x, endTok, guard, invariants, new Specification<Expression>(decreases, decAttrs), new Specification<FrameExpression>(mod, modAttrs), body);
-      }
-    .)
-  )
-  .
-LoopSpec<.out List<MaybeFreeExpression/*!*/> invariants, out List<Expression/*!*/> decreases, out List<FrameExpression/*!*/> mod, ref Attributes decAttrs, ref Attributes modAttrs.>
-= (. FrameExpression/*!*/ fe;
-     invariants = new List<MaybeFreeExpression/*!*/>();
-     MaybeFreeExpression invariant = null;
-     decreases = new List<Expression/*!*/>();
-     mod = null;
-  .)
-  {
-    Invariant<out invariant> SYNC ";"   (. invariants.Add(invariant); .)
-  | SYNC "decreases"
-    { IF(IsAttribute()) Attribute<ref decAttrs> }
-    DecreasesList<decreases, true> SYNC ";"
-  | SYNC "modifies"
-    { IF(IsAttribute()) Attribute<ref modAttrs> } (. mod = mod ?? new List<FrameExpression>(); .)
-    [ FrameExpression<out fe>                     (. mod.Add(fe); .)
-      { "," FrameExpression<out fe>               (. mod.Add(fe); .)
-      }
-    ] SYNC ";"
-  }
-  .
-Invariant<out MaybeFreeExpression/*!*/ invariant>
-= (. bool isFree = false; Expression/*!*/ e; List<string> ids = new List<string>(); invariant = null; Attributes attrs = null; .)
-    SYNC
-    ["free"                            (. isFree = true; .)
-    ]
-    "invariant" { IF(IsAttribute()) Attribute<ref attrs> }
-    Expression<out e, false>           (. invariant = new MaybeFreeExpression(e, isFree, attrs); .)
-  .
-DecreasesList<.List<Expression/*!*/> decreases, bool allowWildcard.>
-= (. Expression/*!*/ e; .)
-  PossiblyWildExpression<out e>          (. if (!allowWildcard && e is WildcardExpr) {
-                                              SemErr(e.tok, "'decreases *' is only allowed on loops and tail-recursive methods");
-                                            } else {
-                                              decreases.Add(e);
-                                            }
-                                         .)
-  { "," PossiblyWildExpression<out e>    (. if (!allowWildcard && e is WildcardExpr) {
-                                              SemErr(e.tok, "'decreases *' is only allowed on loops and tail-recursive methods");
-                                            } else {
-                                              decreases.Add(e);
-                                            }
-                                         .)
-  }
-  .
-Guard<out Expression e>   /* null represents demonic-choice */
-= (. Expression/*!*/ ee;  e = null; .)
-  ( "*"                             (. e = null; .)
-  | IF(IsParenStar())  "(" "*" ")"  (. e = null; .)
-  | Expression<out ee, true>        (. e = ee; .)
-  )
-  .
-MatchStmt<out Statement/*!*/ s>
-= (. Contract.Ensures(Contract.ValueAtReturn(out s) != null);
-     Token x;  Expression/*!*/ e;  MatchCaseStmt/*!*/ c;
-     List<MatchCaseStmt/*!*/> cases = new List<MatchCaseStmt/*!*/>(); .)
-  "match"                     (. x = t; .)
-  Expression<out e, true>
-  "{"
-  { CaseStatement<out c>     (. cases.Add(c); .)
-  }
-  "}"
-  (. s = new MatchStmt(x, t, e, cases); .)
-  .
-CaseStatement<out MatchCaseStmt/*!*/ c>
-= (. Contract.Ensures(Contract.ValueAtReturn(out c) != null);
-     IToken/*!*/ x, id;
-     List<BoundVar/*!*/> arguments = new List<BoundVar/*!*/>();
-     BoundVar/*!*/ bv;
-     List<Statement/*!*/> body = new List<Statement/*!*/>();
-  .)
-  "case"                      (. x = t; .)
-  Ident<out id>
-  [ "("
-    IdentTypeOptional<out bv>        (. arguments.Add(bv); .)
-    { "," IdentTypeOptional<out bv>  (. arguments.Add(bv); .)
-    }
-  ")" ]
-  "=>"
-    { Stmt<body> }
-  (. c = new MatchCaseStmt(x, id.val, arguments, body); .)
-  .
-/*------------------------------------------------------------------------*/
-AssertStmt<out Statement/*!*/ s>
-= (. Contract.Ensures(Contract.ValueAtReturn(out s) != null); IToken/*!*/ x;
-     Expression e = dummyExpr; Attributes attrs = null;
-     IToken dotdotdot = null;
-  .)
-  "assert"                                     (. x = t; .)
-  { IF(IsAttribute()) Attribute<ref attrs> }
-  ( Expression<out e, false>
-  | "..."                                      (. dotdotdot = t; .)
-  )
-  ";"
-  (. if (dotdotdot != null) {
-       s = new SkeletonStatement(new AssertStmt(x, t, new LiteralExpr(x, true), attrs), dotdotdot, null);
-     } else {
-       s = new AssertStmt(x, t, e, attrs);
-     }
-  .)
-  .
-AssumeStmt<out Statement/*!*/ s>
-= (. Contract.Ensures(Contract.ValueAtReturn(out s) != null); IToken/*!*/ x;
-     Expression e = dummyExpr; Attributes attrs = null;
-     IToken dotdotdot = null;
-  .)
-  "assume"                                     (. x = t; .)
-  { IF(IsAttribute()) Attribute<ref attrs> }
-  ( Expression<out e, false>
-  | "..."                                      (. dotdotdot = t; .)
-  )
-  ";"
-  (. if (dotdotdot != null) {
-       s = new SkeletonStatement(new AssumeStmt(x, t, new LiteralExpr(x, true), attrs), dotdotdot, null);
-     } else {
-       s = new AssumeStmt(x, t, e, attrs);
-     }
-  .)
-  .
-PrintStmt<out Statement/*!*/ s>
-= (. Contract.Ensures(Contract.ValueAtReturn(out s) != null); IToken/*!*/ x;  Attributes.Argument/*!*/ arg;
-     List<Attributes.Argument/*!*/> args = new List<Attributes.Argument/*!*/>();
-  .)
-  "print"                                      (. x = t; .)
-  AttributeArg<out arg, false>                 (. args.Add(arg); .)
-  { "," AttributeArg<out arg, false>           (. args.Add(arg); .)
-  }
-  ";"                                          (. s = new PrintStmt(x, t, args); .)
-  .
-
-ForallStmt<out Statement/*!*/ s>
-= (. Contract.Ensures(Contract.ValueAtReturn(out s) != null);
-     IToken/*!*/ x = Token.NoToken;
-     bool usesOptionalParen = false;
-     List<BoundVar/*!*/> bvars = null;
-     Attributes attrs = null;
-     Expression range = null;
-     var ens = new List<MaybeFreeExpression/*!*/>();
-     bool isFree;
-     Expression/*!*/ e;
-     BlockStmt/*!*/ block;
-     IToken bodyStart, bodyEnd;
-  .)
-  ( "forall"                                  (. x = t; .)
-  | "parallel"                                (. x = t;
-                                                 errors.Warning(t, "the 'parallel' keyword has been deprecated; the comprehension statement now uses the keyword 'forall' (and the parentheses around the bound variables are now optional)");
-                                              .)
-  )
-  [ "("                                     (. usesOptionalParen = true; .)
-  ]
-  [                                         (. List<BoundVar/*!*/> bvarsX;  Attributes attrsX;  Expression rangeX; .)
-    QuantifierDomain<out bvarsX, out attrsX, out rangeX>
-                                            (. bvars = bvarsX; attrs = attrsX; range = rangeX;
-                                            .)
-  ]
-                                            (. if (bvars == null) { bvars = new List<BoundVar>(); }
-                                               if (range == null) { range = new LiteralExpr(x, true); }
-                                            .)
-  ( ")"                                     (. if (!usesOptionalParen) { SemErr(t, "found but didn't expect a close parenthesis"); } .)
-  |                                         (. if (usesOptionalParen) { SemErr(t, "expecting close parenthesis"); } .)
-  )
-  {                                         (. isFree = false; .)
-    [ "free"                                (. isFree = true; .)
-    ]
-    "ensures" Expression<out e, false> ";"  (. ens.Add(new MaybeFreeExpression(e, isFree)); .)
-  }
-  BlockStmt<out block, out bodyStart, out bodyEnd>
-  (. s = new ForallStmt(x, block.EndTok, bvars, attrs, range, ens, block); .)
-  .
-
-ModifyStmt<out Statement s>
-= (. IToken tok;  IToken endTok = Token.NoToken;
-     Attributes attrs = null;
-     FrameExpression fe;  var mod = new List<FrameExpression>();
-     BlockStmt body = null;  IToken bodyStart;
-     IToken ellipsisToken = null;
-  .)
-  "modify"           (. tok = t; .)
-  { IF(IsAttribute()) Attribute<ref attrs> }
-  /* Note, there is an ambiguity here, because a curly brace may look like a FrameExpression and
-   * may also look like a BlockStmt.  We're happy to parse the former, because if the user intended
-   * the latter, then an explicit FrameExpression of {} could be given.
-   */
-  [ FrameExpression<out fe>         (. mod.Add(fe); .)
-    { "," FrameExpression<out fe>   (. mod.Add(fe); .)
-    }
-  | "..."                           (. ellipsisToken = t; .)
-  ]
-  ( BlockStmt<out body, out bodyStart, out endTok>
-  | SYNC ";"         (. endTok = t; .)
-  )
-<<<<<<< HEAD
-  (. s = new ModifyStmt(tok, endTok, mod, attrs, body);
-     if (ellipsisToken != null) {
-       s = new SkeletonStatement(s, ellipsisToken, null);
-     }
-  .)
-=======
-  (. s = new ModifyStmt(tok, endTok, mod, attrs, body); .)
->>>>>>> 7aa99ae6
-  .
-
-CalcStmt<out Statement/*!*/ s>
-= (. Contract.Ensures(Contract.ValueAtReturn(out s) != null);
-     Token x;
-     CalcStmt.CalcOp/*!*/ op, calcOp = Microsoft.Dafny.CalcStmt.DefaultOp, resOp = Microsoft.Dafny.CalcStmt.DefaultOp;     
-     var lines = new List<Expression/*!*/>();
-     var hints = new List<BlockStmt/*!*/>(); 
-     CalcStmt.CalcOp stepOp;
-     var stepOps = new List<CalcStmt.CalcOp>();
-     CalcStmt.CalcOp maybeOp;
-     Expression/*!*/ e;
-     BlockStmt/*!*/ h;
-     IToken opTok;
-     IToken danglingOperator = null;
-  .)
-  "calc"                                                  (. x = t; .)
-  [ CalcOp<out opTok, out calcOp>                         (. maybeOp = calcOp.ResultOp(calcOp); // guard against non-transitive calcOp (like !=)
-                                                             if (maybeOp == null) {
-                                                               SemErr(opTok, "the main operator of a calculation must be transitive");
-                                                             }
-                                                             resOp = calcOp; 
-                                                          .)
-  ]
-  "{"
-  { Expression<out e, false>                              (. lines.Add(e); stepOp = calcOp; danglingOperator = null; .)
-    ";"
-    [ CalcOp<out opTok, out op>                           (. maybeOp = resOp.ResultOp(op);
-                                                             if (maybeOp == null) {
-                                                               SemErr(opTok, "this operator cannot continue this calculation");
-                                                             } else {
-                                                               stepOp = op;
-                                                               resOp = maybeOp;
-                                                               danglingOperator = opTok;
-                                                             }
-                                                          .)
-    ]                                                   (. stepOps.Add(stepOp); .)
-    Hint<out h>                                         (. hints.Add(h);
-                                                           if (h.Body.Count != 0) { danglingOperator = null; }
-                                                        .)
-  }
-  "}"
-  (.
-    if (danglingOperator != null) {
-      SemErr(danglingOperator, "a calculation cannot end with an operator");
-    }
-    if (lines.Count > 0) {
-      // Repeat the last line to create a dummy line for the dangling hint
-      lines.Add(lines[lines.Count - 1]);
-    }  
-    s = new CalcStmt(x, t, calcOp, lines, hints, stepOps, resOp); 
-  .)
-  .
-CalcOp<out IToken x, out CalcStmt.CalcOp/*!*/ op>
-= (. var binOp = BinaryExpr.Opcode.Eq; // Returns Eq if parsing fails because it is compatible with any other operator
-     Expression k = null;
-     x = null;
-  .)
-  ( "=="           (. x = t;  binOp = BinaryExpr.Opcode.Eq; .)
-    [ "#" "[" Expression<out k, true> "]" ]
-  | "<"            (. x = t;  binOp = BinaryExpr.Opcode.Lt; .)
-  | ">"            (. x = t;  binOp = BinaryExpr.Opcode.Gt; .)
-  | "<="           (. x = t;  binOp = BinaryExpr.Opcode.Le; .)
-  | ">="           (. x = t;  binOp = BinaryExpr.Opcode.Ge; .)
-  | "!="           (. x = t;  binOp = BinaryExpr.Opcode.Neq; .)
-  | '\u2260'       (. x = t;  binOp = BinaryExpr.Opcode.Neq; .)
-  | '\u2264'       (. x = t;  binOp = BinaryExpr.Opcode.Le; .)
-  | '\u2265'       (. x = t;  binOp = BinaryExpr.Opcode.Ge; .)
-  | EquivOp        (. x = t;  binOp = BinaryExpr.Opcode.Iff; .)
-  | ImpliesOp      (. x = t;  binOp = BinaryExpr.Opcode.Imp; .)
-  | ExpliesOp      (. x = t;  binOp = BinaryExpr.Opcode.Exp; .) 
-  )
-  (. 
-    if (k == null) {
-      op = new Microsoft.Dafny.CalcStmt.BinaryCalcOp(binOp);
-    } else {
-      op = new Microsoft.Dafny.CalcStmt.TernaryCalcOp(k);
-    }
-  .)
-  .
-Hint<out BlockStmt s>
-= (. Contract.Ensures(Contract.ValueAtReturn(out s) != null); // returns an empty block statement if the hint is empty
-     var subhints = new List<Statement/*!*/>(); 
-     IToken bodyStart, bodyEnd;
-     BlockStmt/*!*/ block;
-     Statement/*!*/ calc;
-     Token x = la;
-     IToken endTok = x;
-  .)
-  { BlockStmt<out block, out bodyStart, out bodyEnd>  (. endTok = block.EndTok; subhints.Add(block); .)
-  | CalcStmt<out calc>                                (. endTok = calc.EndTok; subhints.Add(calc); .)
-  }
-  (. s = new BlockStmt(x, endTok, subhints); // if the hint is empty x is the first token of the next line, but it doesn't matter cause the block statement is just used as a container 
-  .)
-  .
-/*------------------------------------------------------------------------*/
-/* The "allowSemi" argument says whether or not the top-level expression
- * to be parsed is allowed to have the form S;E where S is a call to a lemma.
- * "allowSemi" should be passed in as "false" whenever the expression to
- * be parsed sits in a context that itself is terminated by a semi-colon.
- */
-Expression<out Expression e, bool allowSemi>
-= (. Expression e0; IToken endTok; .)
-  EquivExpression<out e, allowSemi>
-  [ IF(SemiFollowsCall(allowSemi, e))
-    ";"                       (. endTok = t; .)
-    Expression<out e0, allowSemi>
-    (. e = new StmtExpr(e.tok,
-             new UpdateStmt(e.tok, endTok, new List<Expression>(), new List<AssignmentRhs>() { new ExprRhs(e, null) }),
-             e0);
-    .)
-  ]
-  .
-/*------------------------------------------------------------------------*/
-EquivExpression<out Expression e0, bool allowSemi>
-= (. Contract.Ensures(Contract.ValueAtReturn(out e0) != null); IToken/*!*/ x;  Expression/*!*/ e1; .)
-  ImpliesExpliesExpression<out e0, allowSemi>
-  { EquivOp                                      (. x = t; .)
-    ImpliesExpliesExpression<out e1, allowSemi>  (. e0 = new BinaryExpr(x, BinaryExpr.Opcode.Iff, e0, e1); .)
-  }
-  .
-EquivOp = "<==>" | '\u21d4'.
-/*------------------------------------------------------------------------*/
-ImpliesExpliesExpression<out Expression e0, bool allowSemi>
-= (. Contract.Ensures(Contract.ValueAtReturn(out e0) != null); IToken/*!*/ x;  Expression/*!*/ e1; .)
-  LogicalExpression<out e0, allowSemi>
-  [ ImpliesOp                                  (. x = t; .)
-    ImpliesExpression<out e1, allowSemi>       (. e0 = new BinaryExpr(x, BinaryExpr.Opcode.Imp, e0, e1); .)
-  | ExpliesOp                                  (. x = t; .)
-    LogicalExpression<out e1, allowSemi>       (. e0 = new BinaryExpr(x, BinaryExpr.Opcode.Exp, e0, e1); .)
-    { ExpliesOp                                (. x = t; .)
-      LogicalExpression<out e1, allowSemi>     (. e0 = new BinaryExpr(x, BinaryExpr.Opcode.Exp, e0, e1); .)
-    }
-  ]
-  .
-ImpliesExpression<out Expression e0, bool allowSemi>
-= (. Contract.Ensures(Contract.ValueAtReturn(out e0) != null); IToken/*!*/ x;  Expression/*!*/ e1; .)
-  LogicalExpression<out e0, allowSemi>
-  [ ImpliesOp                                  (. x = t; .)
-    ImpliesExpression<out e1, allowSemi>       (. e0 = new BinaryExpr(x, BinaryExpr.Opcode.Imp, e0, e1); .)
-  ]
-  .
-ImpliesOp = "==>" | '\u21d2'.
-ExpliesOp = "<==" | '\u21d0'.
-/*------------------------------------------------------------------------*/
-LogicalExpression<out Expression e0, bool allowSemi>
-= (. Contract.Ensures(Contract.ValueAtReturn(out e0) != null); IToken/*!*/ x;  Expression/*!*/ e1; .)
-  RelationalExpression<out e0, allowSemi>
-  [ AndOp                                      (. x = t; .)
-    RelationalExpression<out e1, allowSemi>    (. e0 = new BinaryExpr(x, BinaryExpr.Opcode.And, e0, e1); .)
-    { AndOp                                    (. x = t; .)
-      RelationalExpression<out e1, allowSemi>  (. e0 = new BinaryExpr(x, BinaryExpr.Opcode.And, e0, e1); .)
-    }
-  | OrOp                                       (. x = t; .)
-    RelationalExpression<out e1, allowSemi>    (. e0 = new BinaryExpr(x, BinaryExpr.Opcode.Or, e0, e1); .)
-    { OrOp                                     (. x = t; .)
-      RelationalExpression<out e1, allowSemi>  (. e0 = new BinaryExpr(x, BinaryExpr.Opcode.Or, e0, e1); .)
-    }
-  ]
-  .
-AndOp = "&&" | '\u2227'.
-OrOp = "||" | '\u2228'.
-/*------------------------------------------------------------------------*/
-RelationalExpression<out Expression e, bool allowSemi>
-= (. Contract.Ensures(Contract.ValueAtReturn(out e) != null);
-     IToken x, firstOpTok = null;  Expression e0, e1, acc = null;  BinaryExpr.Opcode op;
-     List<Expression> chain = null;
-     List<BinaryExpr.Opcode> ops = null;
-     List<Expression/*?*/> prefixLimits = null;
-     Expression k;
-     int kind = 0;  // 0 ("uncommitted") indicates chain of ==, possibly with one !=
-                    // 1 ("ascending")   indicates chain of ==, <, <=, possibly with one !=
-                    // 2 ("descending")  indicates chain of ==, >, >=, possibly with one !=
-                    // 3 ("illegal")     indicates illegal chain
-                    // 4 ("disjoint")    indicates chain of disjoint set operators
-     bool hasSeenNeq = false;
-  .)
-  Term<out e0, allowSemi>          (. e = e0; .)
-  [ RelOp<out x, out op, out k>    (. firstOpTok = x; .)
-    Term<out e1, allowSemi>        (. if (k == null) {
-                                        e = new BinaryExpr(x, op, e0, e1);
-                                        if (op == BinaryExpr.Opcode.Disjoint)
-                                          acc = new BinaryExpr(x, BinaryExpr.Opcode.Add, e0, e1); // accumulate first two operands.
-                                      } else {
-                                        Contract.Assert(op == BinaryExpr.Opcode.Eq || op == BinaryExpr.Opcode.Neq);
-                                        e = new TernaryExpr(x, op == BinaryExpr.Opcode.Eq ? TernaryExpr.Opcode.PrefixEqOp : TernaryExpr.Opcode.PrefixNeqOp, k, e0, e1);
-                                      }
-                                   .)
-    {                              (. if (chain == null) {
-                                        chain = new List<Expression>();
-                                        ops = new List<BinaryExpr.Opcode>();
-                                        prefixLimits = new List<Expression>();
-                                        chain.Add(e0);  ops.Add(op);  prefixLimits.Add(k);  chain.Add(e1);
-                                        switch (op) {
-                                          case BinaryExpr.Opcode.Eq:
-                                            kind = 0;  break;
-                                          case BinaryExpr.Opcode.Neq:
-                                            kind = 0;  hasSeenNeq = true;  break;
-                                          case BinaryExpr.Opcode.Lt:
-                                          case BinaryExpr.Opcode.Le:
-                                            kind = 1;  break;
-                                          case BinaryExpr.Opcode.Gt:
-                                          case BinaryExpr.Opcode.Ge:
-                                            kind = 2;  break;
-                                          case BinaryExpr.Opcode.Disjoint:
-                                            kind = 4;  break;
-                                          default:
-                                            kind = 3;  break;
-                                        }
-                                      }
-                                      e0 = e1;
-                                   .)
-      RelOp<out x, out op, out k>  (. switch (op) {
-                                        case BinaryExpr.Opcode.Eq:
-                                          if (kind != 0 && kind != 1 && kind != 2) { SemErr(x, "chaining not allowed from the previous operator"); }
-                                          break;
-                                        case BinaryExpr.Opcode.Neq:
-                                          if (hasSeenNeq) { SemErr(x, "a chain cannot have more than one != operator"); }
-                                          if (kind != 0 && kind != 1 && kind != 2) { SemErr(x, "this operator cannot continue this chain"); }
-                                          hasSeenNeq = true;  break;
-                                        case BinaryExpr.Opcode.Lt:
-                                        case BinaryExpr.Opcode.Le:
-                                          if (kind == 0) { kind = 1; }
-                                          else if (kind != 1) { SemErr(x, "this operator chain cannot continue with an ascending operator"); }
-                                          break;
-                                        case BinaryExpr.Opcode.Gt:
-                                        case BinaryExpr.Opcode.Ge:
-                                          if (kind == 0) { kind = 2; }
-                                          else if (kind != 2) { SemErr(x, "this operator chain cannot continue with a descending operator"); }
-                                          break;
-                                        case BinaryExpr.Opcode.Disjoint:
-                                          if (kind != 4) { SemErr(x, "can only chain disjoint (!!) with itself."); kind = 3; }
-                                          break;
-                                        default:
-                                          SemErr(x, "this operator cannot be part of a chain");
-                                          kind = 3;  break;
-                                      }
-                                   .)
-      Term<out e1, allowSemi>      (. ops.Add(op); prefixLimits.Add(k); chain.Add(e1);
-                                      if (k != null) {
-                                        Contract.Assert(op == BinaryExpr.Opcode.Eq || op == BinaryExpr.Opcode.Neq);
-                                        e = new TernaryExpr(x, op == BinaryExpr.Opcode.Eq ? TernaryExpr.Opcode.PrefixEqOp : TernaryExpr.Opcode.PrefixNeqOp, k, e0, e1);
-                                      } else if (op == BinaryExpr.Opcode.Disjoint) {
-                                        e = new BinaryExpr(x, BinaryExpr.Opcode.And, e, new BinaryExpr(x, op, acc, e1));
-                                        acc = new BinaryExpr(x, BinaryExpr.Opcode.Add, acc, e1); //e0 has already been added.
-                                      } else {
-                                        e = new BinaryExpr(x, BinaryExpr.Opcode.And, e, new BinaryExpr(x, op, e0, e1));
-                                      }
-                                   .)
-    }
-  ]
-  (. if (chain != null) {
-       e = new ChainingExpression(firstOpTok, chain, ops, prefixLimits, e);
-     }
-  .)
-  .
-RelOp<out IToken/*!*/ x, out BinaryExpr.Opcode op, out Expression k>
-= (. Contract.Ensures(Contract.ValueAtReturn(out x) != null);
-     x = Token.NoToken;  op = BinaryExpr.Opcode.Add/*(dummy)*/;
-     IToken y;
-     k = null;
-  .)
-  ( "=="           (. x = t;  op = BinaryExpr.Opcode.Eq; .)
-    [ "#" "[" Expression<out k, true> "]" ]
-  | "<"            (. x = t;  op = BinaryExpr.Opcode.Lt; .)
-  | ">"            (. x = t;  op = BinaryExpr.Opcode.Gt; .)
-  | "<="           (. x = t;  op = BinaryExpr.Opcode.Le; .)
-  | ">="           (. x = t;  op = BinaryExpr.Opcode.Ge; .)
-  | "!="           (. x = t;  op = BinaryExpr.Opcode.Neq; .)
-    [ "#" "[" Expression<out k, true> "]" ]
-  | "in"           (. x = t;  op = BinaryExpr.Opcode.In; .)
-  | notIn          (. x = t;  op = BinaryExpr.Opcode.NotIn; .)
-  | /* The next operator is "!!", but we have to scan it as two "!", since the scanner is gready 
-       so if "!!" is a valid token, we won't be able to scan it as two "!" when needed: */
-    "!"            (. x = t;  y = Token.NoToken; .)
-    [ "!"          (. y = t; .)
-    ]              (. if (y == Token.NoToken) {
-                        SemErr(x, "invalid RelOp");
-                      } else if (y.pos != x.pos + 1) {
-                        SemErr(x, "invalid RelOp (perhaps you intended \"!!\" with no intervening whitespace?)");
-                      } else {
-                        x.val = "!!";
-                        op = BinaryExpr.Opcode.Disjoint;
-                      }
-                   .)
-  | '\u2260'       (. x = t;  op = BinaryExpr.Opcode.Neq; .)
-  | '\u2264'       (. x = t;  op = BinaryExpr.Opcode.Le; .)
-  | '\u2265'       (. x = t;  op = BinaryExpr.Opcode.Ge; .)
-  )
-  .
-/*------------------------------------------------------------------------*/
-Term<out Expression e0, bool allowSemi>
-= (. Contract.Ensures(Contract.ValueAtReturn(out e0) != null); IToken/*!*/ x;  Expression/*!*/ e1;  BinaryExpr.Opcode op; .)
-  Factor<out e0, allowSemi>
-  { AddOp<out x, out op>
-    Factor<out e1, allowSemi>            (. e0 = new BinaryExpr(x, op, e0, e1); .)
-  }
-  .
-AddOp<out IToken x, out BinaryExpr.Opcode op>
-= (. Contract.Ensures(Contract.ValueAtReturn(out x) != null); x = Token.NoToken;  op=BinaryExpr.Opcode.Add/*(dummy)*/; .)
-  ( "+"            (. x = t;  op = BinaryExpr.Opcode.Add; .)
-  | "-"            (. x = t;  op = BinaryExpr.Opcode.Sub; .)
-  )
-  .
-/*------------------------------------------------------------------------*/
-Factor<out Expression e0, bool allowSemi>
-= (. Contract.Ensures(Contract.ValueAtReturn(out e0) != null); IToken/*!*/ x;  Expression/*!*/ e1;  BinaryExpr.Opcode op; .)
-  UnaryExpression<out e0, allowSemi>
-  { MulOp<out x, out op>
-    UnaryExpression<out e1, allowSemi>              (. e0 = new BinaryExpr(x, op, e0, e1); .)
-  }
-  .
-MulOp<out IToken x, out BinaryExpr.Opcode op>
-= (. Contract.Ensures(Contract.ValueAtReturn(out x) != null); x = Token.NoToken;  op = BinaryExpr.Opcode.Add/*(dummy)*/; .)
-  ( "*"            (. x = t;  op = BinaryExpr.Opcode.Mul; .)
-  | "/"            (. x = t;  op = BinaryExpr.Opcode.Div; .)
-  | "%"            (. x = t;  op = BinaryExpr.Opcode.Mod; .)
-  )
-  .
-/*------------------------------------------------------------------------*/
-UnaryExpression<out Expression e, bool allowSemi>
-= (. Contract.Ensures(Contract.ValueAtReturn(out e) != null); IToken/*!*/ x;  e = dummyExpr; .)
-  ( "-"                                        (. x = t; .)
-    UnaryExpression<out e, allowSemi>          (. e = new NegationExpression(x, e); .)
-  | NegOp                                      (. x = t; .)
-    UnaryExpression<out e, allowSemi>          (. e = new UnaryExpr(x, UnaryExpr.Opcode.Not, e); .)
-  | EndlessExpression<out e, allowSemi>   /* these have no further suffix */
-  | DottedIdentifiersAndFunction<out e>
-    { Suffix<ref e> }
-  | DisplayExpr<out e>
-    { Suffix<ref e> }
-  | MultiSetExpr<out e>
-    { Suffix<ref e> }
-  | "map"                                      (. x = t; .)
-    ( MapDisplayExpr<x, out e>
-      { Suffix<ref e> }
-    | MapComprehensionExpr<x, out e, allowSemi>
-    | (. SemErr("map must be followed by literal in brackets or comprehension."); .)
-    )
-  | ConstAtomExpression<out e>
-    { Suffix<ref e> }
-  )
-  .
-Lhs<out Expression e>
-= (. e = dummyExpr;  // the assignment is to please the compiler, the dummy value to satisfy contracts in the event of a parse error
-  .)
-  ( DottedIdentifiersAndFunction<out e>
-    { Suffix<ref e> }
-  | ConstAtomExpression<out e>
-    Suffix<ref e>
-    { Suffix<ref e> }
-  )
-  .
-NegOp = "!" | '\u00ac'.
-/* A ConstAtomExpression is never an l-value.  Also, a ConstAtomExpression is never followed by
- * an open paren (but could very well have a suffix that starts with a period or a square bracket).
- * (The "Also..." part may change if expressions in Dafny could yield functions.)
- */
-ConstAtomExpression<out Expression e>
-= (. Contract.Ensures(Contract.ValueAtReturn(out e) != null);
-     IToken/*!*/ x;  BigInteger n;   Basetypes.BigDec d;
-     e = dummyExpr;
-  .)
-  ( "false"                                    (. e = new LiteralExpr(t, false); .)
-  | "true"                                     (. e = new LiteralExpr(t, true); .)
-  | "null"                                     (. e = new LiteralExpr(t); .)
-  | Nat<out n>                                 (. e = new LiteralExpr(t, n); .)
-  | Dec<out d>                                 (. e = new LiteralExpr(t, d); .)
-  | "this"                                     (. e = new ThisExpr(t); .)
-  | "fresh"                                    (. x = t; .)
-    "(" Expression<out e, true> ")"            (. e = new FreshExpr(x, e); .)
-  | "old"                                      (. x = t; .)
-    "(" Expression<out e, true> ")"            (. e = new OldExpr(x, e); .)
-  | "|"                                        (. x = t; .)
-      Expression<out e, true>                  (. e = new UnaryExpr(x, UnaryExpr.Opcode.SeqLength, e); .)
-    "|"
-  | "("                                        (. x = t; .)
-      Expression<out e, true>                  (. e = new ParensExpression(x, e); .)
-    ")"
-  | "real"									   (. x = t; .)
-    "("										   (. IToken openParen = t; .)
-	Expression<out e, true> 
-	")"										   (. IToken classTok = new Token(t.line, t.col); classTok.val = "Real";
-											      IToken fnTok = new Token(t.line, t.col); fnTok.val = "IntToReal";
-											      //e = new IdentifierSequence(new List<IToken>() { classTok, fnTok }, openParen, new List<Expression/*!*/>() { e }); 
-												  e = new FunctionCallExpr(x, "IntToReal", new StaticReceiverExpr(x, theBuiltIns.RealClass), openParen, new List<Expression/*!*/>() { e });
-												.)
-  | "int"									   (. x = t; .)
-    "("										   (. IToken openParen = t; .)
-	Expression<out e, true> 
-	")"										   (. IToken classTok = new Token(t.line, t.col); classTok.val = "Real";
-											      IToken fnTok = new Token(t.line, t.col); fnTok.val = "RealToInt";
-											      //e = new IdentifierSequence(new List<IToken>() { classTok, fnTok }, openParen, new List<Expression/*!*/>() { e }); 
-												  e = new FunctionCallExpr(x, "RealToInt", new StaticReceiverExpr(x, theBuiltIns.RealClass), openParen, new List<Expression/*!*/>() { e });
-												.)
-  )
-  .
-DisplayExpr<out Expression e>
-= (. Contract.Ensures(Contract.ValueAtReturn(out e) != null);
-     IToken/*!*/ x = null;  List<Expression/*!*/>/*!*/ elements;
-     e = dummyExpr;
-  .)
-  ( "{"                                        (. x = t;  elements = new List<Expression/*!*/>(); .)
-      [ Expressions<elements> ]                (. e = new SetDisplayExpr(x, elements);.)
-    "}"
-  | "["                                        (. x = t;  elements = new List<Expression/*!*/>(); .)
-      [ Expressions<elements> ]                (. e = new SeqDisplayExpr(x, elements); .)
-    "]"
-  )
-  .
-MultiSetExpr<out Expression e>
-= (. Contract.Ensures(Contract.ValueAtReturn(out e) != null);
-     IToken/*!*/ x = null;  List<Expression/*!*/>/*!*/ elements;
-     e = dummyExpr;
-  .)
-  "multiset"                                   (. x = t; .)
-  ( "{"                                        (. elements = new List<Expression/*!*/>(); .)
-      [ Expressions<elements> ]                (. e = new MultiSetDisplayExpr(x, elements);.)
-    "}"
-  | "("                                        (. x = t;  elements = new List<Expression/*!*/>(); .)
-      Expression<out e, true>                  (. e = new MultiSetFormingExpr(x, e); .)
-    ")"
-  | (. SemErr("multiset must be followed by multiset literal or expression to coerce in parentheses."); .)
-  )
-  .
-MapDisplayExpr<IToken/*!*/ mapToken, out Expression e>
-= (. Contract.Ensures(Contract.ValueAtReturn(out e) != null);
-     List<ExpressionPair/*!*/>/*!*/ elements= new List<ExpressionPair/*!*/>() ;
-     e = dummyExpr;
-  .)
-  "["
-    [ MapLiteralExpressions<out elements> ]  (. e = new MapDisplayExpr(mapToken, elements);.)
-  "]"
-  .
-MapLiteralExpressions<.out List<ExpressionPair> elements.>
-= (. Expression/*!*/ d, r;
-     elements = new List<ExpressionPair/*!*/>(); .)
-  Expression<out d, true> ":=" Expression<out r, true>       (. elements.Add(new ExpressionPair(d,r)); .)
-  { "," Expression<out d, true> ":=" Expression<out r, true> (. elements.Add(new ExpressionPair(d,r)); .)
-  }
-  .
-MapComprehensionExpr<IToken mapToken, out Expression e, bool allowSemi>
-= (. Contract.Ensures(Contract.ValueAtReturn(out e) != null);
-     BoundVar bv;
-     List<BoundVar> bvars = new List<BoundVar>();
-     Expression range = null;
-     Expression body;
-  .)
-  IdentTypeOptional<out bv>                    (. bvars.Add(bv); .)
-  [ "|" Expression<out range, true> ]
-  QSep
-  Expression<out body, allowSemi>
-  (. e = new MapComprehension(mapToken, bvars, range ?? new LiteralExpr(mapToken, true), body);
-  .)
-  .
-EndlessExpression<out Expression e, bool allowSemi>
-= (. IToken/*!*/ x;
-     Expression e0, e1;
-     Statement s;
-     e = dummyExpr;
-  .)
-  ( "if"                            (. x = t; .)
-    Expression<out e, true>
-    "then" Expression<out e0, true>
-    "else" Expression<out e1, allowSemi>       (. e = new ITEExpr(x, e, e0, e1); .)
-  | MatchExpression<out e, allowSemi>
-  | QuantifierGuts<out e, allowSemi>
-  | ComprehensionExpr<out e, allowSemi>
-  | StmtInExpr<out s>
-    Expression<out e, allowSemi>               (. e = new StmtExpr(s.Tok, s, e); .)
-  | LetExpr<out e, allowSemi>
-  | NamedExpr<out e, allowSemi>
-  )
-  .
-
-StmtInExpr<out Statement s>
-= (. s = dummyStmt; .)
-  ( AssertStmt<out s>
-  | AssumeStmt<out s>
-  | CalcStmt<out s>
-  )
-  .
-
-LetExpr<out Expression e, bool allowSemi>
-= (. IToken x = null;
-     bool isGhost = false;
-     var letLHSs = new List<CasePattern>();
-     var letRHSs = new List<Expression>();
-     CasePattern pat;
-     bool exact = true;
-     e = dummyExpr;
-  .)
-    [ "ghost"                       (. isGhost = true;  x = t; .)
-    ]
-    "var"                           (. if (!isGhost) { x = t; } .)
-    CasePattern<out pat>            (. if (isGhost) { pat.Vars.Iter(bv => bv.IsGhost = true); }
-                                       letLHSs.Add(pat);
-                                    .)
-    { "," CasePattern<out pat>      (. if (isGhost) { pat.Vars.Iter(bv => bv.IsGhost = true); }
-                                       letLHSs.Add(pat);
-                                    .)
-    }
-    ( ":="
-    | ":|"                          (. exact = false;
-                                       foreach (var lhs in letLHSs) {
-                                         if (lhs.Arguments != null) {
-                                           SemErr(lhs.tok, "LHS of let-such-that expression must be variables, not general patterns");
-                                         }
-                                       }
-                                    .)
-    )
-    Expression<out e, false>        (. letRHSs.Add(e); .)
-    { "," Expression<out e, false>  (. letRHSs.Add(e); .)
-    }
-    ";"
-    Expression<out e, allowSemi>    (. e = new LetExpr(x, letLHSs, letRHSs, e, exact); .)
-  .
-
-NamedExpr<out Expression e, bool allowSemi>
-= (. IToken/*!*/ x, d;
-     e = dummyExpr;
-     Expression expr;
-  .)
-    "label"                          (. x = t; .)
-    NoUSIdent<out d>
-    ":"
-    Expression<out e, allowSemi>     (. expr = e;
-                                        e = new NamedExpr(x, d.val, expr); .)
-  .
-
-MatchExpression<out Expression e, bool allowSemi>
-= (. Contract.Ensures(Contract.ValueAtReturn(out e) != null); IToken/*!*/ x;  MatchCaseExpr/*!*/ c;
-     List<MatchCaseExpr/*!*/> cases = new List<MatchCaseExpr/*!*/>();
-  .)
-  "match"                     (. x = t; .)
-  Expression<out e, allowSemi>
-  /* Note: The following gives rise to a '"case" is start & successor of deletable structure' error,
-     but it's okay, because we want this closer match expression to bind as much as possible--use
-     parens around it to limit its scope. */
-  { CaseExpression<out c, allowSemi>     (. cases.Add(c); .)
-  }
-  (. e = new MatchExpr(x, e, cases); .)
-  .
-CaseExpression<out MatchCaseExpr c, bool allowSemi>
-= (. Contract.Ensures(Contract.ValueAtReturn(out c) != null); IToken/*!*/ x, id;
-     List<BoundVar/*!*/> arguments = new List<BoundVar/*!*/>();
-     BoundVar/*!*/ bv;
-     Expression/*!*/ body;
-  .)
-  "case"                      (. x = t; .)
-  Ident<out id>
-  [ "("
-    IdentTypeOptional<out bv>        (. arguments.Add(bv); .)
-    { "," IdentTypeOptional<out bv>  (. arguments.Add(bv); .)
-    }
-  ")" ]
-  "=>"
-  Expression<out body, allowSemi>    (. c = new MatchCaseExpr(x, id.val, arguments, body); .)
-  .
-CasePattern<out CasePattern pat>
-= (. IToken id;  List<CasePattern> arguments;
-     BoundVar bv;
-     pat = null;
-  .)
-  ( IF(IsIdentParen())
-    Ident<out id>
-    "("                                (. arguments = new List<CasePattern>(); .)
-      [ CasePattern<out pat>           (. arguments.Add(pat); .)
-        { "," CasePattern<out pat>     (. arguments.Add(pat); .)
-        }
-      ]
-    ")"                                (. pat = new CasePattern(id, id.val, arguments); .)
-
-  | IdentTypeOptional<out bv>          (. // This could be a BoundVar of a parameter-less constructor and we may not know until resolution.
-                                          // Nevertheless, we do put the "bv" into the CasePattern here (even though it will get thrown out
-                                          // later if resolution finds the CasePattern to denote a parameter-less constructor), because this
-                                          // (in particular, bv.IsGhost) is the place where a LetExpr records whether or not the "ghost"
-                                          // keyword was used in the declaration.
-                                          pat = new CasePattern(bv.tok, bv); 
-                                       .)
-  )
-  
-  .
-/*------------------------------------------------------------------------*/
-DottedIdentifiersAndFunction<out Expression e>
-= (. IToken id, idPrime;  IToken openParen = null;
-     List<Expression> args = null;
-     List<IToken> idents = new List<IToken>();
-  .)
-  Ident<out id>                              (. idents.Add(id); .)
-  { IdentOrDigitsSuffix<out id, out idPrime> (. idents.Add(id);
-                                                if (idPrime != null) { idents.Add(idPrime); id = idPrime; }
-                                              .)
-  }
-  [                                     (. args = new List<Expression>(); .)
-    [ "#"                               (. id.val = id.val + "#";  Expression k; .)
-      "[" Expression<out k, true> "]"   (. args.Add(k); .)
-    ]
-    "("                                 (. openParen = t; .)
-      [ Expressions<args> ]
-    ")"
-  ]
-  (. e = new IdentifierSequence(idents, openParen, args); .)
-  .
-Suffix<ref Expression e>
-= (. Contract.Requires(e != null); Contract.Ensures(e!=null); IToken/*!*/ id, x;  List<Expression/*!*/>/*!*/ args;
-     Expression e0 = null;  Expression e1 = null;  Expression/*!*/ ee;  bool anyDots = false; List<Expression> multipleLengths = null; bool takeRest = false;
-     List<Expression> multipleIndices = null;
-     bool func = false;
-  .)
-  ( IdentOrDigitsSuffix<out id, out x>         (. if (x != null) {
-                                                    // process id as a Suffix in its own right
-                                                    e = new ExprDotName(id, e, id.val);
-                                                    id = x;  // move to the next Suffix
-                                                  }
-                                               .)
-    [                                          (. args = new List<Expression/*!*/>();  func = true; .)
-      [ "#"                                    (. id.val = id.val + "#";  Expression k; .)
-        "[" Expression<out k, true> "]"        (. args.Add(k); .)
-      ]
-      "("                                      (. IToken openParen = t; .)
-        [ Expressions<args> ]
-      ")"                                      (. e = new FunctionCallExpr(id, id.val, e, openParen, args); .)
-    ]                                          (. if (!func) { e = new ExprDotName(id, e, id.val); } .)
-  | "["                                        (. x = t; .)
-      ( Expression<out ee, true>               (. e0 = ee; .)
-        ( ".."                                 (. anyDots = true; .)
-          [ Expression<out ee, true>           (. e1 = ee; .)
-          ]
-        | ":="
-          Expression<out ee, true>             (. e1 = ee; .)
-        | { ":"                                (. if (multipleLengths == null) {
-                                                    multipleLengths = new List<Expression>();
-                                                    multipleLengths.Add(e0);
-                                                  }
-                                                  takeRest = true;                                                  
-                                               .)
-            [Expression<out ee, true>          (. multipleLengths.Add(ee); 
-                                                  takeRest = false;
-                                               .)
-            ]
-          }
-        | { "," Expression<out ee, true>       (. if (multipleIndices == null) {
-                                                    multipleIndices = new List<Expression>();
-                                                    multipleIndices.Add(e0);
-                                                  }
-                                                  multipleIndices.Add(ee);
-                                               .)
-          }
-        )
-      | ".."                                   (. anyDots = true; .)
-        [ Expression<out ee, true>             (. e1 = ee; .)
-        ]
-      )
-      (. if (multipleIndices != null) {
-           e = new MultiSelectExpr(x, e, multipleIndices);
-           // make sure an array class with this dimensionality exists
-           UserDefinedType tmp = theBuiltIns.ArrayType(x, multipleIndices.Count, new IntType(), true);
-         } else {
-           if (!anyDots && e0 == null) {
-             /* a parsing error occurred */
-             e0 = dummyExpr;
-           }
-           Contract.Assert(anyDots || e0 != null);
-           if (anyDots) {
-             //Contract.Assert(e0 != null || e1 != null);
-             e = new SeqSelectExpr(x, false, e, e0, e1);
-           } else if (multipleLengths != null || takeRest) {
-             Expression prev = new LiteralExpr(x, 0);
-             List<Expression> seqs = new List<Expression>();
-             if (multipleLengths != null)
-             {
-               foreach (var len in multipleLengths)
-               {
-                 var end = new BinaryExpr(x, BinaryExpr.Opcode.Add, prev, len);
-                 seqs.Add(new SeqSelectExpr(x, false, e, prev, end));
-                 prev = end;
-               }
-             }
-             if (takeRest)
-             {
-               seqs.Add(new SeqSelectExpr(x, false, e, prev, null));
-             }
-             e = new SeqDisplayExpr(x, seqs);
-           } else if (e1 == null) {
-             Contract.Assert(e0 != null);
-             e = new SeqSelectExpr(x, true, e, e0, null);
-           } else {
-             Contract.Assert(e0 != null);
-             e = new SeqUpdateExpr(x, e, e0, e1);
-           }
-         }
-      .)
-    "]"
-  )
-  .
-/*------------------------------------------------------------------------*/
-QuantifierGuts<out Expression q, bool allowSemi>
-= (. Contract.Ensures(Contract.ValueAtReturn(out q) != null); IToken/*!*/ x = Token.NoToken;
-     bool univ = false;
-     List<BoundVar/*!*/> bvars;
-     Attributes attrs;
-     Expression range;
-     Expression/*!*/ body;
-  .)
-  ( Forall                                     (. x = t;  univ = true; .)
-  | Exists                                     (. x = t; .)
-  )
-  QuantifierDomain<out bvars, out attrs, out range>
-  QSep
-  Expression<out body, allowSemi>
-  (. if (univ) {
-       q = new ForallExpr(x, bvars, range, body, attrs);
-     } else {
-       q = new ExistsExpr(x, bvars, range, body, attrs);
-     }
-  .)
-  .
-
-Forall = "forall" | '\u2200'.
-Exists = "exists" | '\u2203'.
-QSep = "::" | '\u2022'.
-
-QuantifierDomain<.out List<BoundVar> bvars, out Attributes attrs, out Expression range.>
-= (.
-     bvars = new List<BoundVar>();
-     BoundVar/*!*/ bv;
-     attrs = null;
-     range = null;
-  .)
-  IdentTypeOptional<out bv>                    (. bvars.Add(bv); .)
-  { ","
-    IdentTypeOptional<out bv>                  (. bvars.Add(bv); .)
-  }
-  { IF(IsAttribute()) Attribute<ref attrs> }
-  [ "|"
-    Expression<out range, true>
-  ]
-  .
-
-ComprehensionExpr<out Expression q, bool allowSemi>
-= (. Contract.Ensures(Contract.ValueAtReturn(out q) != null);
-     IToken x = Token.NoToken;
-     BoundVar bv;
-     List<BoundVar/*!*/> bvars = new List<BoundVar>();
-     Expression range;
-     Expression body = null;
-  .)
-  "set"                                        (. x = t; .)
-  IdentTypeOptional<out bv>                    (. bvars.Add(bv); .)
-  { ","
-    IdentTypeOptional<out bv>                  (. bvars.Add(bv); .)
-  }
-  "|" Expression<out range, allowSemi>
-  [
-    QSep
-    Expression<out body, allowSemi>
-  ]
-  (. if (body == null && bvars.Count != 1) { SemErr(t, "a set comprehension with more than one bound variable must have a term expression"); }
-     q = new SetComprehension(x, bvars, range, body);
-  .)
-  .
-Expressions<.List<Expression/*!*/>/*!*/ args.>
-= (. Contract.Requires(cce.NonNullElements(args)); Expression/*!*/ e; .)
-  Expression<out e, true>                      (. args.Add(e); .)
-  { "," Expression<out e, true>                (. args.Add(e); .)
-  }
-  .
-/*------------------------------------------------------------------------*/
-Attribute<ref Attributes attrs>
-= "{"
-    AttributeBody<ref attrs>
-  "}"
-  .
-AttributeBody<ref Attributes attrs>
-= (. string aName;
-     List<Attributes.Argument/*!*/> aArgs = new List<Attributes.Argument/*!*/>();
-     Attributes.Argument/*!*/ aArg;
-  .)
-  ":" ident                            (. aName = t.val; .)
-  [ AttributeArg<out aArg, true>       (. aArgs.Add(aArg); .)
-    { "," AttributeArg<out aArg, true> (. aArgs.Add(aArg); .)
-    }
-  ]                                    (. attrs = new Attributes(aName, aArgs, attrs); .)
-  .
-AttributeArg<out Attributes.Argument arg, bool allowSemi>
-= (. Contract.Ensures(Contract.ValueAtReturn(out arg) != null); Expression/*!*/ e;  arg = dummyAttrArg; .)
-  ( string                             (. arg = new Attributes.Argument(t, t.val.Substring(1, t.val.Length-2)); .)
-  | Expression<out e, allowSemi>       (. arg = new Attributes.Argument(t, e); .)
-  )
-  .
-/*------------------------------------------------------------------------*/
-Ident<out IToken/*!*/ x>
-= (. Contract.Ensures(Contract.ValueAtReturn(out x) != null); .)
-  ident            (. x = t; .)
-  .
-// Identifier or sequence of digits
-// Parse one of the following:
-//      . ident
-//      . digits
-//      . digits . digits
-// In the first two cases, x returns as the token for the ident/digits and y returns as null.
-// In the third case, x and y return as the tokens for the first and second digits.
-// This parser production solves a problem where the scanner might parse a real number instead
-// of stopping at the decimal point.
-IdentOrDigitsSuffix<out IToken x, out IToken y>
-= (. Contract.Ensures(Contract.ValueAtReturn(out x) != null);
-     x = Token.NoToken;
-     y = null;
-  .)
-  "."
-  ( ident          (. x = t; .)
-  | digits         (. x = t; .)
-  | decimaldigits  (. x = t;
-                      int exponent = x.val.IndexOf('e');
-                      if (0 <= exponent) {
-                        // this is not a legal field/destructor name
-                        SemErr(x, "invalid IdentOrDigitsSuffix");
-                      } else {
-                        int dot = x.val.IndexOf('.');
-                        if (0 <= dot) {
-                          y = new Token();
-                          y.pos = x.pos + dot + 1;
-                          y.val = x.val.Substring(dot + 1);
-                          x.val = x.val.Substring(0, dot);
-                          y.col = x.col + dot + 1;
-                          y.line = x.line;
-                          y.filename = x.filename;
-                          y.kind = x.kind;
-                        }
-                      }
-                   .)
-  )
-  .
-// Identifier, disallowing leading underscores
-NoUSIdent<out IToken/*!*/ x>
-= (. Contract.Ensures(Contract.ValueAtReturn(out x) != null); .)
-  ident            (. x = t; 
-                      if (x.val.StartsWith("_")) {
-                        SemErr("cannot declare identifier beginning with underscore");
-                      }
-                   .)
-  .
-
-// Identifier, disallowing leading underscores, except possibly the "wildcard" identifier "_"
-WildIdent<out IToken/*!*/ x, bool allowWildcardId>
-= (. Contract.Ensures(Contract.ValueAtReturn(out x) != null); .)
-  ident            (. x = t; 
-                      if (x.val.StartsWith("_")) {
-                        if (allowWildcardId && x.val.Length == 1) {
-                          t.val = "_v" + anonymousIds++;
-                        } else {
-                          SemErr("cannot declare identifier beginning with underscore");
-                        }
-                      }
-                   .)
-  .
-
-Nat<out BigInteger n>
-= (. n = BigInteger.Zero; .)
-  (digits
-    (. try {
-         n = BigInteger.Parse(t.val);
-       } catch (System.FormatException) {
-         SemErr("incorrectly formatted number");
-         n = BigInteger.Zero;
-       }
-    .)
-   |hexdigits 
-    (. try {
-         // note: leading 0 required when parsing positive hex numbers
-         n = BigInteger.Parse("0" + t.val.Substring(2), System.Globalization.NumberStyles.HexNumber);
-       } catch (System.FormatException) {
-         SemErr("incorrectly formatted number");
-         n = BigInteger.Zero;
-       }
-    .)
-   )
-  .
-Dec<out Basetypes.BigDec d>
-= (. d = Basetypes.BigDec.ZERO; .)
-  (decimaldigits
-    (. try {
-         d = Basetypes.BigDec.FromString(t.val);
-       } catch (System.FormatException) {
-         SemErr("incorrectly formatted number");
-         d = Basetypes.BigDec.ZERO;
-       }
-    .)   
-  )
-  .
-END Dafny.
+	/*-----------------------------------------------------------------------------
+//
+// Copyright (C) Microsoft Corporation.  All Rights Reserved.
+//
+//-----------------------------------------------------------------------------*/
+/*---------------------------------------------------------------------------
+// Dafny
+// Rustan Leino, first created 25 January 2008
+//--------------------------------------------------------------------------*/
+using System.Collections.Generic;
+using System.Numerics;
+using Microsoft.Boogie;
+using System.IO;
+using System.Text;
+COMPILER Dafny
+/*--------------------------------------------------------------------------*/
+readonly Expression/*!*/ dummyExpr;
+readonly AssignmentRhs/*!*/ dummyRhs;
+readonly FrameExpression/*!*/ dummyFrameExpr;
+readonly Statement/*!*/ dummyStmt;
+readonly Attributes.Argument/*!*/ dummyAttrArg;
+readonly ModuleDecl theModule;
+readonly BuiltIns theBuiltIns;
+readonly bool theVerifyThisFile;
+int anonymousIds = 0;
+
+struct MemberModifiers {
+  public bool IsGhost;
+  public bool IsStatic;
+}
+
+///<summary>
+/// Parses top-level things (modules, classes, datatypes, class members) from "filename"
+/// and appends them in appropriate form to "module".
+/// Returns the number of parsing errors encountered.
+/// Note: first initialize the Scanner.
+///</summary>
+public static int Parse (string/*!*/ filename, ModuleDecl module, BuiltIns builtIns, Errors/*!*/ errors, bool verifyThisFile=true) /* throws System.IO.IOException */ {
+  Contract.Requires(filename != null);
+  Contract.Requires(module != null);
+  string s;
+  if (filename == "stdin.dfy") {
+    s = Microsoft.Boogie.ParserHelper.Fill(System.Console.In, new List<string>());
+    return Parse(s, filename, module, builtIns, errors, verifyThisFile);
+  } else {
+    using (System.IO.StreamReader reader = new System.IO.StreamReader(filename)) {
+      s = Microsoft.Boogie.ParserHelper.Fill(reader, new List<string>());
+      return Parse(s, filename, module, builtIns, errors, verifyThisFile);
+    }
+  }
+}
+///<summary>
+/// Parses top-level things (modules, classes, datatypes, class members)
+/// and appends them in appropriate form to "module".
+/// Returns the number of parsing errors encountered.
+/// Note: first initialize the Scanner.
+///</summary>
+public static int Parse (string/*!*/ s, string/*!*/ filename, ModuleDecl module, BuiltIns builtIns, bool verifyThisFile=true) {
+  Contract.Requires(s != null);
+  Contract.Requires(filename != null);
+  Contract.Requires(module != null);
+  Errors errors = new Errors();
+  return Parse(s, filename, module, builtIns, errors, verifyThisFile);
+}
+///<summary>
+/// Parses top-level things (modules, classes, datatypes, class members)
+/// and appends them in appropriate form to "module".
+/// Returns the number of parsing errors encountered.
+/// Note: first initialize the Scanner with the given Errors sink.
+///</summary>
+public static int Parse (string/*!*/ s, string/*!*/ filename, ModuleDecl module, BuiltIns builtIns,
+                         Errors/*!*/ errors, bool verifyThisFile=true) {
+  Contract.Requires(s != null);
+  Contract.Requires(filename != null);
+  Contract.Requires(module != null);
+  Contract.Requires(errors != null);
+  byte[]/*!*/ buffer = cce.NonNull( UTF8Encoding.Default.GetBytes(s));
+  MemoryStream ms = new MemoryStream(buffer,false);
+  Scanner scanner = new Scanner(ms, errors, filename);
+  Parser parser = new Parser(scanner, errors, module, builtIns, verifyThisFile);
+  parser.Parse();
+  return parser.errors.count;
+}
+public Parser(Scanner/*!*/ scanner, Errors/*!*/ errors, ModuleDecl module, BuiltIns builtIns, bool verifyThisFile=true) 
+  : this(scanner, errors)  // the real work
+{
+  // initialize readonly fields
+  dummyExpr = new LiteralExpr(Token.NoToken);
+  dummyRhs = new ExprRhs(dummyExpr, null);
+  dummyFrameExpr = new FrameExpression(dummyExpr.tok, dummyExpr, null);
+  dummyStmt = new ReturnStmt(Token.NoToken, Token.NoToken, null);
+  dummyAttrArg = new Attributes.Argument(Token.NoToken, "dummyAttrArg");
+  theModule = module;
+  theBuiltIns = builtIns;
+  theVerifyThisFile = verifyThisFile;
+}
+
+bool IsAttribute() {
+  Token x = scanner.Peek();
+  return la.kind == _lbrace && x.kind == _colon;
+}
+
+bool IsAlternative() {
+  Token x = scanner.Peek();
+  return la.kind == _lbrace && x.val == "case";
+}
+
+bool IsLoopSpec() {
+  return la.val == "invariant" | la.val == "decreases" | la.val == "modifies";
+}
+
+bool IsLoopSpecOrAlternative() {
+  Token x = scanner.Peek();
+  return IsLoopSpec() || (la.kind == _lbrace && x.val == "case");
+}
+
+bool IsParenStar() {
+  scanner.ResetPeek();
+  Token x = scanner.Peek();
+  return la.kind == _openparen && x.kind == _star;
+}
+
+bool IsIdentParen() {
+  Token x = scanner.Peek();
+  return la.kind == _ident && x.kind == _openparen;
+}
+
+bool SemiFollowsCall(bool allowSemi, Expression e) {
+  return allowSemi && la.kind == _semi &&
+    (e is FunctionCallExpr ||
+     (e is IdentifierSequence && ((IdentifierSequence)e).OpenParen != null));
+}
+/*--------------------------------------------------------------------------*/
+CHARACTERS
+  letter = "ABCDEFGHIJKLMNOPQRSTUVWXYZabcdefghijklmnopqrstuvwxyz".
+  digit = "0123456789".
+  posDigit = "123456789".
+  hexdigit = "0123456789ABCDEFabcdef".
+  special = "'_?\\".
+  glyph = "`~!@#$%^&*()-_=+[{]}|;:',<.>/?\\".
+  cr        = '\r'.
+  lf        = '\n'.
+  tab       = '\t'.
+  space = ' '.
+  quote = '"'.
+  nondigit = letter + special.
+  idchar = nondigit + digit.
+  nonidchar = ANY - idchar.
+  nonquote = letter + digit + space + glyph.
+  /* exclude the characters in 'array' */
+  nondigitMinusA = nondigit - 'a'.
+  idcharMinusA = idchar - 'a'.
+  idcharMinusR = idchar - 'r'.
+  idcharMinusY = idchar - 'y'.
+  idcharMinusPosDigit = idchar - posDigit.
+/*------------------------------------------------------------------------*/
+TOKENS
+  ident =  nondigitMinusA {idchar}            /* if char 0 is not an 'a', then anything else is fine */
+        |  'a' [ idcharMinusR {idchar} ]      /* if char 0 is an 'a', then either there is no char 1 or char 1 is not an 'r' */
+        |  'a' 'r' [ idcharMinusR {idchar} ]  /* etc. */
+        |  'a' 'r' 'r' [ idcharMinusA {idchar} ]
+        |  'a' 'r' 'r' 'a' [ idcharMinusY {idchar} ]
+        |  'a' 'r' 'r' 'a' 'y' idcharMinusPosDigit {idchar}
+        |  'a' 'r' 'r' 'a' 'y' posDigit {idchar} nondigit {idchar}.
+  digits = digit {digit}.
+  hexdigits = "0x" hexdigit {hexdigit}.
+  decimaldigits = digit {digit} '.' digit {digit}.
+  arrayToken = "array" [posDigit {digit}].
+  string = quote {nonquote} quote.
+  colon = ':'.
+  semi = ';'.
+  lbrace = '{'.
+  rbrace = '}'.
+  openparen = '('.
+  star = '*'.
+  notIn = "!in" CONTEXT (nonidchar).
+COMMENTS FROM "/*" TO "*/" NESTED
+COMMENTS FROM "//" TO lf
+IGNORE cr + lf + tab
+/*------------------------------------------------------------------------*/
+PRODUCTIONS
+Dafny
+= (. ClassDecl/*!*/ c; DatatypeDecl/*!*/ dt; ArbitraryTypeDecl at; IteratorDecl iter;
+     List<MemberDecl/*!*/> membersDefaultClass = new List<MemberDecl/*!*/>();
+     ModuleDecl submodule;
+     // to support multiple files, create a default module only if theModule is null
+     DefaultModuleDecl defaultModule = (DefaultModuleDecl)((LiteralModuleDecl)theModule).ModuleDef;
+     // theModule should be a DefaultModuleDecl (actually, the singular DefaultModuleDecl)
+     Contract.Assert(defaultModule != null);
+  .)
+  { "include" string                            (. {
+                                                    string parsedFile = t.filename;
+                                                    string includedFile = t.val.Substring(1, t.val.Length - 2);
+                                                    if (!Path.IsPathRooted(includedFile)) {
+                                                      string basePath = Path.GetDirectoryName(parsedFile);
+                                                      includedFile = Path.GetFullPath(Path.Combine(basePath, includedFile));
+                                                    } 
+                                                    defaultModule.Includes.Add(new Include(t, includedFile)); 
+                                                   }
+                                                .) 
+  }
+  { SubModuleDecl<defaultModule, out submodule> (. defaultModule.TopLevelDecls.Add(submodule); .)
+  | ClassDecl<defaultModule, out c>             (. defaultModule.TopLevelDecls.Add(c); .)
+  | DatatypeDecl<defaultModule, out dt>         (. defaultModule.TopLevelDecls.Add(dt); .)
+  | ArbitraryTypeDecl<defaultModule, out at>    (. defaultModule.TopLevelDecls.Add(at); .)
+  | IteratorDecl<defaultModule, out iter>       (. defaultModule.TopLevelDecls.Add(iter); .)
+
+  | ClassMemberDecl<membersDefaultClass, false>
+  }
+  (. // find the default class in the default module, then append membersDefaultClass to its member list
+     DefaultClassDecl defaultClass = null;
+     foreach (TopLevelDecl topleveldecl in defaultModule.TopLevelDecls) {
+       defaultClass = topleveldecl as DefaultClassDecl;
+       if (defaultClass != null) {
+         defaultClass.Members.AddRange(membersDefaultClass);
+         break;
+       }
+     }
+     if (defaultClass == null) { // create the default class here, because it wasn't found
+       defaultClass = new DefaultClassDecl(defaultModule, membersDefaultClass);
+       defaultModule.TopLevelDecls.Add(defaultClass);
+     } .)
+  EOF
+  .
+SubModuleDecl<ModuleDefinition parent, out ModuleDecl submodule>
+= (. ClassDecl/*!*/ c; DatatypeDecl/*!*/ dt; ArbitraryTypeDecl at; IteratorDecl iter;
+     Attributes attrs = null;  IToken/*!*/ id; 
+     List<MemberDecl/*!*/> namedModuleDefaultClassMembers = new List<MemberDecl>();;
+     List<IToken> idRefined = null, idPath = null, idAssignment = null;
+     ModuleDefinition module;
+     ModuleDecl sm;
+     submodule = null; // appease compiler
+     bool isAbstract = false;
+     bool opened = false;
+  .)
+  ( [ "abstract"  (. isAbstract = true; .) ]
+    "module"
+    { Attribute<ref attrs> }
+    NoUSIdent<out id>                          
+    
+      [ "refines" QualifiedName<out idRefined> ] (. module = new ModuleDefinition(id, id.val, isAbstract, false, idRefined == null ? null : idRefined, parent, attrs, false); .)
+       "{"                                       (. module.BodyStartTok = t; .)
+        { SubModuleDecl<module, out sm>                (. module.TopLevelDecls.Add(sm); .)
+        | ClassDecl<module, out c>                     (. module.TopLevelDecls.Add(c); .)
+        | DatatypeDecl<module, out dt>                 (. module.TopLevelDecls.Add(dt); .)
+        | ArbitraryTypeDecl<module, out at>            (. module.TopLevelDecls.Add(at); .)
+        | IteratorDecl<module, out iter>               (. module.TopLevelDecls.Add(iter); .)
+        | ClassMemberDecl<namedModuleDefaultClassMembers, false>
+        }
+      "}"                                  (. module.BodyEndTok = t;
+                                              module.TopLevelDecls.Add(new DefaultClassDecl(module, namedModuleDefaultClassMembers));
+                                              submodule = new LiteralModuleDecl(module, parent); .)
+  | 
+    "import" ["opened" (.opened = true;.)]
+    NoUSIdent<out id> 
+    [ "=" QualifiedName<out idPath>
+      (. submodule = new AliasModuleDecl(idPath, id, parent, opened); .)
+    | "as" QualifiedName<out idPath>  ["default" QualifiedName<out idAssignment> ]
+      (. submodule = new ModuleFacadeDecl(idPath, id, parent, idAssignment, opened); .)
+    ]
+    [ SYNC ";" 
+        // This semi-colon used to be required, but it seems silly to have it.
+        // To stage the transition toward not having it at all, let's make it optional for now.  Then,
+        // in a next big version of Dafny, including the following warning message:
+        //     (. errors.Warning(t, "the semi-colon that used to terminate a sub-module declaration has been deprecated; in the new syntax, just leave off the semi-colon"); .)
+        // And in a version after that, don't allow the semi-colon at all.
+    ]
+    (. if (submodule == null) {
+         idPath = new List<IToken>();
+         idPath.Add(id);
+         submodule = new AliasModuleDecl(idPath, id, parent, opened);
+       }
+    .)
+  )
+.
+
+QualifiedName<.out List<IToken> ids.>
+= (. IToken id; IToken idPrime; ids = new List<IToken>(); .)
+  Ident<out id>                               (. ids.Add(id); .)
+  { IdentOrDigitsSuffix<out id, out idPrime>  (. ids.Add(id);
+                                                 if (idPrime != null) { ids.Add(idPrime); }
+                                              .)
+  }
+  .
+
+ClassDecl<ModuleDefinition/*!*/ module, out ClassDecl/*!*/ c>
+= (. Contract.Requires(module != null);
+     Contract.Ensures(Contract.ValueAtReturn(out c) != null);
+     IToken/*!*/ id;
+     Attributes attrs = null;
+     List<TypeParameter/*!*/> typeArgs = new List<TypeParameter/*!*/>();
+     List<MemberDecl/*!*/> members = new List<MemberDecl/*!*/>();
+     IToken bodyStart;
+  .)
+  SYNC
+  "class"
+  { Attribute<ref attrs> }
+  NoUSIdent<out id>
+  [ GenericParameters<typeArgs> ]
+  "{"                                            (. bodyStart = t; .)
+  { ClassMemberDecl<members, true>
+  }
+  "}"
+  (. c = new ClassDecl(id, id.val, module, typeArgs, members, attrs);
+     c.BodyStartTok = bodyStart;
+     c.BodyEndTok = t;
+  .)
+  .
+ClassMemberDecl<.List<MemberDecl/*!*/>/*!*/ mm, bool allowConstructors.>
+= (. Contract.Requires(cce.NonNullElements(mm));
+     Method/*!*/ m;
+     Function/*!*/ f;
+     MemberModifiers mmod = new MemberModifiers();
+  .)
+  { "ghost"                                (. mmod.IsGhost = true; .)
+  | "static"                               (. mmod.IsStatic = true; .)
+  }
+  ( FieldDecl<mmod, mm>
+  | FunctionDecl<mmod, out f>                   (. mm.Add(f); .)
+  | MethodDecl<mmod, allowConstructors, out m>  (. mm.Add(m); .)
+  )
+  .
+DatatypeDecl<ModuleDefinition/*!*/ module, out DatatypeDecl/*!*/ dt>
+= (. Contract.Requires(module != null);
+     Contract.Ensures(Contract.ValueAtReturn(out dt)!=null);
+     IToken/*!*/ id;
+     Attributes attrs = null;
+     List<TypeParameter/*!*/> typeArgs = new List<TypeParameter/*!*/>();
+     List<DatatypeCtor/*!*/> ctors = new List<DatatypeCtor/*!*/>();
+     IToken bodyStart = Token.NoToken;  // dummy assignment
+     bool co = false;
+  .)
+  SYNC
+  ( "datatype"
+  | "codatatype"     (. co = true; .)
+  )
+  { Attribute<ref attrs> }
+  NoUSIdent<out id>
+  [ GenericParameters<typeArgs> ]
+  "="                                      (. bodyStart = t; .)
+  DatatypeMemberDecl<ctors>
+  { "|" DatatypeMemberDecl<ctors> }
+  [ SYNC ";" 
+      // This semi-colon used to be required, but it seems silly to have it.
+      // To stage the transition toward not having it at all, let's make it optional for now.  Then,
+      // in a next big version of Dafny, including the following warning message:
+      //     (. errors.Warning(t, "the semi-colon that used to terminate a (co)datatype declaration has been deprecated; in the new syntax, just leave off the semi-colon"); .)
+      // And in a version after that, don't allow the semi-colon at all.
+  ]
+  (. if (co) {
+       dt = new CoDatatypeDecl(id, id.val, module, typeArgs, ctors, attrs);
+     } else {
+       dt = new IndDatatypeDecl(id, id.val, module, typeArgs, ctors, attrs);
+     }
+     dt.BodyStartTok = bodyStart;
+     dt.BodyEndTok = t;
+  .)
+  .
+DatatypeMemberDecl<.List<DatatypeCtor/*!*/>/*!*/ ctors.>
+= (. Contract.Requires(cce.NonNullElements(ctors));
+     Attributes attrs = null;
+     IToken/*!*/ id;
+     List<Formal/*!*/> formals = new List<Formal/*!*/>();
+  .)
+  { Attribute<ref attrs> }
+  NoUSIdent<out id>
+  [ FormalsOptionalIds<formals> ]
+  (. ctors.Add(new DatatypeCtor(id, id.val, formals, attrs)); .)
+  .
+FieldDecl<.MemberModifiers mmod, List<MemberDecl/*!*/>/*!*/ mm.>
+= (. Contract.Requires(cce.NonNullElements(mm));
+     Attributes attrs = null;
+     IToken/*!*/ id;  Type/*!*/ ty;
+  .)
+  SYNC
+  "var"
+  (. if (mmod.IsStatic) { SemErr(t, "fields cannot be declared 'static'"); }
+  .)
+  { Attribute<ref attrs> }
+  FIdentType<out id, out ty>                        (. mm.Add(new Field(id, id.val, mmod.IsGhost, ty, attrs)); .)
+  { "," FIdentType<out id, out ty>                  (. mm.Add(new Field(id, id.val, mmod.IsGhost, ty, attrs)); .)
+  }
+  SYNC ";"
+  .
+ArbitraryTypeDecl<ModuleDefinition/*!*/ module, out ArbitraryTypeDecl at>
+= (. IToken/*!*/ id;
+     Attributes attrs = null;
+     var eqSupport = TypeParameter.EqualitySupportValue.Unspecified;
+  .)
+  "type"
+  { Attribute<ref attrs> }
+  NoUSIdent<out id>
+  [ "(" "==" ")"               (. eqSupport = TypeParameter.EqualitySupportValue.Required; .)
+  ]                            (. at = new ArbitraryTypeDecl(id, id.val, module, eqSupport, attrs); .)
+  [ SYNC ";" 
+      // This semi-colon used to be required, but it seems silly to have it.
+      // To stage the transition toward not having it at all, let's make it optional for now.  Then,
+      // in a next big version of Dafny, including the following warning message:
+      //     (. errors.Warning(t, "the semi-colon that used to terminate an arbitrary-type declaration has been deprecated; in the new syntax, just leave off the semi-colon"); .)
+      // And in a version after that, don't allow the semi-colon at all.
+  ]
+  .
+GIdentType<bool allowGhostKeyword, out IToken/*!*/ id, out Type/*!*/ ty, out bool isGhost>
+/* isGhost always returns as false if allowGhostKeyword is false */
+= (. Contract.Ensures(Contract.ValueAtReturn(out id)!=null);
+     Contract.Ensures(Contract.ValueAtReturn(out ty)!=null);
+     isGhost = false; .)
+  [ "ghost"                    (. if (allowGhostKeyword) { isGhost = true; } else { SemErr(t, "formal cannot be declared 'ghost' in this context"); } .)
+  ]
+  IdentType<out id, out ty, true>
+  .
+FIdentType<out IToken/*!*/ id, out Type/*!*/ ty>
+= (.Contract.Ensures(Contract.ValueAtReturn(out id) != null); Contract.Ensures(Contract.ValueAtReturn(out ty) != null);
+    id = Token.NoToken;
+  .)
+  ( WildIdent<out id, false>
+  | digits         (. id = t; .)
+  )
+  ":"
+  Type<out ty>
+  .
+IdentType<out IToken/*!*/ id, out Type/*!*/ ty, bool allowWildcardId>
+= (.Contract.Ensures(Contract.ValueAtReturn(out id) != null); Contract.Ensures(Contract.ValueAtReturn(out ty) != null);.)
+  WildIdent<out id, allowWildcardId>
+  ":"
+  Type<out ty>
+  .
+LocalIdentTypeOptional<out LocalVariable var, bool isGhost>
+= (. IToken id;  Type ty;  Type optType = null;
+  .)
+  WildIdent<out id, true>
+  [ ":" Type<out ty>             (. optType = ty; .)
+  ]
+  (. var = new LocalVariable(id, id, id.val, optType == null ? new InferredTypeProxy() : optType, isGhost); .)
+  .
+IdentTypeOptional<out BoundVar var>
+= (. Contract.Ensures(Contract.ValueAtReturn(out var) != null);
+     IToken id;  Type ty;  Type optType = null;
+  .)
+  WildIdent<out id, true>
+  [ ":" Type<out ty>             (. optType = ty; .)
+  ]
+  (. var = new BoundVar(id, id.val, optType == null ? new InferredTypeProxy() : optType); .)
+  .
+TypeIdentOptional<out IToken/*!*/ id, out string/*!*/ identName, out Type/*!*/ ty, out bool isGhost>
+= (.Contract.Ensures(Contract.ValueAtReturn(out id)!=null);
+     Contract.Ensures(Contract.ValueAtReturn(out ty)!=null);
+     Contract.Ensures(Contract.ValueAtReturn(out identName)!=null);
+     string name = null; id = Token.NoToken; ty = new BoolType()/*dummy*/; isGhost = false; .)
+  [ "ghost"                            (. isGhost = true; .)
+  ]
+  ( TypeAndToken<out id, out ty>
+    [ ":"
+      (. /* try to convert ty to an identifier */
+         UserDefinedType udt = ty as UserDefinedType;
+         if (udt != null && udt.TypeArgs.Count == 0) {
+           name = udt.Name;
+         } else {
+           SemErr(id, "invalid formal-parameter name in datatype constructor");
+         }
+      .)
+      Type<out ty>
+    ]
+  | digits         (. id = t; name = id.val;.)
+    ":"
+    Type<out ty>
+  )
+  (. if (name != null) {
+       identName = name;
+     } else {
+       identName = "#" + anonymousIds++;
+     }
+  .)
+  .
+/*------------------------------------------------------------------------*/
+IteratorDecl<ModuleDefinition module, out IteratorDecl/*!*/ iter>
+= (. Contract.Ensures(Contract.ValueAtReturn(out iter) != null);
+     IToken/*!*/ id;
+     Attributes attrs = null;
+     List<TypeParameter/*!*/>/*!*/ typeArgs = new List<TypeParameter/*!*/>();
+     IToken openParen;
+     List<Formal/*!*/> ins = new List<Formal/*!*/>();
+     List<Formal/*!*/> outs = new List<Formal/*!*/>();
+     List<FrameExpression/*!*/> reads = new List<FrameExpression/*!*/>();
+     List<FrameExpression/*!*/> mod = new List<FrameExpression/*!*/>();
+     List<Expression/*!*/> decreases = new List<Expression>();
+     List<MaybeFreeExpression/*!*/> req = new List<MaybeFreeExpression/*!*/>();
+     List<MaybeFreeExpression/*!*/> ens = new List<MaybeFreeExpression/*!*/>();
+     List<MaybeFreeExpression/*!*/> yieldReq = new List<MaybeFreeExpression/*!*/>();
+     List<MaybeFreeExpression/*!*/> yieldEns = new List<MaybeFreeExpression/*!*/>();
+     List<Expression/*!*/> dec = new List<Expression/*!*/>();
+     Attributes readsAttrs = null;
+     Attributes modAttrs = null;
+     Attributes decrAttrs = null;
+     BlockStmt body = null;
+     IToken signatureEllipsis = null;
+     IToken bodyStart = Token.NoToken;
+     IToken bodyEnd = Token.NoToken;
+  .)
+  SYNC
+  "iterator"
+  { Attribute<ref attrs> }
+  NoUSIdent<out id>
+  (
+    [ GenericParameters<typeArgs> ]
+    Formals<true, true, ins, out openParen>
+    [ ( "yields"
+      | "returns"           (. SemErr(t, "iterators don't have a 'returns' clause; did you mean 'yields'?"); .)
+      )
+      Formals<false, true, outs, out openParen>
+    ]
+  | "..."                                       (. signatureEllipsis = t; openParen = Token.NoToken; .)
+  )
+  { IteratorSpec<reads, mod, decreases, req, ens, yieldReq, yieldEns, ref readsAttrs, ref modAttrs, ref decrAttrs> }
+  [ BlockStmt<out body, out bodyStart, out bodyEnd>
+  ]
+  (. iter = new IteratorDecl(id, id.val, module, typeArgs, ins, outs,
+                             new Specification<FrameExpression>(reads, readsAttrs),
+                             new Specification<FrameExpression>(mod, modAttrs),
+                             new Specification<Expression>(decreases, decrAttrs),
+                             req, ens, yieldReq, yieldEns,
+                             body, attrs, signatureEllipsis);
+     iter.BodyStartTok = bodyStart;
+     iter.BodyEndTok = bodyEnd;
+ .)
+  .
+/*------------------------------------------------------------------------*/
+GenericParameters<.List<TypeParameter/*!*/>/*!*/ typeArgs.>
+= (. Contract.Requires(cce.NonNullElements(typeArgs));
+     IToken/*!*/ id;
+     TypeParameter.EqualitySupportValue eqSupport;
+  .)
+  "<"
+  NoUSIdent<out id>          (. eqSupport = TypeParameter.EqualitySupportValue.Unspecified; .)
+  [ "(" "==" ")"             (. eqSupport = TypeParameter.EqualitySupportValue.Required; .)
+    ]                        (. typeArgs.Add(new TypeParameter(id, id.val, eqSupport)); .)
+  { "," NoUSIdent<out id>    (. eqSupport = TypeParameter.EqualitySupportValue.Unspecified; .)
+    [ "(" "==" ")"           (. eqSupport = TypeParameter.EqualitySupportValue.Required; .)
+    ]                        (. typeArgs.Add(new TypeParameter(id, id.val, eqSupport)); .)
+  }
+  ">"
+  .
+/*------------------------------------------------------------------------*/
+MethodDecl<MemberModifiers mmod, bool allowConstructor, out Method/*!*/ m>
+= (. Contract.Ensures(Contract.ValueAtReturn(out m) !=null);
+     IToken/*!*/ id = Token.NoToken;
+     bool hasName = false;  IToken keywordToken;
+     Attributes attrs = null;
+     List<TypeParameter/*!*/>/*!*/ typeArgs = new List<TypeParameter/*!*/>();
+     IToken openParen;
+     List<Formal/*!*/> ins = new List<Formal/*!*/>();
+     List<Formal/*!*/> outs = new List<Formal/*!*/>();
+     List<MaybeFreeExpression/*!*/> req = new List<MaybeFreeExpression/*!*/>();
+     List<FrameExpression/*!*/> mod = new List<FrameExpression/*!*/>();
+     List<MaybeFreeExpression/*!*/> ens = new List<MaybeFreeExpression/*!*/>();
+     List<Expression/*!*/> dec = new List<Expression/*!*/>();
+     Attributes decAttrs = null;
+     Attributes modAttrs = null;
+     BlockStmt body = null;
+     bool isLemma = false;
+     bool isConstructor = false;
+     bool isCoLemma = false;
+     IToken signatureEllipsis = null;
+     IToken bodyStart = Token.NoToken;
+     IToken bodyEnd = Token.NoToken;
+  .)
+  SYNC
+  ( "method"
+  | "lemma"                         (. isLemma = true; .)
+  | "colemma"                       (. isCoLemma = true; .)
+  | "comethod"                      (. isCoLemma = true;
+                                       errors.Warning(t, "the 'comethod' keyword has been deprecated; it has been renamed to 'colemma'");
+                                    .)
+  | "constructor"                   (. if (allowConstructor) {
+                                         isConstructor = true;
+                                       } else {
+                                         SemErr(t, "constructors are only allowed in classes");
+                                       }
+                                    .)
+  )                                 (. keywordToken = t; .)
+  (. if (isLemma) {
+       if (mmod.IsGhost) {
+         SemErr(t, "lemmas cannot be declared 'ghost' (they are automatically 'ghost')");
+       }
+     } else if (isConstructor) {
+       if (mmod.IsGhost) {
+         SemErr(t, "constructors cannot be declared 'ghost'");
+       }
+       if (mmod.IsStatic) {
+         SemErr(t, "constructors cannot be declared 'static'");
+       }
+     } else if (isCoLemma) {
+       if (mmod.IsGhost) {
+         SemErr(t, "colemmas cannot be declared 'ghost' (they are automatically 'ghost')");
+       }
+     }
+  .)
+  { Attribute<ref attrs> }
+  [ NoUSIdent<out id>               (. hasName = true; .)
+  ]
+  (. if (!hasName) {
+       id = keywordToken;
+       if (!isConstructor) {
+         SemErr(la, "a method must be given a name (expecting identifier)");
+       }
+     }
+  .)
+  (
+    [ GenericParameters<typeArgs> ]
+    Formals<true, !mmod.IsGhost, ins, out openParen>
+    [ "returns"                                 (. if (isConstructor) { SemErr(t, "constructors cannot have out-parameters"); } .)
+      Formals<false, !mmod.IsGhost, outs, out openParen>
+    ]
+  | "..."                                       (. signatureEllipsis = t; openParen = Token.NoToken; .)
+  )
+  { MethodSpec<req, mod, ens, dec, ref decAttrs, ref modAttrs> }
+  [ BlockStmt<out body, out bodyStart, out bodyEnd>
+  ]
+  (. 
+     if (!theVerifyThisFile) {
+       body = null;
+       
+        List<Attributes.Argument/*!*/> args = new List<Attributes.Argument/*!*/>();
+        Attributes.Argument/*!*/ anArg;
+        anArg = new Attributes.Argument(id, new LiteralExpr(t, false));
+        args.Add(anArg);
+        attrs = new Attributes("verify", args, attrs);
+     }
+
+     if (Attributes.Contains(attrs, "axiom") && !mmod.IsGhost && !isLemma) {
+        SemErr(t, "only ghost methods can have the :axiom attribute");
+     }
+
+     if (DafnyOptions.O.DisallowSoundnessCheating && body == null && ens.Count > 0 && !Attributes.Contains(attrs, "axiom")) {
+        SemErr(t, "a method with an ensures clause must have a body, unless given the :axiom attribute");
+     }
+
+     if (isConstructor) {
+       m = new Constructor(id, hasName ? id.val : "_ctor", typeArgs, ins,
+                           req, new Specification<FrameExpression>(mod, modAttrs), ens, new Specification<Expression>(dec, decAttrs), body, attrs, signatureEllipsis);
+     } else if (isCoLemma) {
+       m = new CoLemma(id, id.val, mmod.IsStatic, typeArgs, ins, outs,
+                       req, new Specification<FrameExpression>(mod, modAttrs), ens, new Specification<Expression>(dec, decAttrs), body, attrs, signatureEllipsis);
+     } else if (isLemma) {
+       m = new Lemma(id, id.val, mmod.IsStatic, typeArgs, ins, outs,
+                     req, new Specification<FrameExpression>(mod, modAttrs), ens, new Specification<Expression>(dec, decAttrs), body, attrs, signatureEllipsis);
+     } else {
+       m = new Method(id, id.val, mmod.IsStatic, mmod.IsGhost, typeArgs, ins, outs,
+                      req, new Specification<FrameExpression>(mod, modAttrs), ens, new Specification<Expression>(dec, decAttrs), body, attrs, signatureEllipsis);
+     }
+     m.BodyStartTok = bodyStart;
+     m.BodyEndTok = bodyEnd;
+ .)
+  .
+MethodSpec<.List<MaybeFreeExpression/*!*/>/*!*/ req, List<FrameExpression/*!*/>/*!*/ mod, List<MaybeFreeExpression/*!*/>/*!*/ ens,
+           List<Expression/*!*/>/*!*/ decreases, ref Attributes decAttrs, ref Attributes modAttrs.>
+= (. Contract.Requires(cce.NonNullElements(req)); Contract.Requires(cce.NonNullElements(mod)); Contract.Requires(cce.NonNullElements(ens)); Contract.Requires(cce.NonNullElements(decreases));
+     Expression/*!*/ e;  FrameExpression/*!*/ fe;  bool isFree = false; Attributes ensAttrs = null;
+  .)
+  SYNC
+  ( "modifies" { IF(IsAttribute()) Attribute<ref modAttrs> }
+               [ FrameExpression<out fe>                     (. mod.Add(fe); .)
+                 { "," FrameExpression<out fe>               (. mod.Add(fe); .)
+                 }
+               ] SYNC ";"
+  | [ "free"                                                 (. isFree = true; .)
+    ]
+    ( "requires" Expression<out e, false> SYNC ";"           (. req.Add(new MaybeFreeExpression(e, isFree)); .)
+    | "ensures"
+      { IF(IsAttribute()) Attribute<ref ensAttrs> }
+      Expression<out e, false> SYNC ";"                      (. ens.Add(new MaybeFreeExpression(e, isFree, ensAttrs)); .)
+    )
+  | "decreases" { IF(IsAttribute()) Attribute<ref decAttrs> } DecreasesList<decreases, true> SYNC ";"
+  )
+  .
+IteratorSpec<.List<FrameExpression/*!*/>/*!*/ reads, List<FrameExpression/*!*/>/*!*/ mod, List<Expression/*!*/> decreases,
+              List<MaybeFreeExpression/*!*/>/*!*/ req, List<MaybeFreeExpression/*!*/>/*!*/ ens,
+              List<MaybeFreeExpression/*!*/>/*!*/ yieldReq, List<MaybeFreeExpression/*!*/>/*!*/ yieldEns,
+              ref Attributes readsAttrs, ref Attributes modAttrs, ref Attributes decrAttrs.>
+= (. Expression/*!*/ e; FrameExpression/*!*/ fe; bool isFree = false; bool isYield = false; Attributes ensAttrs = null;
+  .)
+  SYNC
+  ( "reads"    { IF(IsAttribute()) Attribute<ref readsAttrs> }
+               [ FrameExpression<out fe>                     (. reads.Add(fe); .)
+                 { "," FrameExpression<out fe>               (. reads.Add(fe); .)
+                 }
+               ] SYNC ";"
+  | "modifies" { IF(IsAttribute()) Attribute<ref modAttrs> }
+               [ FrameExpression<out fe>                     (. mod.Add(fe); .)
+                 { "," FrameExpression<out fe>               (. mod.Add(fe); .)
+                 }
+               ] SYNC ";"
+  | [ "free"                                                 (. isFree = true; .)
+    ]
+    [ "yield"                                                (. isYield = true; .)
+    ]
+    ( "requires" Expression<out e, false> SYNC ";"           (. if (isYield) {
+                                                                  yieldReq.Add(new MaybeFreeExpression(e, isFree));
+                                                                } else {
+                                                                  req.Add(new MaybeFreeExpression(e, isFree));
+                                                                }
+                                                             .)
+    | "ensures" { IF(IsAttribute()) Attribute<ref ensAttrs> }
+      Expression<out e, false> SYNC ";"                      (. if (isYield) {
+                                                                  yieldEns.Add(new MaybeFreeExpression(e, isFree, ensAttrs));
+                                                                } else {
+                                                                  ens.Add(new MaybeFreeExpression(e, isFree, ensAttrs));
+                                                                }
+                                                             .)
+    )
+  | "decreases" { IF(IsAttribute()) Attribute<ref decrAttrs> } DecreasesList<decreases, false> SYNC ";"
+  )
+  .
+Formals<.bool incoming, bool allowGhostKeyword, List<Formal/*!*/>/*!*/ formals, out IToken openParen.>
+= (. Contract.Requires(cce.NonNullElements(formals)); IToken/*!*/ id;  Type/*!*/ ty;  bool isGhost; .)
+  "("                                                                  (. openParen = t; .)
+  [
+    GIdentType<allowGhostKeyword, out id, out ty, out isGhost>         (. formals.Add(new Formal(id, id.val, ty, incoming, isGhost)); .)
+    { "," GIdentType<allowGhostKeyword, out id, out ty, out isGhost>   (. formals.Add(new Formal(id, id.val, ty, incoming, isGhost)); .)
+    }
+  ]
+  ")"
+  .
+FormalsOptionalIds<.List<Formal/*!*/>/*!*/ formals.>
+= (. Contract.Requires(cce.NonNullElements(formals)); IToken/*!*/ id;  Type/*!*/ ty;  string/*!*/ name;  bool isGhost; .)
+  "("
+  [
+    TypeIdentOptional<out id, out name, out ty, out isGhost>        (. formals.Add(new Formal(id, name, ty, true, isGhost)); .)
+    { "," TypeIdentOptional<out id, out name, out ty, out isGhost>  (. formals.Add(new Formal(id, name, ty, true, isGhost)); .)
+    }
+  ]
+  ")"
+  .
+/*------------------------------------------------------------------------*/
+Type<out Type/*!*/ ty>
+= (. Contract.Ensures(Contract.ValueAtReturn(out ty) != null); IToken/*!*/ tok; .)
+  TypeAndToken<out tok, out ty>
+  .
+TypeAndToken<out IToken/*!*/ tok, out Type/*!*/ ty>
+= (. Contract.Ensures(Contract.ValueAtReturn(out tok)!=null); Contract.Ensures(Contract.ValueAtReturn(out ty) != null); tok = Token.NoToken;  ty = new BoolType();  /*keep compiler happy*/
+     List<Type/*!*/>/*!*/ gt;
+  .)
+  ( "bool"                          (. tok = t; .)
+  | "nat"                           (. tok = t;  ty = new NatType(); .)
+  | "int"                           (. tok = t;  ty = new IntType(); .)
+  | "real"                          (. tok = t;  ty = new RealType(); .)
+  | "set"                           (. tok = t;  gt = new List<Type/*!*/>(); .)
+    [ GenericInstantiation<gt> ]    (. if (gt.Count > 1) {
+                                         SemErr("set type expects only one type argument");
+                                       }
+                                       ty = new SetType(gt.Count == 1 ? gt[0] : null);
+                                    .)
+  | "multiset"                      (. tok = t;  gt = new List<Type/*!*/>(); .)
+    [ GenericInstantiation<gt> ]    (. if (gt.Count > 1) {
+                                         SemErr("multiset type expects only one type argument");
+                                       }
+                                       ty = new MultiSetType(gt.Count == 1 ? gt[0] : null);
+                                    .)
+  | "seq"                           (. tok = t;  gt = new List<Type/*!*/>(); .)
+    [ GenericInstantiation<gt> ]    (. if (gt.Count > 1) {
+                                         SemErr("seq type expects only one type argument");
+                                       }
+                                       ty = new SeqType(gt.Count == 1 ? gt[0] : null);
+                                    .)
+  | "map"                           (. tok = t;  gt = new List<Type/*!*/>(); .)
+    [ GenericInstantiation<gt> ]    (. if (gt.Count == 0) {
+                                         ty = new MapType(null, null);
+                                       } else if (gt.Count != 2) {
+                                         SemErr("map type expects two type arguments");
+                                         ty = new MapType(gt[0], gt.Count == 1 ? new InferredTypeProxy() : gt[1]);
+                                       } else {
+                                         ty = new MapType(gt[0], gt[1]);
+                                       }
+                                    .)
+  | ReferenceType<out tok, out ty>
+  )
+  .
+ReferenceType<out IToken/*!*/ tok, out Type/*!*/ ty>
+= (. Contract.Ensures(Contract.ValueAtReturn(out tok) != null); Contract.Ensures(Contract.ValueAtReturn(out ty) != null);
+     tok = Token.NoToken;  ty = new BoolType();  /*keep compiler happy*/
+     List<Type/*!*/>/*!*/ gt;
+     List<IToken> path;
+  .)
+  ( "object"                        (. tok = t;  ty = new ObjectType(); .)
+  | arrayToken                      (. tok = t;  gt = new List<Type/*!*/>(); .)
+    GenericInstantiation<gt>        (. if (gt.Count != 1) {
+                                         SemErr("array type expects exactly one type argument");
+                                       }
+                                       int dims = 1;
+                                       if (tok.val.Length != 5) {
+                                         dims = int.Parse(tok.val.Substring(5));
+                                       }
+                                       ty = theBuiltIns.ArrayType(tok, dims, gt[0], true);
+                                    .)
+  | Ident<out tok>                  (. gt = new List<Type/*!*/>();
+                                       path = new List<IToken>(); .)
+    {                               (. path.Add(tok); .)
+      "." Ident<out tok>           
+    }
+    [ GenericInstantiation<gt> ]    (. ty = (tok.val == "real") ? (Type)Microsoft.Dafny.Type.Real : new UserDefinedType(tok, tok.val, gt, path); .)
+  )
+  .
+GenericInstantiation<.List<Type/*!*/>/*!*/ gt.>
+= (. Contract.Requires(cce.NonNullElements(gt)); Type/*!*/ ty; .)
+  "<"
+    Type<out ty>                     (. gt.Add(ty); .)
+    { "," Type<out ty>               (. gt.Add(ty); .)
+    }
+  ">"
+  .
+/*------------------------------------------------------------------------*/
+FunctionDecl<MemberModifiers mmod, out Function/*!*/ f>
+= (. Contract.Ensures(Contract.ValueAtReturn(out f)!=null);
+     Attributes attrs = null;
+     IToken/*!*/ id = Token.NoToken;  // to please compiler
+     List<TypeParameter/*!*/> typeArgs = new List<TypeParameter/*!*/>();
+     List<Formal/*!*/> formals = new List<Formal/*!*/>();
+     Type/*!*/ returnType = new BoolType();
+     List<Expression/*!*/> reqs = new List<Expression/*!*/>();
+     List<Expression/*!*/> ens = new List<Expression/*!*/>();
+     List<FrameExpression/*!*/> reads = new List<FrameExpression/*!*/>();
+     List<Expression/*!*/> decreases;
+     Expression body = null;
+     bool isPredicate = false;  bool isCoPredicate = false;
+     bool isFunctionMethod = false;
+     IToken openParen = null;
+     IToken bodyStart = Token.NoToken;
+     IToken bodyEnd = Token.NoToken;
+     IToken signatureEllipsis = null;
+  .)
+  /* ----- function ----- */
+  ( "function"
+    [ "method"                 (. isFunctionMethod = true; .)
+    ]
+    (. if (mmod.IsGhost) { SemErr(t, "functions cannot be declared 'ghost' (they are ghost by default)"); }
+    .)
+    { Attribute<ref attrs> }
+    NoUSIdent<out id>
+    (
+      [ GenericParameters<typeArgs> ]
+      Formals<true, isFunctionMethod, formals, out openParen>
+      ":"
+      Type<out returnType>
+    | "..."                    (. signatureEllipsis = t;
+                                  openParen = Token.NoToken; .)
+    )
+
+  /* ----- predicate ----- */
+  | "predicate"                (. isPredicate = true; .)
+    [ "method"                 (. isFunctionMethod = true; .)
+    ]
+    (. if (mmod.IsGhost) { SemErr(t, "predicates cannot be declared 'ghost' (they are ghost by default)"); }
+    .)
+    { Attribute<ref attrs> }
+    NoUSIdent<out id>
+    (
+      [ GenericParameters<typeArgs> ]
+      [ Formals<true, isFunctionMethod, formals, out openParen>
+        [ ":"                  (. SemErr(t, "predicates do not have an explicitly declared return type; it is always bool"); .)
+        ]
+      ]
+    | "..."                    (. signatureEllipsis = t;
+                                  openParen = Token.NoToken; .)
+    )
+
+  /* ----- copredicate ----- */
+  | "copredicate"              (. isCoPredicate = true; .)
+    (. if (mmod.IsGhost) { SemErr(t, "copredicates cannot be declared 'ghost' (they are ghost by default)"); }
+    .)
+    { Attribute<ref attrs> }
+    NoUSIdent<out id>
+    (
+      [ GenericParameters<typeArgs> ]
+      [ Formals<true, isFunctionMethod, formals, out openParen>
+        [ ":"                  (. SemErr(t, "copredicates do not have an explicitly declared return type; it is always bool"); .)
+        ]
+      ]
+    | "..."                    (. signatureEllipsis = t;
+                                  openParen = Token.NoToken; .)
+    )
+  )
+
+  (. decreases = isCoPredicate ? null : new List<Expression/*!*/>(); .)
+  { FunctionSpec<reqs, reads, ens, decreases> }
+  [ FunctionBody<out body, out bodyStart, out bodyEnd>
+  ]
+  (. if (!theVerifyThisFile) {  // We still need the func bodies, but don't bother verifying their correctness
+        List<Attributes.Argument/*!*/> args = new List<Attributes.Argument/*!*/>();
+        Attributes.Argument/*!*/ anArg;
+        anArg = new Attributes.Argument(id, new LiteralExpr(t, false));
+        args.Add(anArg);
+        attrs = new Attributes("verify", args, attrs);
+     } 
+
+     if (DafnyOptions.O.DisallowSoundnessCheating && body == null && ens.Count > 0 && !Attributes.Contains(attrs, "axiom")) {
+        SemErr(t, "a function with an ensures clause must have a body, unless given the :axiom attribute");
+     }
+
+     if (isPredicate) {
+        f = new Predicate(id, id.val, mmod.IsStatic, !isFunctionMethod, typeArgs, openParen, formals,
+                          reqs, reads, ens, new Specification<Expression>(decreases, null), body, Predicate.BodyOriginKind.OriginalOrInherited, attrs, signatureEllipsis);
+     } else if (isCoPredicate) {
+        f = new CoPredicate(id, id.val, mmod.IsStatic, typeArgs, openParen, formals,
+                          reqs, reads, ens, body, attrs, signatureEllipsis);
+     } else {
+        f = new Function(id, id.val, mmod.IsStatic, !isFunctionMethod, typeArgs, openParen, formals, returnType,
+                         reqs, reads, ens, new Specification<Expression>(decreases, null), body, attrs, signatureEllipsis);
+     }
+     f.BodyStartTok = bodyStart;
+     f.BodyEndTok = bodyEnd;
+  .)
+  .
+FunctionSpec<.List<Expression/*!*/>/*!*/ reqs, List<FrameExpression/*!*/>/*!*/ reads, List<Expression/*!*/>/*!*/ ens, List<Expression/*!*/> decreases.>
+= (. Contract.Requires(cce.NonNullElements(reqs));
+     Contract.Requires(cce.NonNullElements(reads));
+     Contract.Requires(decreases == null || cce.NonNullElements(decreases));
+     Expression/*!*/ e;  FrameExpression/*!*/ fe; .)
+  (
+    SYNC
+    "requires" Expression<out e, false> SYNC ";"     (. reqs.Add(e); .)
+  | "reads" [ PossiblyWildFrameExpression<out fe>              (. reads.Add(fe); .)
+              { "," PossiblyWildFrameExpression<out fe>        (. reads.Add(fe); .)
+              }
+            ] SYNC ";"
+  | "ensures" Expression<out e, false> SYNC ";"      (. ens.Add(e); .)
+  | "decreases"                               (. if (decreases == null) {
+                                                   SemErr(t, "'decreases' clauses are meaningless for copredicates, so they are not allowed");
+                                                   decreases = new List<Expression/*!*/>();
+                                                 }
+                                              .)
+    DecreasesList<decreases, false> SYNC ";"
+  )
+  .
+PossiblyWildExpression<out Expression/*!*/ e>
+= (. Contract.Ensures(Contract.ValueAtReturn(out e)!=null);
+     e = dummyExpr; .)
+  /* A decreases clause on a loop asks that no termination check be performed.
+   * Use of this feature is sound only with respect to partial correctness.
+   */
+  ( "*"                        (. e = new WildcardExpr(t); .)
+  | Expression<out e, false>
+  )
+  .
+PossiblyWildFrameExpression<out FrameExpression/*!*/ fe>
+= (. Contract.Ensures(Contract.ValueAtReturn(out fe) != null); fe = dummyFrameExpr; .)
+  /* A reads clause can list a wildcard, which allows the enclosing function to
+   * read anything.  In many cases, and in particular in all cases where
+   * the function is defined recursively, this makes it next to impossible to make
+   * any use of the function.  Nevertheless, as an experimental feature, the
+   * language allows it (and it is sound).
+   */
+  ( "*"                        (. fe = new FrameExpression(t, new WildcardExpr(t), null); .)
+  | FrameExpression<out fe>
+  )
+  .
+FrameExpression<out FrameExpression/*!*/ fe>
+= (. Contract.Ensures(Contract.ValueAtReturn(out fe) != null);
+     Expression/*!*/ e;
+     IToken/*!*/ id;
+     string fieldName = null;  IToken feTok = null;
+     fe = null;
+  .)
+  (( Expression<out e, false>   (. feTok = e.tok; .)
+     [ "`" Ident<out id>        (. fieldName = id.val;  feTok = id; .)
+     ]
+                                (. fe = new FrameExpression(feTok, e, fieldName); .)
+   )
+  |
+   (  "`" Ident<out id>         (. fieldName = id.val; .)
+                                (. fe = new FrameExpression(id, new ImplicitThisExpr(id), fieldName); .)
+  ))
+  .
+FunctionBody<out Expression/*!*/ e, out IToken bodyStart, out IToken bodyEnd>
+= (. Contract.Ensures(Contract.ValueAtReturn(out e) != null); e = dummyExpr; .)
+  "{"                         (. bodyStart = t; .)
+  Expression<out e, true>
+  "}"                         (. bodyEnd = t; .)
+  .
+/*------------------------------------------------------------------------*/
+BlockStmt<out BlockStmt/*!*/ block, out IToken bodyStart, out IToken bodyEnd>
+= (. Contract.Ensures(Contract.ValueAtReturn(out block) != null);
+     List<Statement/*!*/> body = new List<Statement/*!*/>();
+  .)
+  "{"                                  (. bodyStart = t; .)
+  { Stmt<body>
+  }
+  "}"                                  (. bodyEnd = t;
+                                          block = new BlockStmt(bodyStart, bodyEnd, body); .)
+  .
+Stmt<.List<Statement/*!*/>/*!*/ ss.>
+= (. Statement/*!*/ s;
+  .)
+  OneStmt<out s>                                (. ss.Add(s); .)
+  .
+OneStmt<out Statement/*!*/ s>
+= (. Contract.Ensures(Contract.ValueAtReturn(out s) != null); IToken/*!*/ x;  IToken/*!*/ id;  string label = null;
+     s = dummyStmt;  /* to please the compiler */
+     BlockStmt bs;
+     IToken bodyStart, bodyEnd;
+     int breakCount;
+  .)
+  SYNC
+  ( BlockStmt<out bs, out bodyStart, out bodyEnd>  (. s = bs; .)
+  | AssertStmt<out s>
+  | AssumeStmt<out s>
+  | PrintStmt<out s>
+  | UpdateStmt<out s>
+  | VarDeclStatement<out s>
+  | IfStmt<out s>
+  | WhileStmt<out s>
+  | MatchStmt<out s>
+  | ForallStmt<out s>
+  | CalcStmt<out s>
+  | ModifyStmt<out s>
+  | "label"                            (. x = t; .)
+    NoUSIdent<out id> ":"
+    OneStmt<out s>                     (. s.Labels = new LList<Label>(new Label(x, id.val), s.Labels); .)
+  | "break"                            (. x = t; breakCount = 1; label = null; .)
+    ( NoUSIdent<out id>                    (. label = id.val; .)
+    | { "break"                        (. breakCount++; .)
+      }
+    )
+    SYNC
+    ";"                                (. s = label != null ? new BreakStmt(x, t, label) : new BreakStmt(x, t, breakCount); .)
+  | ReturnStmt<out s>
+  | SkeletonStmt<out s> 
+  )
+  .
+
+SkeletonStmt<out Statement s>
+= (. List<IToken> names = null;
+     List<Expression> exprs = null;
+     IToken tok, dotdotdot, whereTok;
+     Expression e; .)
+  "..."                                (. dotdotdot = t; .)
+  ["where"                             (. names = new List<IToken>(); exprs = new List<Expression>(); whereTok = t;.)
+     Ident<out tok>                    (. names.Add(tok); .)
+     {"," Ident<out tok>               (. names.Add(tok); .)
+     }
+     ":=" 
+     Expression<out e, false>          (. exprs.Add(e); .)
+     {"," Expression<out e, false>     (. exprs.Add(e); .)
+     }
+                                       (. if (exprs.Count != names.Count) {
+                                            SemErr(whereTok, exprs.Count < names.Count ? "not enough expressions" : "too many expressions");
+                                            names = null; exprs = null;
+                                          }
+                                       .) 
+  ]
+  ";"
+  (. s = new SkeletonStatement(dotdotdot, t, names, exprs); .)
+  .
+ReturnStmt<out Statement/*!*/ s>
+= (.
+   IToken returnTok = null;
+   List<AssignmentRhs> rhss = null;
+   AssignmentRhs r;
+   bool isYield = false;
+   .)
+  ( "return"                         (. returnTok = t; .)
+  | "yield"                          (. returnTok = t; isYield = true; .)
+  )
+  [
+      Rhs<out r, null>               (. rhss = new List<AssignmentRhs>(); rhss.Add(r); .)
+      { "," Rhs<out r, null>         (. rhss.Add(r); .)
+        }
+  ]
+  ";"                                (. if (isYield) {
+                                          s = new YieldStmt(returnTok, t, rhss);
+                                        } else {
+                                          s = new ReturnStmt(returnTok, t, rhss);
+                                        }
+                                     .)
+  .
+UpdateStmt<out Statement/*!*/ s>
+= (. List<Expression> lhss = new List<Expression>();
+     List<AssignmentRhs> rhss = new List<AssignmentRhs>();
+     Expression e;  AssignmentRhs r;
+     Expression lhs0;
+     IToken x, endTok = Token.NoToken;
+     Attributes attrs = null;
+     IToken suchThatAssume = null;
+     Expression suchThat = null;
+  .)
+  Lhs<out e>                       (. x = e.tok; .)
+  ( { Attribute<ref attrs> }
+    ";"                            (. endTok = t; rhss.Add(new ExprRhs(e, attrs)); .)
+  |                                (. lhss.Add(e);  lhs0 = e; .)
+    { "," Lhs<out e>               (. lhss.Add(e); .)
+    }
+    ( ":="                         (. x = t; .)
+      Rhs<out r, lhs0>             (. rhss.Add(r); .)
+      { "," Rhs<out r, lhs0>       (. rhss.Add(r); .)
+      }
+    | ":|"                         (. x = t; .)
+      [ "assume"                   (. suchThatAssume = t; .)
+      ]
+      Expression<out suchThat, false>
+    )
+    ";"                            (. endTok = t; .)
+  | ":"                            (. SemErr(t, "invalid statement (did you forget the 'label' keyword?)"); .)
+  )
+  (. if (suchThat != null) {
+       s = new AssignSuchThatStmt(x, endTok, lhss, suchThat, suchThatAssume);
+     } else {
+       if (lhss.Count == 0 && rhss.Count == 0) {
+         s = new BlockStmt(x, endTok, new List<Statement>()); // error, give empty statement
+       } else {
+         s = new UpdateStmt(x, endTok, lhss, rhss);
+       }
+     }
+  .)
+  .
+Rhs<out AssignmentRhs r, Expression receiverForInitCall>
+= (. Contract.Ensures(Contract.ValueAtReturn<AssignmentRhs>(out r) != null);
+     IToken/*!*/ x, newToken;  Expression/*!*/ e;
+     Type ty = null;
+     List<Expression> ee = null;
+     List<Expression> args = null;
+     r = dummyRhs;  // to please compiler
+     Attributes attrs = null;
+  .)
+  ( "new"                              (. newToken = t; .)
+    TypeAndToken<out x, out ty>
+    [ "["                              (. ee = new List<Expression>(); .)
+      Expressions<ee>
+      "]"                              (. // make sure an array class with this dimensionality exists
+                                          UserDefinedType tmp = theBuiltIns.ArrayType(x, ee.Count, new IntType(), true);
+                                       .)
+    |                                  (. x = null; args = new List<Expression/*!*/>(); .)
+      [ "." Ident<out x> ]
+      "("
+        [ Expressions<args> ]
+      ")"
+    ]
+    (. if (ee != null) {
+         r = new TypeRhs(newToken, ty, ee);
+       } else if (args != null) {
+         r = new TypeRhs(newToken, ty, x == null ? null : x.val, receiverForInitCall, args);
+       } else {
+         r = new TypeRhs(newToken, ty);
+       }
+    .)
+  | "*"                                (. r = new HavocRhs(t); .)
+  | Expression<out e, false>           (. r = new ExprRhs(e); .)
+  )
+  { Attribute<ref attrs> }             (. r.Attributes = attrs; .)
+  .
+VarDeclStatement<.out Statement/*!*/ s.>
+= (. IToken x = null, assignTok = null;  bool isGhost = false;
+     LocalVariable d;
+     AssignmentRhs r;  IdentifierExpr lhs0;
+     List<LocalVariable> lhss = new List<LocalVariable>();
+     List<AssignmentRhs> rhss = new List<AssignmentRhs>();
+     IToken suchThatAssume = null;
+     Expression suchThat = null;
+     Attributes attrs = null;
+     IToken endTok;
+  .)
+  [ "ghost"                                 (. isGhost = true;  x = t; .)
+  ]
+  "var"                                     (. if (!isGhost) { x = t; } .)
+  { Attribute<ref attrs> }
+  LocalIdentTypeOptional<out d, isGhost>    (. lhss.Add(d); d.Attributes = attrs; attrs = null; .)
+  { ","
+    { Attribute<ref attrs> }
+    LocalIdentTypeOptional<out d, isGhost>  (. lhss.Add(d); d.Attributes = attrs; attrs = null; .)
+  }
+  [ ":="                           (. assignTok = t;
+                                      lhs0 = new IdentifierExpr(lhss[0].Tok, lhss[0].Name);
+                                   .)
+    Rhs<out r, lhs0>               (. rhss.Add(r); .)
+    { "," Rhs<out r, lhs0>         (. rhss.Add(r); .)
+    }
+  | ":|"                           (. assignTok = t; .)
+    [ "assume"                     (. suchThatAssume = t; .)
+    ]
+    Expression<out suchThat, false>
+  ]
+  ";"                              (. endTok = t; .)
+  (. ConcreteUpdateStatement update;
+     if (suchThat != null) {
+       var ies = new List<Expression>();
+       foreach (var lhs in lhss) {
+         ies.Add(new IdentifierExpr(lhs.Tok, lhs.Name));
+       }
+       update = new AssignSuchThatStmt(assignTok, endTok, ies, suchThat, suchThatAssume);
+     } else if (rhss.Count == 0) {
+       update = null;
+     } else {
+       var ies = new List<Expression>();
+       foreach (var lhs in lhss) {
+         ies.Add(new AutoGhostIdentifierExpr(lhs.Tok, lhs.Name));
+       }
+       update = new UpdateStmt(assignTok, endTok, ies, rhss);
+     }
+     s = new VarDeclStmt(x, endTok, lhss, update);
+  .)
+  .
+IfStmt<out Statement/*!*/ ifStmt>
+= (. Contract.Ensures(Contract.ValueAtReturn(out ifStmt) != null); IToken/*!*/ x;
+     Expression guard = null;  IToken guardEllipsis = null;
+     BlockStmt/*!*/ thn;
+     BlockStmt/*!*/ bs;
+     Statement/*!*/ s;
+     Statement els = null;
+     IToken bodyStart, bodyEnd, endTok;
+     List<GuardedAlternative> alternatives;
+     ifStmt = dummyStmt;  // to please the compiler
+  .)
+  "if"                       (. x = t; .)
+  (
+    IF(IsAlternative())
+    AlternativeBlock<out alternatives, out endTok>
+    (. ifStmt = new AlternativeStmt(x, endTok, alternatives); .)
+  |
+    ( Guard<out guard>
+    | "..."                  (. guardEllipsis = t; .)
+    )
+    BlockStmt<out thn, out bodyStart, out bodyEnd>    (. endTok = thn.EndTok; .)
+    [ "else"
+      ( IfStmt<out s>                                 (. els = s; endTok = s.EndTok; .)
+      | BlockStmt<out bs, out bodyStart, out bodyEnd> (. els = bs; endTok = bs.EndTok; .)
+      )
+    ]
+    (. if (guardEllipsis != null) {
+         ifStmt = new SkeletonStatement(new IfStmt(x, endTok, guard, thn, els), guardEllipsis, null);
+       } else {
+         ifStmt = new IfStmt(x, endTok, guard, thn, els);
+       }
+    .)
+  )
+  .
+AlternativeBlock<.out List<GuardedAlternative> alternatives, out IToken endTok.>
+= (. alternatives = new List<GuardedAlternative>();
+     IToken x;
+     Expression e;
+     List<Statement> body;
+  .)
+  "{"
+  { "case"                      (. x = t; .)
+    Expression<out e, true>
+    "=>"
+    (. body = new List<Statement>(); .)
+    { Stmt<body> }
+    (. alternatives.Add(new GuardedAlternative(x, e, body)); .)
+  }
+  "}"                           (. endTok = t; .)
+  .
+WhileStmt<out Statement/*!*/ stmt>
+= (. Contract.Ensures(Contract.ValueAtReturn(out stmt) != null); IToken/*!*/ x;
+     Expression guard = null;  IToken guardEllipsis = null;
+     List<MaybeFreeExpression/*!*/> invariants = new List<MaybeFreeExpression/*!*/>();
+     List<Expression/*!*/> decreases = new List<Expression/*!*/>();
+     Attributes decAttrs = null;
+     Attributes modAttrs = null;
+     List<FrameExpression/*!*/> mod = null;
+     BlockStmt/*!*/ body = null;  IToken bodyEllipsis = null;
+     IToken bodyStart = null, bodyEnd = null, endTok = Token.NoToken;
+     List<GuardedAlternative> alternatives;
+     stmt = dummyStmt;  // to please the compiler
+  .)
+  "while"                    (. x = t; .)
+  (
+    IF(IsLoopSpecOrAlternative())
+    LoopSpec<out invariants, out decreases, out mod, ref decAttrs, ref modAttrs>
+    AlternativeBlock<out alternatives, out endTok>
+    (. stmt = new AlternativeLoopStmt(x, endTok, invariants, new Specification<Expression>(decreases, decAttrs), new Specification<FrameExpression>(mod, modAttrs), alternatives); .)
+  |
+    ( Guard<out guard>           (. Contract.Assume(guard == null || cce.Owner.None(guard)); .)
+    | "..."                      (. guardEllipsis = t; .)
+    )
+    LoopSpec<out invariants, out decreases, out mod, ref decAttrs, ref modAttrs>
+    ( BlockStmt<out body, out bodyStart, out bodyEnd>  (. endTok = body.EndTok; .)
+    | "..."                      (. bodyEllipsis = t; endTok = t; .)
+    )
+    (.
+      if (guardEllipsis != null || bodyEllipsis != null) {
+        if (mod != null) {
+          SemErr(mod[0].E.tok, "'modifies' clauses are not allowed on refining loops");
+        }
+        if (body == null) {
+          body = new BlockStmt(x, endTok, new List<Statement>());
+        }
+        stmt = new WhileStmt(x, endTok, guard, invariants, new Specification<Expression>(decreases, decAttrs), new Specification<FrameExpression>(null, null), body);
+        stmt = new SkeletonStatement(stmt, guardEllipsis, bodyEllipsis);
+      } else {
+        // The following statement protects against crashes in case of parsing errors
+        body = body ?? new BlockStmt(x, endTok, new List<Statement>());
+        stmt = new WhileStmt(x, endTok, guard, invariants, new Specification<Expression>(decreases, decAttrs), new Specification<FrameExpression>(mod, modAttrs), body);
+      }
+    .)
+  )
+  .
+LoopSpec<.out List<MaybeFreeExpression/*!*/> invariants, out List<Expression/*!*/> decreases, out List<FrameExpression/*!*/> mod, ref Attributes decAttrs, ref Attributes modAttrs.>
+= (. FrameExpression/*!*/ fe;
+     invariants = new List<MaybeFreeExpression/*!*/>();
+     MaybeFreeExpression invariant = null;
+     decreases = new List<Expression/*!*/>();
+     mod = null;
+  .)
+  {
+    Invariant<out invariant> SYNC ";"   (. invariants.Add(invariant); .)
+  | SYNC "decreases"
+    { IF(IsAttribute()) Attribute<ref decAttrs> }
+    DecreasesList<decreases, true> SYNC ";"
+  | SYNC "modifies"
+    { IF(IsAttribute()) Attribute<ref modAttrs> } (. mod = mod ?? new List<FrameExpression>(); .)
+    [ FrameExpression<out fe>                     (. mod.Add(fe); .)
+      { "," FrameExpression<out fe>               (. mod.Add(fe); .)
+      }
+    ] SYNC ";"
+  }
+  .
+Invariant<out MaybeFreeExpression/*!*/ invariant>
+= (. bool isFree = false; Expression/*!*/ e; List<string> ids = new List<string>(); invariant = null; Attributes attrs = null; .)
+    SYNC
+    ["free"                            (. isFree = true; .)
+    ]
+    "invariant" { IF(IsAttribute()) Attribute<ref attrs> }
+    Expression<out e, false>           (. invariant = new MaybeFreeExpression(e, isFree, attrs); .)
+  .
+DecreasesList<.List<Expression/*!*/> decreases, bool allowWildcard.>
+= (. Expression/*!*/ e; .)
+  PossiblyWildExpression<out e>          (. if (!allowWildcard && e is WildcardExpr) {
+                                              SemErr(e.tok, "'decreases *' is only allowed on loops and tail-recursive methods");
+                                            } else {
+                                              decreases.Add(e);
+                                            }
+                                         .)
+  { "," PossiblyWildExpression<out e>    (. if (!allowWildcard && e is WildcardExpr) {
+                                              SemErr(e.tok, "'decreases *' is only allowed on loops and tail-recursive methods");
+                                            } else {
+                                              decreases.Add(e);
+                                            }
+                                         .)
+  }
+  .
+Guard<out Expression e>   /* null represents demonic-choice */
+= (. Expression/*!*/ ee;  e = null; .)
+  ( "*"                             (. e = null; .)
+  | IF(IsParenStar())  "(" "*" ")"  (. e = null; .)
+  | Expression<out ee, true>        (. e = ee; .)
+  )
+  .
+MatchStmt<out Statement/*!*/ s>
+= (. Contract.Ensures(Contract.ValueAtReturn(out s) != null);
+     Token x;  Expression/*!*/ e;  MatchCaseStmt/*!*/ c;
+     List<MatchCaseStmt/*!*/> cases = new List<MatchCaseStmt/*!*/>(); .)
+  "match"                     (. x = t; .)
+  Expression<out e, true>
+  "{"
+  { CaseStatement<out c>     (. cases.Add(c); .)
+  }
+  "}"
+  (. s = new MatchStmt(x, t, e, cases); .)
+  .
+CaseStatement<out MatchCaseStmt/*!*/ c>
+= (. Contract.Ensures(Contract.ValueAtReturn(out c) != null);
+     IToken/*!*/ x, id;
+     List<BoundVar/*!*/> arguments = new List<BoundVar/*!*/>();
+     BoundVar/*!*/ bv;
+     List<Statement/*!*/> body = new List<Statement/*!*/>();
+  .)
+  "case"                      (. x = t; .)
+  Ident<out id>
+  [ "("
+    IdentTypeOptional<out bv>        (. arguments.Add(bv); .)
+    { "," IdentTypeOptional<out bv>  (. arguments.Add(bv); .)
+    }
+  ")" ]
+  "=>"
+    { Stmt<body> }
+  (. c = new MatchCaseStmt(x, id.val, arguments, body); .)
+  .
+/*------------------------------------------------------------------------*/
+AssertStmt<out Statement/*!*/ s>
+= (. Contract.Ensures(Contract.ValueAtReturn(out s) != null); IToken/*!*/ x;
+     Expression e = dummyExpr; Attributes attrs = null;
+     IToken dotdotdot = null;
+  .)
+  "assert"                                     (. x = t; .)
+  { IF(IsAttribute()) Attribute<ref attrs> }
+  ( Expression<out e, false>
+  | "..."                                      (. dotdotdot = t; .)
+  )
+  ";"
+  (. if (dotdotdot != null) {
+       s = new SkeletonStatement(new AssertStmt(x, t, new LiteralExpr(x, true), attrs), dotdotdot, null);
+     } else {
+       s = new AssertStmt(x, t, e, attrs);
+     }
+  .)
+  .
+AssumeStmt<out Statement/*!*/ s>
+= (. Contract.Ensures(Contract.ValueAtReturn(out s) != null); IToken/*!*/ x;
+     Expression e = dummyExpr; Attributes attrs = null;
+     IToken dotdotdot = null;
+  .)
+  "assume"                                     (. x = t; .)
+  { IF(IsAttribute()) Attribute<ref attrs> }
+  ( Expression<out e, false>
+  | "..."                                      (. dotdotdot = t; .)
+  )
+  ";"
+  (. if (dotdotdot != null) {
+       s = new SkeletonStatement(new AssumeStmt(x, t, new LiteralExpr(x, true), attrs), dotdotdot, null);
+     } else {
+       s = new AssumeStmt(x, t, e, attrs);
+     }
+  .)
+  .
+PrintStmt<out Statement/*!*/ s>
+= (. Contract.Ensures(Contract.ValueAtReturn(out s) != null); IToken/*!*/ x;  Attributes.Argument/*!*/ arg;
+     List<Attributes.Argument/*!*/> args = new List<Attributes.Argument/*!*/>();
+  .)
+  "print"                                      (. x = t; .)
+  AttributeArg<out arg, false>                 (. args.Add(arg); .)
+  { "," AttributeArg<out arg, false>           (. args.Add(arg); .)
+  }
+  ";"                                          (. s = new PrintStmt(x, t, args); .)
+  .
+
+ForallStmt<out Statement/*!*/ s>
+= (. Contract.Ensures(Contract.ValueAtReturn(out s) != null);
+     IToken/*!*/ x = Token.NoToken;
+     bool usesOptionalParen = false;
+     List<BoundVar/*!*/> bvars = null;
+     Attributes attrs = null;
+     Expression range = null;
+     var ens = new List<MaybeFreeExpression/*!*/>();
+     bool isFree;
+     Expression/*!*/ e;
+     BlockStmt/*!*/ block;
+     IToken bodyStart, bodyEnd;
+  .)
+  ( "forall"                                  (. x = t; .)
+  | "parallel"                                (. x = t;
+                                                 errors.Warning(t, "the 'parallel' keyword has been deprecated; the comprehension statement now uses the keyword 'forall' (and the parentheses around the bound variables are now optional)");
+                                              .)
+  )
+  [ "("                                     (. usesOptionalParen = true; .)
+  ]
+  [                                         (. List<BoundVar/*!*/> bvarsX;  Attributes attrsX;  Expression rangeX; .)
+    QuantifierDomain<out bvarsX, out attrsX, out rangeX>
+                                            (. bvars = bvarsX; attrs = attrsX; range = rangeX;
+                                            .)
+  ]
+                                            (. if (bvars == null) { bvars = new List<BoundVar>(); }
+                                               if (range == null) { range = new LiteralExpr(x, true); }
+                                            .)
+  ( ")"                                     (. if (!usesOptionalParen) { SemErr(t, "found but didn't expect a close parenthesis"); } .)
+  |                                         (. if (usesOptionalParen) { SemErr(t, "expecting close parenthesis"); } .)
+  )
+  {                                         (. isFree = false; .)
+    [ "free"                                (. isFree = true; .)
+    ]
+    "ensures" Expression<out e, false> ";"  (. ens.Add(new MaybeFreeExpression(e, isFree)); .)
+  }
+  BlockStmt<out block, out bodyStart, out bodyEnd>
+  (. s = new ForallStmt(x, block.EndTok, bvars, attrs, range, ens, block); .)
+  .
+
+ModifyStmt<out Statement s>
+= (. IToken tok;  IToken endTok = Token.NoToken;
+     Attributes attrs = null;
+     FrameExpression fe;  var mod = new List<FrameExpression>();
+     BlockStmt body = null;  IToken bodyStart;
+     IToken ellipsisToken = null;
+  .)
+  "modify"           (. tok = t; .)
+  { IF(IsAttribute()) Attribute<ref attrs> }
+  /* Note, there is an ambiguity here, because a curly brace may look like a FrameExpression and
+   * may also look like a BlockStmt.  We're happy to parse the former, because if the user intended
+   * the latter, then an explicit FrameExpression of {} could be given.
+   */
+  [ FrameExpression<out fe>         (. mod.Add(fe); .)
+    { "," FrameExpression<out fe>   (. mod.Add(fe); .)
+    }
+  | "..."                           (. ellipsisToken = t; .)
+  ]
+  ( BlockStmt<out body, out bodyStart, out endTok>
+  | SYNC ";"         (. endTok = t; .)
+  )
+  (. s = new ModifyStmt(tok, endTok, mod, attrs, body);
+     if (ellipsisToken != null) {
+       s = new SkeletonStatement(s, ellipsisToken, null);
+     }
+  .)
+  .
+
+CalcStmt<out Statement/*!*/ s>
+= (. Contract.Ensures(Contract.ValueAtReturn(out s) != null);
+     Token x;
+     CalcStmt.CalcOp/*!*/ op, calcOp = Microsoft.Dafny.CalcStmt.DefaultOp, resOp = Microsoft.Dafny.CalcStmt.DefaultOp;     
+     var lines = new List<Expression/*!*/>();
+     var hints = new List<BlockStmt/*!*/>(); 
+     CalcStmt.CalcOp stepOp;
+     var stepOps = new List<CalcStmt.CalcOp>();
+     CalcStmt.CalcOp maybeOp;
+     Expression/*!*/ e;
+     BlockStmt/*!*/ h;
+     IToken opTok;
+     IToken danglingOperator = null;
+  .)
+  "calc"                                                  (. x = t; .)
+  [ CalcOp<out opTok, out calcOp>                         (. maybeOp = calcOp.ResultOp(calcOp); // guard against non-transitive calcOp (like !=)
+                                                             if (maybeOp == null) {
+                                                               SemErr(opTok, "the main operator of a calculation must be transitive");
+                                                             }
+                                                             resOp = calcOp; 
+                                                          .)
+  ]
+  "{"
+  { Expression<out e, false>                              (. lines.Add(e); stepOp = calcOp; danglingOperator = null; .)
+    ";"
+    [ CalcOp<out opTok, out op>                           (. maybeOp = resOp.ResultOp(op);
+                                                             if (maybeOp == null) {
+                                                               SemErr(opTok, "this operator cannot continue this calculation");
+                                                             } else {
+                                                               stepOp = op;
+                                                               resOp = maybeOp;
+                                                               danglingOperator = opTok;
+                                                             }
+                                                          .)
+    ]                                                   (. stepOps.Add(stepOp); .)
+    Hint<out h>                                         (. hints.Add(h);
+                                                           if (h.Body.Count != 0) { danglingOperator = null; }
+                                                        .)
+  }
+  "}"
+  (.
+    if (danglingOperator != null) {
+      SemErr(danglingOperator, "a calculation cannot end with an operator");
+    }
+    if (lines.Count > 0) {
+      // Repeat the last line to create a dummy line for the dangling hint
+      lines.Add(lines[lines.Count - 1]);
+    }  
+    s = new CalcStmt(x, t, calcOp, lines, hints, stepOps, resOp); 
+  .)
+  .
+CalcOp<out IToken x, out CalcStmt.CalcOp/*!*/ op>
+= (. var binOp = BinaryExpr.Opcode.Eq; // Returns Eq if parsing fails because it is compatible with any other operator
+     Expression k = null;
+     x = null;
+  .)
+  ( "=="           (. x = t;  binOp = BinaryExpr.Opcode.Eq; .)
+    [ "#" "[" Expression<out k, true> "]" ]
+  | "<"            (. x = t;  binOp = BinaryExpr.Opcode.Lt; .)
+  | ">"            (. x = t;  binOp = BinaryExpr.Opcode.Gt; .)
+  | "<="           (. x = t;  binOp = BinaryExpr.Opcode.Le; .)
+  | ">="           (. x = t;  binOp = BinaryExpr.Opcode.Ge; .)
+  | "!="           (. x = t;  binOp = BinaryExpr.Opcode.Neq; .)
+  | '\u2260'       (. x = t;  binOp = BinaryExpr.Opcode.Neq; .)
+  | '\u2264'       (. x = t;  binOp = BinaryExpr.Opcode.Le; .)
+  | '\u2265'       (. x = t;  binOp = BinaryExpr.Opcode.Ge; .)
+  | EquivOp        (. x = t;  binOp = BinaryExpr.Opcode.Iff; .)
+  | ImpliesOp      (. x = t;  binOp = BinaryExpr.Opcode.Imp; .)
+  | ExpliesOp      (. x = t;  binOp = BinaryExpr.Opcode.Exp; .) 
+  )
+  (. 
+    if (k == null) {
+      op = new Microsoft.Dafny.CalcStmt.BinaryCalcOp(binOp);
+    } else {
+      op = new Microsoft.Dafny.CalcStmt.TernaryCalcOp(k);
+    }
+  .)
+  .
+Hint<out BlockStmt s>
+= (. Contract.Ensures(Contract.ValueAtReturn(out s) != null); // returns an empty block statement if the hint is empty
+     var subhints = new List<Statement/*!*/>(); 
+     IToken bodyStart, bodyEnd;
+     BlockStmt/*!*/ block;
+     Statement/*!*/ calc;
+     Token x = la;
+     IToken endTok = x;
+  .)
+  { BlockStmt<out block, out bodyStart, out bodyEnd>  (. endTok = block.EndTok; subhints.Add(block); .)
+  | CalcStmt<out calc>                                (. endTok = calc.EndTok; subhints.Add(calc); .)
+  }
+  (. s = new BlockStmt(x, endTok, subhints); // if the hint is empty x is the first token of the next line, but it doesn't matter cause the block statement is just used as a container 
+  .)
+  .
+/*------------------------------------------------------------------------*/
+/* The "allowSemi" argument says whether or not the top-level expression
+ * to be parsed is allowed to have the form S;E where S is a call to a lemma.
+ * "allowSemi" should be passed in as "false" whenever the expression to
+ * be parsed sits in a context that itself is terminated by a semi-colon.
+ */
+Expression<out Expression e, bool allowSemi>
+= (. Expression e0; IToken endTok; .)
+  EquivExpression<out e, allowSemi>
+  [ IF(SemiFollowsCall(allowSemi, e))
+    ";"                       (. endTok = t; .)
+    Expression<out e0, allowSemi>
+    (. e = new StmtExpr(e.tok,
+             new UpdateStmt(e.tok, endTok, new List<Expression>(), new List<AssignmentRhs>() { new ExprRhs(e, null) }),
+             e0);
+    .)
+  ]
+  .
+/*------------------------------------------------------------------------*/
+EquivExpression<out Expression e0, bool allowSemi>
+= (. Contract.Ensures(Contract.ValueAtReturn(out e0) != null); IToken/*!*/ x;  Expression/*!*/ e1; .)
+  ImpliesExpliesExpression<out e0, allowSemi>
+  { EquivOp                                      (. x = t; .)
+    ImpliesExpliesExpression<out e1, allowSemi>  (. e0 = new BinaryExpr(x, BinaryExpr.Opcode.Iff, e0, e1); .)
+  }
+  .
+EquivOp = "<==>" | '\u21d4'.
+/*------------------------------------------------------------------------*/
+ImpliesExpliesExpression<out Expression e0, bool allowSemi>
+= (. Contract.Ensures(Contract.ValueAtReturn(out e0) != null); IToken/*!*/ x;  Expression/*!*/ e1; .)
+  LogicalExpression<out e0, allowSemi>
+  [ ImpliesOp                                  (. x = t; .)
+    ImpliesExpression<out e1, allowSemi>       (. e0 = new BinaryExpr(x, BinaryExpr.Opcode.Imp, e0, e1); .)
+  | ExpliesOp                                  (. x = t; .)
+    LogicalExpression<out e1, allowSemi>       (. e0 = new BinaryExpr(x, BinaryExpr.Opcode.Exp, e0, e1); .)
+    { ExpliesOp                                (. x = t; .)
+      LogicalExpression<out e1, allowSemi>     (. e0 = new BinaryExpr(x, BinaryExpr.Opcode.Exp, e0, e1); .)
+    }
+  ]
+  .
+ImpliesExpression<out Expression e0, bool allowSemi>
+= (. Contract.Ensures(Contract.ValueAtReturn(out e0) != null); IToken/*!*/ x;  Expression/*!*/ e1; .)
+  LogicalExpression<out e0, allowSemi>
+  [ ImpliesOp                                  (. x = t; .)
+    ImpliesExpression<out e1, allowSemi>       (. e0 = new BinaryExpr(x, BinaryExpr.Opcode.Imp, e0, e1); .)
+  ]
+  .
+ImpliesOp = "==>" | '\u21d2'.
+ExpliesOp = "<==" | '\u21d0'.
+/*------------------------------------------------------------------------*/
+LogicalExpression<out Expression e0, bool allowSemi>
+= (. Contract.Ensures(Contract.ValueAtReturn(out e0) != null); IToken/*!*/ x;  Expression/*!*/ e1; .)
+  RelationalExpression<out e0, allowSemi>
+  [ AndOp                                      (. x = t; .)
+    RelationalExpression<out e1, allowSemi>    (. e0 = new BinaryExpr(x, BinaryExpr.Opcode.And, e0, e1); .)
+    { AndOp                                    (. x = t; .)
+      RelationalExpression<out e1, allowSemi>  (. e0 = new BinaryExpr(x, BinaryExpr.Opcode.And, e0, e1); .)
+    }
+  | OrOp                                       (. x = t; .)
+    RelationalExpression<out e1, allowSemi>    (. e0 = new BinaryExpr(x, BinaryExpr.Opcode.Or, e0, e1); .)
+    { OrOp                                     (. x = t; .)
+      RelationalExpression<out e1, allowSemi>  (. e0 = new BinaryExpr(x, BinaryExpr.Opcode.Or, e0, e1); .)
+    }
+  ]
+  .
+AndOp = "&&" | '\u2227'.
+OrOp = "||" | '\u2228'.
+/*------------------------------------------------------------------------*/
+RelationalExpression<out Expression e, bool allowSemi>
+= (. Contract.Ensures(Contract.ValueAtReturn(out e) != null);
+     IToken x, firstOpTok = null;  Expression e0, e1, acc = null;  BinaryExpr.Opcode op;
+     List<Expression> chain = null;
+     List<BinaryExpr.Opcode> ops = null;
+     List<Expression/*?*/> prefixLimits = null;
+     Expression k;
+     int kind = 0;  // 0 ("uncommitted") indicates chain of ==, possibly with one !=
+                    // 1 ("ascending")   indicates chain of ==, <, <=, possibly with one !=
+                    // 2 ("descending")  indicates chain of ==, >, >=, possibly with one !=
+                    // 3 ("illegal")     indicates illegal chain
+                    // 4 ("disjoint")    indicates chain of disjoint set operators
+     bool hasSeenNeq = false;
+  .)
+  Term<out e0, allowSemi>          (. e = e0; .)
+  [ RelOp<out x, out op, out k>    (. firstOpTok = x; .)
+    Term<out e1, allowSemi>        (. if (k == null) {
+                                        e = new BinaryExpr(x, op, e0, e1);
+                                        if (op == BinaryExpr.Opcode.Disjoint)
+                                          acc = new BinaryExpr(x, BinaryExpr.Opcode.Add, e0, e1); // accumulate first two operands.
+                                      } else {
+                                        Contract.Assert(op == BinaryExpr.Opcode.Eq || op == BinaryExpr.Opcode.Neq);
+                                        e = new TernaryExpr(x, op == BinaryExpr.Opcode.Eq ? TernaryExpr.Opcode.PrefixEqOp : TernaryExpr.Opcode.PrefixNeqOp, k, e0, e1);
+                                      }
+                                   .)
+    {                              (. if (chain == null) {
+                                        chain = new List<Expression>();
+                                        ops = new List<BinaryExpr.Opcode>();
+                                        prefixLimits = new List<Expression>();
+                                        chain.Add(e0);  ops.Add(op);  prefixLimits.Add(k);  chain.Add(e1);
+                                        switch (op) {
+                                          case BinaryExpr.Opcode.Eq:
+                                            kind = 0;  break;
+                                          case BinaryExpr.Opcode.Neq:
+                                            kind = 0;  hasSeenNeq = true;  break;
+                                          case BinaryExpr.Opcode.Lt:
+                                          case BinaryExpr.Opcode.Le:
+                                            kind = 1;  break;
+                                          case BinaryExpr.Opcode.Gt:
+                                          case BinaryExpr.Opcode.Ge:
+                                            kind = 2;  break;
+                                          case BinaryExpr.Opcode.Disjoint:
+                                            kind = 4;  break;
+                                          default:
+                                            kind = 3;  break;
+                                        }
+                                      }
+                                      e0 = e1;
+                                   .)
+      RelOp<out x, out op, out k>  (. switch (op) {
+                                        case BinaryExpr.Opcode.Eq:
+                                          if (kind != 0 && kind != 1 && kind != 2) { SemErr(x, "chaining not allowed from the previous operator"); }
+                                          break;
+                                        case BinaryExpr.Opcode.Neq:
+                                          if (hasSeenNeq) { SemErr(x, "a chain cannot have more than one != operator"); }
+                                          if (kind != 0 && kind != 1 && kind != 2) { SemErr(x, "this operator cannot continue this chain"); }
+                                          hasSeenNeq = true;  break;
+                                        case BinaryExpr.Opcode.Lt:
+                                        case BinaryExpr.Opcode.Le:
+                                          if (kind == 0) { kind = 1; }
+                                          else if (kind != 1) { SemErr(x, "this operator chain cannot continue with an ascending operator"); }
+                                          break;
+                                        case BinaryExpr.Opcode.Gt:
+                                        case BinaryExpr.Opcode.Ge:
+                                          if (kind == 0) { kind = 2; }
+                                          else if (kind != 2) { SemErr(x, "this operator chain cannot continue with a descending operator"); }
+                                          break;
+                                        case BinaryExpr.Opcode.Disjoint:
+                                          if (kind != 4) { SemErr(x, "can only chain disjoint (!!) with itself."); kind = 3; }
+                                          break;
+                                        default:
+                                          SemErr(x, "this operator cannot be part of a chain");
+                                          kind = 3;  break;
+                                      }
+                                   .)
+      Term<out e1, allowSemi>      (. ops.Add(op); prefixLimits.Add(k); chain.Add(e1);
+                                      if (k != null) {
+                                        Contract.Assert(op == BinaryExpr.Opcode.Eq || op == BinaryExpr.Opcode.Neq);
+                                        e = new TernaryExpr(x, op == BinaryExpr.Opcode.Eq ? TernaryExpr.Opcode.PrefixEqOp : TernaryExpr.Opcode.PrefixNeqOp, k, e0, e1);
+                                      } else if (op == BinaryExpr.Opcode.Disjoint) {
+                                        e = new BinaryExpr(x, BinaryExpr.Opcode.And, e, new BinaryExpr(x, op, acc, e1));
+                                        acc = new BinaryExpr(x, BinaryExpr.Opcode.Add, acc, e1); //e0 has already been added.
+                                      } else {
+                                        e = new BinaryExpr(x, BinaryExpr.Opcode.And, e, new BinaryExpr(x, op, e0, e1));
+                                      }
+                                   .)
+    }
+  ]
+  (. if (chain != null) {
+       e = new ChainingExpression(firstOpTok, chain, ops, prefixLimits, e);
+     }
+  .)
+  .
+RelOp<out IToken/*!*/ x, out BinaryExpr.Opcode op, out Expression k>
+= (. Contract.Ensures(Contract.ValueAtReturn(out x) != null);
+     x = Token.NoToken;  op = BinaryExpr.Opcode.Add/*(dummy)*/;
+     IToken y;
+     k = null;
+  .)
+  ( "=="           (. x = t;  op = BinaryExpr.Opcode.Eq; .)
+    [ "#" "[" Expression<out k, true> "]" ]
+  | "<"            (. x = t;  op = BinaryExpr.Opcode.Lt; .)
+  | ">"            (. x = t;  op = BinaryExpr.Opcode.Gt; .)
+  | "<="           (. x = t;  op = BinaryExpr.Opcode.Le; .)
+  | ">="           (. x = t;  op = BinaryExpr.Opcode.Ge; .)
+  | "!="           (. x = t;  op = BinaryExpr.Opcode.Neq; .)
+    [ "#" "[" Expression<out k, true> "]" ]
+  | "in"           (. x = t;  op = BinaryExpr.Opcode.In; .)
+  | notIn          (. x = t;  op = BinaryExpr.Opcode.NotIn; .)
+  | /* The next operator is "!!", but we have to scan it as two "!", since the scanner is gready 
+       so if "!!" is a valid token, we won't be able to scan it as two "!" when needed: */
+    "!"            (. x = t;  y = Token.NoToken; .)
+    [ "!"          (. y = t; .)
+    ]              (. if (y == Token.NoToken) {
+                        SemErr(x, "invalid RelOp");
+                      } else if (y.pos != x.pos + 1) {
+                        SemErr(x, "invalid RelOp (perhaps you intended \"!!\" with no intervening whitespace?)");
+                      } else {
+                        x.val = "!!";
+                        op = BinaryExpr.Opcode.Disjoint;
+                      }
+                   .)
+  | '\u2260'       (. x = t;  op = BinaryExpr.Opcode.Neq; .)
+  | '\u2264'       (. x = t;  op = BinaryExpr.Opcode.Le; .)
+  | '\u2265'       (. x = t;  op = BinaryExpr.Opcode.Ge; .)
+  )
+  .
+/*------------------------------------------------------------------------*/
+Term<out Expression e0, bool allowSemi>
+= (. Contract.Ensures(Contract.ValueAtReturn(out e0) != null); IToken/*!*/ x;  Expression/*!*/ e1;  BinaryExpr.Opcode op; .)
+  Factor<out e0, allowSemi>
+  { AddOp<out x, out op>
+    Factor<out e1, allowSemi>            (. e0 = new BinaryExpr(x, op, e0, e1); .)
+  }
+  .
+AddOp<out IToken x, out BinaryExpr.Opcode op>
+= (. Contract.Ensures(Contract.ValueAtReturn(out x) != null); x = Token.NoToken;  op=BinaryExpr.Opcode.Add/*(dummy)*/; .)
+  ( "+"            (. x = t;  op = BinaryExpr.Opcode.Add; .)
+  | "-"            (. x = t;  op = BinaryExpr.Opcode.Sub; .)
+  )
+  .
+/*------------------------------------------------------------------------*/
+Factor<out Expression e0, bool allowSemi>
+= (. Contract.Ensures(Contract.ValueAtReturn(out e0) != null); IToken/*!*/ x;  Expression/*!*/ e1;  BinaryExpr.Opcode op; .)
+  UnaryExpression<out e0, allowSemi>
+  { MulOp<out x, out op>
+    UnaryExpression<out e1, allowSemi>              (. e0 = new BinaryExpr(x, op, e0, e1); .)
+  }
+  .
+MulOp<out IToken x, out BinaryExpr.Opcode op>
+= (. Contract.Ensures(Contract.ValueAtReturn(out x) != null); x = Token.NoToken;  op = BinaryExpr.Opcode.Add/*(dummy)*/; .)
+  ( "*"            (. x = t;  op = BinaryExpr.Opcode.Mul; .)
+  | "/"            (. x = t;  op = BinaryExpr.Opcode.Div; .)
+  | "%"            (. x = t;  op = BinaryExpr.Opcode.Mod; .)
+  )
+  .
+/*------------------------------------------------------------------------*/
+UnaryExpression<out Expression e, bool allowSemi>
+= (. Contract.Ensures(Contract.ValueAtReturn(out e) != null); IToken/*!*/ x;  e = dummyExpr; .)
+  ( "-"                                        (. x = t; .)
+    UnaryExpression<out e, allowSemi>          (. e = new NegationExpression(x, e); .)
+  | NegOp                                      (. x = t; .)
+    UnaryExpression<out e, allowSemi>          (. e = new UnaryExpr(x, UnaryExpr.Opcode.Not, e); .)
+  | EndlessExpression<out e, allowSemi>   /* these have no further suffix */
+  | DottedIdentifiersAndFunction<out e>
+    { Suffix<ref e> }
+  | DisplayExpr<out e>
+    { Suffix<ref e> }
+  | MultiSetExpr<out e>
+    { Suffix<ref e> }
+  | "map"                                      (. x = t; .)
+    ( MapDisplayExpr<x, out e>
+      { Suffix<ref e> }
+    | MapComprehensionExpr<x, out e, allowSemi>
+    | (. SemErr("map must be followed by literal in brackets or comprehension."); .)
+    )
+  | ConstAtomExpression<out e>
+    { Suffix<ref e> }
+  )
+  .
+Lhs<out Expression e>
+= (. e = dummyExpr;  // the assignment is to please the compiler, the dummy value to satisfy contracts in the event of a parse error
+  .)
+  ( DottedIdentifiersAndFunction<out e>
+    { Suffix<ref e> }
+  | ConstAtomExpression<out e>
+    Suffix<ref e>
+    { Suffix<ref e> }
+  )
+  .
+NegOp = "!" | '\u00ac'.
+/* A ConstAtomExpression is never an l-value.  Also, a ConstAtomExpression is never followed by
+ * an open paren (but could very well have a suffix that starts with a period or a square bracket).
+ * (The "Also..." part may change if expressions in Dafny could yield functions.)
+ */
+ConstAtomExpression<out Expression e>
+= (. Contract.Ensures(Contract.ValueAtReturn(out e) != null);
+     IToken/*!*/ x;  BigInteger n;   Basetypes.BigDec d;
+     e = dummyExpr;
+  .)
+  ( "false"                                    (. e = new LiteralExpr(t, false); .)
+  | "true"                                     (. e = new LiteralExpr(t, true); .)
+  | "null"                                     (. e = new LiteralExpr(t); .)
+  | Nat<out n>                                 (. e = new LiteralExpr(t, n); .)
+  | Dec<out d>                                 (. e = new LiteralExpr(t, d); .)
+  | "this"                                     (. e = new ThisExpr(t); .)
+  | "fresh"                                    (. x = t; .)
+    "(" Expression<out e, true> ")"            (. e = new FreshExpr(x, e); .)
+  | "old"                                      (. x = t; .)
+    "(" Expression<out e, true> ")"            (. e = new OldExpr(x, e); .)
+  | "|"                                        (. x = t; .)
+      Expression<out e, true>                  (. e = new UnaryExpr(x, UnaryExpr.Opcode.SeqLength, e); .)
+    "|"
+  | "("                                        (. x = t; .)
+      Expression<out e, true>                  (. e = new ParensExpression(x, e); .)
+    ")"
+  | "real"									   (. x = t; .)
+    "("										   (. IToken openParen = t; .)
+	Expression<out e, true> 
+	")"										   (. IToken classTok = new Token(t.line, t.col); classTok.val = "Real";
+											      IToken fnTok = new Token(t.line, t.col); fnTok.val = "IntToReal";
+											      //e = new IdentifierSequence(new List<IToken>() { classTok, fnTok }, openParen, new List<Expression/*!*/>() { e }); 
+												  e = new FunctionCallExpr(x, "IntToReal", new StaticReceiverExpr(x, theBuiltIns.RealClass), openParen, new List<Expression/*!*/>() { e });
+												.)
+  | "int"									   (. x = t; .)
+    "("										   (. IToken openParen = t; .)
+	Expression<out e, true> 
+	")"										   (. IToken classTok = new Token(t.line, t.col); classTok.val = "Real";
+											      IToken fnTok = new Token(t.line, t.col); fnTok.val = "RealToInt";
+											      //e = new IdentifierSequence(new List<IToken>() { classTok, fnTok }, openParen, new List<Expression/*!*/>() { e }); 
+												  e = new FunctionCallExpr(x, "RealToInt", new StaticReceiverExpr(x, theBuiltIns.RealClass), openParen, new List<Expression/*!*/>() { e });
+												.)
+  )
+  .
+DisplayExpr<out Expression e>
+= (. Contract.Ensures(Contract.ValueAtReturn(out e) != null);
+     IToken/*!*/ x = null;  List<Expression/*!*/>/*!*/ elements;
+     e = dummyExpr;
+  .)
+  ( "{"                                        (. x = t;  elements = new List<Expression/*!*/>(); .)
+      [ Expressions<elements> ]                (. e = new SetDisplayExpr(x, elements);.)
+    "}"
+  | "["                                        (. x = t;  elements = new List<Expression/*!*/>(); .)
+      [ Expressions<elements> ]                (. e = new SeqDisplayExpr(x, elements); .)
+    "]"
+  )
+  .
+MultiSetExpr<out Expression e>
+= (. Contract.Ensures(Contract.ValueAtReturn(out e) != null);
+     IToken/*!*/ x = null;  List<Expression/*!*/>/*!*/ elements;
+     e = dummyExpr;
+  .)
+  "multiset"                                   (. x = t; .)
+  ( "{"                                        (. elements = new List<Expression/*!*/>(); .)
+      [ Expressions<elements> ]                (. e = new MultiSetDisplayExpr(x, elements);.)
+    "}"
+  | "("                                        (. x = t;  elements = new List<Expression/*!*/>(); .)
+      Expression<out e, true>                  (. e = new MultiSetFormingExpr(x, e); .)
+    ")"
+  | (. SemErr("multiset must be followed by multiset literal or expression to coerce in parentheses."); .)
+  )
+  .
+MapDisplayExpr<IToken/*!*/ mapToken, out Expression e>
+= (. Contract.Ensures(Contract.ValueAtReturn(out e) != null);
+     List<ExpressionPair/*!*/>/*!*/ elements= new List<ExpressionPair/*!*/>() ;
+     e = dummyExpr;
+  .)
+  "["
+    [ MapLiteralExpressions<out elements> ]  (. e = new MapDisplayExpr(mapToken, elements);.)
+  "]"
+  .
+MapLiteralExpressions<.out List<ExpressionPair> elements.>
+= (. Expression/*!*/ d, r;
+     elements = new List<ExpressionPair/*!*/>(); .)
+  Expression<out d, true> ":=" Expression<out r, true>       (. elements.Add(new ExpressionPair(d,r)); .)
+  { "," Expression<out d, true> ":=" Expression<out r, true> (. elements.Add(new ExpressionPair(d,r)); .)
+  }
+  .
+MapComprehensionExpr<IToken mapToken, out Expression e, bool allowSemi>
+= (. Contract.Ensures(Contract.ValueAtReturn(out e) != null);
+     BoundVar bv;
+     List<BoundVar> bvars = new List<BoundVar>();
+     Expression range = null;
+     Expression body;
+  .)
+  IdentTypeOptional<out bv>                    (. bvars.Add(bv); .)
+  [ "|" Expression<out range, true> ]
+  QSep
+  Expression<out body, allowSemi>
+  (. e = new MapComprehension(mapToken, bvars, range ?? new LiteralExpr(mapToken, true), body);
+  .)
+  .
+EndlessExpression<out Expression e, bool allowSemi>
+= (. IToken/*!*/ x;
+     Expression e0, e1;
+     Statement s;
+     e = dummyExpr;
+  .)
+  ( "if"                            (. x = t; .)
+    Expression<out e, true>
+    "then" Expression<out e0, true>
+    "else" Expression<out e1, allowSemi>       (. e = new ITEExpr(x, e, e0, e1); .)
+  | MatchExpression<out e, allowSemi>
+  | QuantifierGuts<out e, allowSemi>
+  | ComprehensionExpr<out e, allowSemi>
+  | StmtInExpr<out s>
+    Expression<out e, allowSemi>               (. e = new StmtExpr(s.Tok, s, e); .)
+  | LetExpr<out e, allowSemi>
+  | NamedExpr<out e, allowSemi>
+  )
+  .
+
+StmtInExpr<out Statement s>
+= (. s = dummyStmt; .)
+  ( AssertStmt<out s>
+  | AssumeStmt<out s>
+  | CalcStmt<out s>
+  )
+  .
+
+LetExpr<out Expression e, bool allowSemi>
+= (. IToken x = null;
+     bool isGhost = false;
+     var letLHSs = new List<CasePattern>();
+     var letRHSs = new List<Expression>();
+     CasePattern pat;
+     bool exact = true;
+     e = dummyExpr;
+  .)
+    [ "ghost"                       (. isGhost = true;  x = t; .)
+    ]
+    "var"                           (. if (!isGhost) { x = t; } .)
+    CasePattern<out pat>            (. if (isGhost) { pat.Vars.Iter(bv => bv.IsGhost = true); }
+                                       letLHSs.Add(pat);
+                                    .)
+    { "," CasePattern<out pat>      (. if (isGhost) { pat.Vars.Iter(bv => bv.IsGhost = true); }
+                                       letLHSs.Add(pat);
+                                    .)
+    }
+    ( ":="
+    | ":|"                          (. exact = false;
+                                       foreach (var lhs in letLHSs) {
+                                         if (lhs.Arguments != null) {
+                                           SemErr(lhs.tok, "LHS of let-such-that expression must be variables, not general patterns");
+                                         }
+                                       }
+                                    .)
+    )
+    Expression<out e, false>        (. letRHSs.Add(e); .)
+    { "," Expression<out e, false>  (. letRHSs.Add(e); .)
+    }
+    ";"
+    Expression<out e, allowSemi>    (. e = new LetExpr(x, letLHSs, letRHSs, e, exact); .)
+  .
+
+NamedExpr<out Expression e, bool allowSemi>
+= (. IToken/*!*/ x, d;
+     e = dummyExpr;
+     Expression expr;
+  .)
+    "label"                          (. x = t; .)
+    NoUSIdent<out d>
+    ":"
+    Expression<out e, allowSemi>     (. expr = e;
+                                        e = new NamedExpr(x, d.val, expr); .)
+  .
+
+MatchExpression<out Expression e, bool allowSemi>
+= (. Contract.Ensures(Contract.ValueAtReturn(out e) != null); IToken/*!*/ x;  MatchCaseExpr/*!*/ c;
+     List<MatchCaseExpr/*!*/> cases = new List<MatchCaseExpr/*!*/>();
+  .)
+  "match"                     (. x = t; .)
+  Expression<out e, allowSemi>
+  /* Note: The following gives rise to a '"case" is start & successor of deletable structure' error,
+     but it's okay, because we want this closer match expression to bind as much as possible--use
+     parens around it to limit its scope. */
+  { CaseExpression<out c, allowSemi>     (. cases.Add(c); .)
+  }
+  (. e = new MatchExpr(x, e, cases); .)
+  .
+CaseExpression<out MatchCaseExpr c, bool allowSemi>
+= (. Contract.Ensures(Contract.ValueAtReturn(out c) != null); IToken/*!*/ x, id;
+     List<BoundVar/*!*/> arguments = new List<BoundVar/*!*/>();
+     BoundVar/*!*/ bv;
+     Expression/*!*/ body;
+  .)
+  "case"                      (. x = t; .)
+  Ident<out id>
+  [ "("
+    IdentTypeOptional<out bv>        (. arguments.Add(bv); .)
+    { "," IdentTypeOptional<out bv>  (. arguments.Add(bv); .)
+    }
+  ")" ]
+  "=>"
+  Expression<out body, allowSemi>    (. c = new MatchCaseExpr(x, id.val, arguments, body); .)
+  .
+CasePattern<out CasePattern pat>
+= (. IToken id;  List<CasePattern> arguments;
+     BoundVar bv;
+     pat = null;
+  .)
+  ( IF(IsIdentParen())
+    Ident<out id>
+    "("                                (. arguments = new List<CasePattern>(); .)
+      [ CasePattern<out pat>           (. arguments.Add(pat); .)
+        { "," CasePattern<out pat>     (. arguments.Add(pat); .)
+        }
+      ]
+    ")"                                (. pat = new CasePattern(id, id.val, arguments); .)
+
+  | IdentTypeOptional<out bv>          (. // This could be a BoundVar of a parameter-less constructor and we may not know until resolution.
+                                          // Nevertheless, we do put the "bv" into the CasePattern here (even though it will get thrown out
+                                          // later if resolution finds the CasePattern to denote a parameter-less constructor), because this
+                                          // (in particular, bv.IsGhost) is the place where a LetExpr records whether or not the "ghost"
+                                          // keyword was used in the declaration.
+                                          pat = new CasePattern(bv.tok, bv); 
+                                       .)
+  )
+  
+  .
+/*------------------------------------------------------------------------*/
+DottedIdentifiersAndFunction<out Expression e>
+= (. IToken id, idPrime;  IToken openParen = null;
+     List<Expression> args = null;
+     List<IToken> idents = new List<IToken>();
+  .)
+  Ident<out id>                              (. idents.Add(id); .)
+  { IdentOrDigitsSuffix<out id, out idPrime> (. idents.Add(id);
+                                                if (idPrime != null) { idents.Add(idPrime); id = idPrime; }
+                                              .)
+  }
+  [                                     (. args = new List<Expression>(); .)
+    [ "#"                               (. id.val = id.val + "#";  Expression k; .)
+      "[" Expression<out k, true> "]"   (. args.Add(k); .)
+    ]
+    "("                                 (. openParen = t; .)
+      [ Expressions<args> ]
+    ")"
+  ]
+  (. e = new IdentifierSequence(idents, openParen, args); .)
+  .
+Suffix<ref Expression e>
+= (. Contract.Requires(e != null); Contract.Ensures(e!=null); IToken/*!*/ id, x;  List<Expression/*!*/>/*!*/ args;
+     Expression e0 = null;  Expression e1 = null;  Expression/*!*/ ee;  bool anyDots = false; List<Expression> multipleLengths = null; bool takeRest = false;
+     List<Expression> multipleIndices = null;
+     bool func = false;
+  .)
+  ( IdentOrDigitsSuffix<out id, out x>         (. if (x != null) {
+                                                    // process id as a Suffix in its own right
+                                                    e = new ExprDotName(id, e, id.val);
+                                                    id = x;  // move to the next Suffix
+                                                  }
+                                               .)
+    [                                          (. args = new List<Expression/*!*/>();  func = true; .)
+      [ "#"                                    (. id.val = id.val + "#";  Expression k; .)
+        "[" Expression<out k, true> "]"        (. args.Add(k); .)
+      ]
+      "("                                      (. IToken openParen = t; .)
+        [ Expressions<args> ]
+      ")"                                      (. e = new FunctionCallExpr(id, id.val, e, openParen, args); .)
+    ]                                          (. if (!func) { e = new ExprDotName(id, e, id.val); } .)
+  | "["                                        (. x = t; .)
+      ( Expression<out ee, true>               (. e0 = ee; .)
+        ( ".."                                 (. anyDots = true; .)
+          [ Expression<out ee, true>           (. e1 = ee; .)
+          ]
+        | ":="
+          Expression<out ee, true>             (. e1 = ee; .)
+        | { ":"                                (. if (multipleLengths == null) {
+                                                    multipleLengths = new List<Expression>();
+                                                    multipleLengths.Add(e0);
+                                                  }
+                                                  takeRest = true;                                                  
+                                               .)
+            [Expression<out ee, true>          (. multipleLengths.Add(ee); 
+                                                  takeRest = false;
+                                               .)
+            ]
+          }
+        | { "," Expression<out ee, true>       (. if (multipleIndices == null) {
+                                                    multipleIndices = new List<Expression>();
+                                                    multipleIndices.Add(e0);
+                                                  }
+                                                  multipleIndices.Add(ee);
+                                               .)
+          }
+        )
+      | ".."                                   (. anyDots = true; .)
+        [ Expression<out ee, true>             (. e1 = ee; .)
+        ]
+      )
+      (. if (multipleIndices != null) {
+           e = new MultiSelectExpr(x, e, multipleIndices);
+           // make sure an array class with this dimensionality exists
+           UserDefinedType tmp = theBuiltIns.ArrayType(x, multipleIndices.Count, new IntType(), true);
+         } else {
+           if (!anyDots && e0 == null) {
+             /* a parsing error occurred */
+             e0 = dummyExpr;
+           }
+           Contract.Assert(anyDots || e0 != null);
+           if (anyDots) {
+             //Contract.Assert(e0 != null || e1 != null);
+             e = new SeqSelectExpr(x, false, e, e0, e1);
+           } else if (multipleLengths != null || takeRest) {
+             Expression prev = new LiteralExpr(x, 0);
+             List<Expression> seqs = new List<Expression>();
+             if (multipleLengths != null)
+             {
+               foreach (var len in multipleLengths)
+               {
+                 var end = new BinaryExpr(x, BinaryExpr.Opcode.Add, prev, len);
+                 seqs.Add(new SeqSelectExpr(x, false, e, prev, end));
+                 prev = end;
+               }
+             }
+             if (takeRest)
+             {
+               seqs.Add(new SeqSelectExpr(x, false, e, prev, null));
+             }
+             e = new SeqDisplayExpr(x, seqs);
+           } else if (e1 == null) {
+             Contract.Assert(e0 != null);
+             e = new SeqSelectExpr(x, true, e, e0, null);
+           } else {
+             Contract.Assert(e0 != null);
+             e = new SeqUpdateExpr(x, e, e0, e1);
+           }
+         }
+      .)
+    "]"
+  )
+  .
+/*------------------------------------------------------------------------*/
+QuantifierGuts<out Expression q, bool allowSemi>
+= (. Contract.Ensures(Contract.ValueAtReturn(out q) != null); IToken/*!*/ x = Token.NoToken;
+     bool univ = false;
+     List<BoundVar/*!*/> bvars;
+     Attributes attrs;
+     Expression range;
+     Expression/*!*/ body;
+  .)
+  ( Forall                                     (. x = t;  univ = true; .)
+  | Exists                                     (. x = t; .)
+  )
+  QuantifierDomain<out bvars, out attrs, out range>
+  QSep
+  Expression<out body, allowSemi>
+  (. if (univ) {
+       q = new ForallExpr(x, bvars, range, body, attrs);
+     } else {
+       q = new ExistsExpr(x, bvars, range, body, attrs);
+     }
+  .)
+  .
+
+Forall = "forall" | '\u2200'.
+Exists = "exists" | '\u2203'.
+QSep = "::" | '\u2022'.
+
+QuantifierDomain<.out List<BoundVar> bvars, out Attributes attrs, out Expression range.>
+= (.
+     bvars = new List<BoundVar>();
+     BoundVar/*!*/ bv;
+     attrs = null;
+     range = null;
+  .)
+  IdentTypeOptional<out bv>                    (. bvars.Add(bv); .)
+  { ","
+    IdentTypeOptional<out bv>                  (. bvars.Add(bv); .)
+  }
+  { IF(IsAttribute()) Attribute<ref attrs> }
+  [ "|"
+    Expression<out range, true>
+  ]
+  .
+
+ComprehensionExpr<out Expression q, bool allowSemi>
+= (. Contract.Ensures(Contract.ValueAtReturn(out q) != null);
+     IToken x = Token.NoToken;
+     BoundVar bv;
+     List<BoundVar/*!*/> bvars = new List<BoundVar>();
+     Expression range;
+     Expression body = null;
+  .)
+  "set"                                        (. x = t; .)
+  IdentTypeOptional<out bv>                    (. bvars.Add(bv); .)
+  { ","
+    IdentTypeOptional<out bv>                  (. bvars.Add(bv); .)
+  }
+  "|" Expression<out range, allowSemi>
+  [
+    QSep
+    Expression<out body, allowSemi>
+  ]
+  (. if (body == null && bvars.Count != 1) { SemErr(t, "a set comprehension with more than one bound variable must have a term expression"); }
+     q = new SetComprehension(x, bvars, range, body);
+  .)
+  .
+Expressions<.List<Expression/*!*/>/*!*/ args.>
+= (. Contract.Requires(cce.NonNullElements(args)); Expression/*!*/ e; .)
+  Expression<out e, true>                      (. args.Add(e); .)
+  { "," Expression<out e, true>                (. args.Add(e); .)
+  }
+  .
+/*------------------------------------------------------------------------*/
+Attribute<ref Attributes attrs>
+= "{"
+    AttributeBody<ref attrs>
+  "}"
+  .
+AttributeBody<ref Attributes attrs>
+= (. string aName;
+     List<Attributes.Argument/*!*/> aArgs = new List<Attributes.Argument/*!*/>();
+     Attributes.Argument/*!*/ aArg;
+  .)
+  ":" ident                            (. aName = t.val; .)
+  [ AttributeArg<out aArg, true>       (. aArgs.Add(aArg); .)
+    { "," AttributeArg<out aArg, true> (. aArgs.Add(aArg); .)
+    }
+  ]                                    (. attrs = new Attributes(aName, aArgs, attrs); .)
+  .
+AttributeArg<out Attributes.Argument arg, bool allowSemi>
+= (. Contract.Ensures(Contract.ValueAtReturn(out arg) != null); Expression/*!*/ e;  arg = dummyAttrArg; .)
+  ( string                             (. arg = new Attributes.Argument(t, t.val.Substring(1, t.val.Length-2)); .)
+  | Expression<out e, allowSemi>       (. arg = new Attributes.Argument(t, e); .)
+  )
+  .
+/*------------------------------------------------------------------------*/
+Ident<out IToken/*!*/ x>
+= (. Contract.Ensures(Contract.ValueAtReturn(out x) != null); .)
+  ident            (. x = t; .)
+  .
+// Identifier or sequence of digits
+// Parse one of the following:
+//      . ident
+//      . digits
+//      . digits . digits
+// In the first two cases, x returns as the token for the ident/digits and y returns as null.
+// In the third case, x and y return as the tokens for the first and second digits.
+// This parser production solves a problem where the scanner might parse a real number instead
+// of stopping at the decimal point.
+IdentOrDigitsSuffix<out IToken x, out IToken y>
+= (. Contract.Ensures(Contract.ValueAtReturn(out x) != null);
+     x = Token.NoToken;
+     y = null;
+  .)
+  "."
+  ( ident          (. x = t; .)
+  | digits         (. x = t; .)
+  | decimaldigits  (. x = t;
+                      int exponent = x.val.IndexOf('e');
+                      if (0 <= exponent) {
+                        // this is not a legal field/destructor name
+                        SemErr(x, "invalid IdentOrDigitsSuffix");
+                      } else {
+                        int dot = x.val.IndexOf('.');
+                        if (0 <= dot) {
+                          y = new Token();
+                          y.pos = x.pos + dot + 1;
+                          y.val = x.val.Substring(dot + 1);
+                          x.val = x.val.Substring(0, dot);
+                          y.col = x.col + dot + 1;
+                          y.line = x.line;
+                          y.filename = x.filename;
+                          y.kind = x.kind;
+                        }
+                      }
+                   .)
+  )
+  .
+// Identifier, disallowing leading underscores
+NoUSIdent<out IToken/*!*/ x>
+= (. Contract.Ensures(Contract.ValueAtReturn(out x) != null); .)
+  ident            (. x = t; 
+                      if (x.val.StartsWith("_")) {
+                        SemErr("cannot declare identifier beginning with underscore");
+                      }
+                   .)
+  .
+
+// Identifier, disallowing leading underscores, except possibly the "wildcard" identifier "_"
+WildIdent<out IToken/*!*/ x, bool allowWildcardId>
+= (. Contract.Ensures(Contract.ValueAtReturn(out x) != null); .)
+  ident            (. x = t; 
+                      if (x.val.StartsWith("_")) {
+                        if (allowWildcardId && x.val.Length == 1) {
+                          t.val = "_v" + anonymousIds++;
+                        } else {
+                          SemErr("cannot declare identifier beginning with underscore");
+                        }
+                      }
+                   .)
+  .
+
+Nat<out BigInteger n>
+= (. n = BigInteger.Zero; .)
+  (digits
+    (. try {
+         n = BigInteger.Parse(t.val);
+       } catch (System.FormatException) {
+         SemErr("incorrectly formatted number");
+         n = BigInteger.Zero;
+       }
+    .)
+   |hexdigits 
+    (. try {
+         // note: leading 0 required when parsing positive hex numbers
+         n = BigInteger.Parse("0" + t.val.Substring(2), System.Globalization.NumberStyles.HexNumber);
+       } catch (System.FormatException) {
+         SemErr("incorrectly formatted number");
+         n = BigInteger.Zero;
+       }
+    .)
+   )
+  .
+Dec<out Basetypes.BigDec d>
+= (. d = Basetypes.BigDec.ZERO; .)
+  (decimaldigits
+    (. try {
+         d = Basetypes.BigDec.FromString(t.val);
+       } catch (System.FormatException) {
+         SemErr("incorrectly formatted number");
+         d = Basetypes.BigDec.ZERO;
+       }
+    .)   
+  )
+  .
+END Dafny.